--- conflicted
+++ resolved
@@ -17,7 +17,7 @@
       }
       steps {
         sh '''
-<<<<<<< HEAD
+ccache -s
 git clean -ffxd
 rpmlint *.spec
 mkdir -p tmp
@@ -28,13 +28,8 @@
 mkdir -p dist
 find tmp -name \*.rpm | xargs -I RPM mv RPM dist/
 rm -rf tmp
+ccache -s
 '''
-=======
-ccache -s
-yum-builddep -y *.spec
-make rpm
-ccache -s'''
->>>>>>> 5ecb5e62
       }
     }
     stage('Install') {
@@ -47,11 +42,7 @@
 
       }
       steps {
-<<<<<<< HEAD
-        sh 'for i in dist/*.rpm ; do yum install -y "$i" ; done'
-=======
-        sh 'ls -la *.rpm ; for i in *.rpm ; do yum install -y $i ; done'
->>>>>>> 5ecb5e62
+        sh 'ls -la dist/*.rpm ; for i in dist/*.rpm ; do yum install -y "$i" ; done'
       }
     }
     stage('Final') {
