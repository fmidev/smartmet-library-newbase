SUBNAME = newbase
LIB = smartmet-$(SUBNAME)
SPEC = smartmet-library-$(SUBNAME)
INCDIR = smartmet/$(SUBNAME)


# Say 'yes' to disable Gdal
DISABLED_GDAL ?=
REQUIRES := gdal
ifneq ($(DISABLED_GDAL),yes)
REQUIRES += gdal
endif

REQUIRES += fmt

include $(shell echo $${PREFIX-/usr})/share/smartmet/devel/makefile.inc

DEFINES = -DUNIX -DWGS84 -D_REENTRANT -DBOOST -DFMI_COMPRESSION


CFLAGS0        = $(DEFINES) $(FLAGS) $(FLAGS_RELEASE) -DNDEBUG -O0 -g

<<<<<<< HEAD
LIBS += -L$(libdir) \
	-lsmartmet-gis \
	-lfmt \
	-lboost_regex \
=======
LIBS += -lboost_regex \
>>>>>>> 8eb4f545
	-lboost_date_time \
	-lboost_filesystem \
	-lboost_iostreams \
	-lboost_thread \
	$(REQUIRED_LIBS)

# What to install

LIBFILE = libsmartmet-$(SUBNAME).so
ALIBFILE = libsmartmet-$(SUBNAME).a

# How to install
ARFLAGS = -r

# Compilation directories

vpath %.cpp $(SUBNAME)
vpath %.h $(SUBNAME)

# The files to be compiled

SRCS = $(wildcard $(SUBNAME)/*.cpp)
HDRS = $(wildcard $(SUBNAME)/*.h)
OBJS = $(patsubst %.cpp, obj/%.o, $(notdir $(SRCS)))

INCLUDES := -Iinclude $(INCLUDES)

.PHONY: test rpm

# The rules

all: objdir $(LIBFILE) $(ALIBFILE)
debug: all
release: all
profile: all

$(LIBFILE): $(OBJS)
	$(CXX) $(CFLAGS) -shared -rdynamic -o $(LIBFILE) $(OBJS) $(LIBS)
	@echo Checking $(LIBFILE) for unresolved references
	@if ldd -r $(LIBFILE) 2>&1 | c++filt | grep ^undefined\ symbol; \
		then rm -v $(LIBFILE); \
		exit 1; \
	fi

$(ALIBFILE): $(OBJS)
	$(AR) $(ARFLAGS) $(ALIBFILE) $(OBJS)

clean:
	rm -f $(LIBFILE) $(ALIBFILE) *~ $(SUBNAME)/*~
	rm -rf $(objdir)
	rm -f test/*Test

format:
	clang-format -i -style=file $(SUBNAME)/*.h $(SUBNAME)/*.cpp test/*.cpp

install:
	@mkdir -p $(includedir)/$(INCDIR)
	@list='$(HDRS)'; \
	for hdr in $$list; do \
	  HDR=$$(basename $$hdr); \
	  echo $(INSTALL_DATA) $$hdr $(includedir)/$(INCDIR)/$$HDR; \
	  $(INSTALL_DATA) $$hdr $(includedir)/$(INCDIR)/$$HDR; \
	done
	@mkdir -p $(libdir)
	echo $(INSTALL_PROG) $(LIBFILE) $(libdir)/$(LIBFILE)
	$(INSTALL_PROG) $(LIBFILE) $(libdir)/$(LIBFILE)
	echo $(INSTALL_DATA) $(ALIBFILE) $(libdir)/$(ALIBFILE)
	$(INSTALL_DATA) $(ALIBFILE) $(libdir)/$(ALIBFILE)

test:
	+cd test && make test

objdir:
	@mkdir -p $(objdir)

rpm: clean $(SPEC).spec
	rm -f $(SPEC).tar.gz # Clean a possible leftover from previous attempt
	tar -czvf $(SPEC).tar.gz --exclude test --exclude-vcs --transform "s,^,$(SPEC)/," *
	rpmbuild -tb $(SPEC).tar.gz
	rm -f $(SPEC).tar.gz

.SUFFIXES: $(SUFFIXES) .cpp

modernize:
	for F in newbase/*.cpp; do echo $$F; clang-tidy $$F -fix -checks=-*,modernize-* -- $(CFLAGS) $(DEFINES) $(INCLUDES); done

obj/%.o: %.cpp
	$(CXX) $(CFLAGS) $(INCLUDES) -c -o $@ $<

ifneq ($(USE_CLANG), yes)
obj/NFmiEnumConverterInit.o: CFLAGS += -O0
endif

ifneq ($(wildcard obj/*.d),)
-include $(wildcard obj/*.d)
endif<|MERGE_RESOLUTION|>--- conflicted
+++ resolved
@@ -20,14 +20,8 @@
 
 CFLAGS0        = $(DEFINES) $(FLAGS) $(FLAGS_RELEASE) -DNDEBUG -O0 -g
 
-<<<<<<< HEAD
-LIBS += -L$(libdir) \
-	-lsmartmet-gis \
-	-lfmt \
+LIBS += -lsmartmet-gis \
 	-lboost_regex \
-=======
-LIBS += -lboost_regex \
->>>>>>> 8eb4f545
 	-lboost_date_time \
 	-lboost_filesystem \
 	-lboost_iostreams \
