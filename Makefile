SUBNAME = newbase
LIB = smartmet-$(SUBNAME)
SPEC = smartmet-library-$(SUBNAME)
INCDIR = smartmet/$(SUBNAME)

# Installation directories

processor := $(shell uname -p)

ifeq ($(origin PREFIX), undefined)
  PREFIX = /usr
else
  PREFIX = $(PREFIX)
endif

ifeq ($(processor), x86_64)
  libdir = $(PREFIX)/lib64
else
  libdir = $(PREFIX)/lib
endif

bindir = $(PREFIX)/bin
includedir = $(PREFIX)/include
datadir = $(PREFIX)/share
objdir = obj

# Compiler options

<<<<<<< HEAD
DEFINES = -DUNIX -DWGS84 -D_REENTRANT
=======
-include $(HOME)/.smartmet.mk
GCC_DIAG_COLOR ?= always

DEFINES = -DUNIX -D_REENTRANT
>>>>>>> 5f81ca1c

# Say 'yes' to disable Gdal
DISABLED_GDAL=
ifeq ($(DISABLED_GDAL),yes)
  DEFINES += -DDISABLED_GDAL
endif

ifeq ($(CXX), clang++)

 FLAGS = \
	-std=c++11 -fPIC -MD \
	-Weverything \
	-Wno-c++98-compat \
	-Wno-float-equal \
	-Wno-padded \
	-Wno-missing-prototypes

 INCLUDES = \
	-isystem $(includedir) \
	-isystem $(includedir)/smartmet

else

 FLAGS = -std=c++11 -fPIC -MD -Wall -W -Wnon-virtual-dtor -Wno-unused-parameter -fdiagnostics-color=$(GCC_DIAG_COLOR)

 FLAGS_DEBUG = \
	-Wcast-align \
	-Winline \
	-Wno-multichar \
	-Wno-pmf-conversions \
	-Woverloaded-virtual  \
	-Wpointer-arith \
	-Wcast-qual \
	-Wredundant-decls \
	-Wwrite-strings \
	-Wsign-promo \
	-Wno-inline

 FLAGS_RELEASE = -Wuninitialized

 INCLUDES = \
	-I$(includedir) \
	-I$(includedir)/smartmet

endif

ifeq ($(TSAN), yes)
  FLAGS += -fsanitize=thread
endif
ifeq ($(ASAN), yes)
  FLAGS += -fsanitize=address -fsanitize=pointer-compare -fsanitize=pointer-subtract -fsanitize=undefined -fsanitize-address-use-after-scope
endif

# Compile options in detault, debug and profile modes

CFLAGS         = $(DEFINES) $(FLAGS) $(FLAGS_RELEASE) -DNDEBUG -O2 -g
CFLAGS_DEBUG   = $(DEFINES) $(FLAGS) $(FLAGS_DEBUG)   -Werror  -Og -g
CFLAGS_PROFILE = $(DEFINES) $(FLAGS) $(FLAGS_PROFILE) -DNDEBUG -O2 -g -pg

CFLAGS0        = $(DEFINES) $(FLAGS) $(FLAGS_RELEASE) -DNDEBUG -O0 -g

LIBS = -L$(libdir) \
	-lfmt \
	-lboost_regex \
	-lboost_date_time \
	-lboost_filesystem \
	-lboost_iostreams \
	-lboost_thread
ifneq ($(DISABLED_GDAL),yes)
  LIBS += -lgdal
endif

# What to install

LIBFILE = libsmartmet-$(SUBNAME).so
ALIBFILE = libsmartmet-$(SUBNAME).a

# How to install

INSTALL_PROG = install -p -m 775
INSTALL_DATA = install -p -m 664

ARFLAGS = -r

# Compile option overrides

ifneq (,$(findstring debug,$(MAKECMDGOALS)))
  CFLAGS = $(CFLAGS_DEBUG)
  CFLAGS0 = $(CFLAGS_DEBUG)
endif

ifneq (,$(findstring profile,$(MAKECMDGOALS)))
  CFLAGS = $(CFLAGS_PROFILE)
  CFLAGS0 = $(CFLAGS_PROFILE)
endif

# Compilation directories

vpath %.cpp $(SUBNAME)
vpath %.h $(SUBNAME)

# The files to be compiled

SRCS = $(wildcard $(SUBNAME)/*.cpp)
HDRS = $(wildcard $(SUBNAME)/*.h)
OBJS = $(patsubst %.cpp, obj/%.o, $(notdir $(SRCS)))

INCLUDES := -Iinclude $(INCLUDES)

.PHONY: test rpm

# The rules

all: objdir $(LIBFILE) $(ALIBFILE)
debug: all
release: all
profile: all

$(LIBFILE): $(OBJS)
	$(CXX) $(CFLAGS) -shared -rdynamic -o $(LIBFILE) $(OBJS) $(LIBS)

$(ALIBFILE): $(OBJS)
	$(AR) $(ARFLAGS) $(ALIBFILE) $(OBJS)

clean:
	rm -f $(LIBFILE) $(ALIBFILE) *~ $(SUBNAME)/*~
	rm -rf $(objdir)
	rm -f test/*Test

format:
	clang-format -i -style=file $(SUBNAME)/*.h $(SUBNAME)/*.cpp test/*.cpp

install:
	@mkdir -p $(includedir)/$(INCDIR)
	@list='$(HDRS)'; \
	for hdr in $$list; do \
	  HDR=$$(basename $$hdr); \
	  echo $(INSTALL_DATA) $$hdr $(includedir)/$(INCDIR)/$$HDR; \
	  $(INSTALL_DATA) $$hdr $(includedir)/$(INCDIR)/$$HDR; \
	done
	@mkdir -p $(libdir)
	echo $(INSTALL_PROG) $(LIBFILE) $(libdir)/$(LIBFILE)
	$(INSTALL_PROG) $(LIBFILE) $(libdir)/$(LIBFILE)
	echo $(INSTALL_DATA) $(ALIBFILE) $(libdir)/$(ALIBFILE)
	$(INSTALL_DATA) $(ALIBFILE) $(libdir)/$(ALIBFILE)

test:
	+cd test && make test

objdir:
	@mkdir -p $(objdir)

rpm: clean $(SPEC).spec
	rm -f $(SPEC).tar.gz # Clean a possible leftover from previous attempt
	tar -czvf $(SPEC).tar.gz --transform "s,^,$(SPEC)/," *
	rpmbuild -ta $(SPEC).tar.gz
	rm -f $(SPEC).tar.gz

.SUFFIXES: $(SUFFIXES) .cpp

modernize:
	for F in newbase/*.cpp; do echo $$F; clang-tidy $$F -fix -checks=-*,modernize-* -- $(CFLAGS) $(DEFINES) $(INCLUDES); done

obj/%.o: %.cpp
	$(CXX) $(CFLAGS) $(INCLUDES) -c -o $@ $<

obj/NFmiEnumConverter.o: NFmiEnumConverter.cpp
	$(CXX) $(CFLAGS0) $(INCLUDES) -c -o $@ $<

ifneq ($(wildcard obj/*.d),)
-include $(wildcard obj/*.d)
endif<|MERGE_RESOLUTION|>--- conflicted
+++ resolved
@@ -26,14 +26,10 @@
 
 # Compiler options
 
-<<<<<<< HEAD
 DEFINES = -DUNIX -DWGS84 -D_REENTRANT
-=======
+
 -include $(HOME)/.smartmet.mk
 GCC_DIAG_COLOR ?= always
-
-DEFINES = -DUNIX -D_REENTRANT
->>>>>>> 5f81ca1c
 
 # Say 'yes' to disable Gdal
 DISABLED_GDAL=
