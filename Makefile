--- conflicted
+++ resolved
@@ -26,17 +26,12 @@
 
 # Compiler options
 
-DEFINES = -DUNIX -D_REENTRANT -DWGS84 -DBOOST
+DEFINES = -DUNIX -D_REENTRANT -DWGS84 -DBOOST -DFMI_COMPRESSION
 
 -include $(HOME)/.smartmet.mk
 GCC_DIAG_COLOR ?= always
 CXX_STD ?= c++11
 
-<<<<<<< HEAD
-=======
-DEFINES = -DUNIX -D_REENTRANT -DBOOST -DFMI_COMPRESSION
-
->>>>>>> 09a13771
 # Say 'yes' to disable Gdal
 DISABLED_GDAL=
 ifeq ($(DISABLED_GDAL),yes)
