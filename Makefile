SUBNAME = newbase
LIB = smartmet-$(SUBNAME)
SPEC = smartmet-library-$(SUBNAME)
INCDIR = smartmet/$(SUBNAME)

# Installation directories

processor := $(shell uname -p)

ifeq ($(origin PREFIX), undefined)
  PREFIX = /usr
else
  PREFIX = $(PREFIX)
endif

ifeq ($(processor), x86_64)
  libdir = $(PREFIX)/lib64
else
  libdir = $(PREFIX)/lib
endif

bindir = $(PREFIX)/bin
includedir = $(PREFIX)/include
datadir = $(PREFIX)/share
objdir = obj

# Compiler options

-include $(HOME)/.smartmet.mk
GCC_DIAG_COLOR ?= always

DEFINES = -DUNIX -D_REENTRANT

# Say 'yes' to disable Gdal
DISABLED_GDAL=
ifeq ($(DISABLED_GDAL),yes)
  DEFINES += -DDISABLED_GDAL
endif

ifeq ($(CXX), clang++)

 FLAGS = \
	-std=c++11 -fPIC -MD \
	-Weverything \
	-Wno-c++98-compat \
	-Wno-float-equal \
	-Wno-padded \
	-Wno-missing-prototypes

 INCLUDES = \
	-isystem $(includedir) \
	-isystem $(includedir)/smartmet

else

<<<<<<< HEAD
 FLAGS = -std=c++11 -fPIC -MD -Wall -W -Wno-unused-parameter -fdiagnostics-color=$(GCC_DIAG_COLOR)
=======
 FLAGS = -std=c++11 -fPIC -MD -Wall -W -Wnon-virtual-dtor -Wno-unused-parameter -fdiagnostics-color=always
>>>>>>> 5327d860

 FLAGS_DEBUG = \
	-Wcast-align \
	-Winline \
	-Wno-multichar \
	-Wno-pmf-conversions \
	-Woverloaded-virtual  \
	-Wpointer-arith \
	-Wcast-qual \
	-Wredundant-decls \
	-Wwrite-strings \
	-Wsign-promo \
	-Wno-inline

 FLAGS_RELEASE = -Wuninitialized

 INCLUDES = \
	-I$(includedir) \
	-I$(includedir)/smartmet

endif

ifeq ($(TSAN), yes)
  FLAGS += -fsanitize=thread
endif
ifeq ($(ASAN), yes)
  FLAGS += -fsanitize=address -fsanitize=pointer-compare -fsanitize=pointer-subtract -fsanitize=undefined -fsanitize-address-use-after-scope
endif

# Compile options in detault, debug and profile modes

CFLAGS         = $(DEFINES) $(FLAGS) $(FLAGS_RELEASE) -DNDEBUG -O2 -g
CFLAGS_DEBUG   = $(DEFINES) $(FLAGS) $(FLAGS_DEBUG)   -Werror  -Og -g
CFLAGS_PROFILE = $(DEFINES) $(FLAGS) $(FLAGS_PROFILE) -DNDEBUG -O2 -g -pg

CFLAGS0        = $(DEFINES) $(FLAGS) $(FLAGS_RELEASE) -DNDEBUG -O0 -g

LIBS = -L$(libdir) \
	-lfmt \
	-lboost_date_time \
	-lboost_filesystem \
	-lboost_iostreams \
	-lboost_thread
ifneq ($(DISABLED_GDAL),yes)
  LIBS += -lgdal
endif

# What to install

LIBFILE = libsmartmet-$(SUBNAME).so
ALIBFILE = libsmartmet-$(SUBNAME).a

# How to install

INSTALL_PROG = install -p -m 775
INSTALL_DATA = install -p -m 664

ARFLAGS = -r

# Compile option overrides

ifneq (,$(findstring debug,$(MAKECMDGOALS)))
  CFLAGS = $(CFLAGS_DEBUG)
  CFLAGS0 = $(CFLAGS_DEBUG)
endif

ifneq (,$(findstring profile,$(MAKECMDGOALS)))
  CFLAGS = $(CFLAGS_PROFILE)
  CFLAGS0 = $(CFLAGS_PROFILE)
endif

# Compilation directories

vpath %.cpp $(SUBNAME)
vpath %.h $(SUBNAME)

# The files to be compiled

SRCS = $(wildcard $(SUBNAME)/*.cpp)
HDRS = $(wildcard $(SUBNAME)/*.h)
OBJS = $(patsubst %.cpp, obj/%.o, $(notdir $(SRCS)))

INCLUDES := -Iinclude $(INCLUDES)

.PHONY: test rpm

# The rules

all: objdir $(LIBFILE) $(ALIBFILE)
debug: all
release: all
profile: all

$(LIBFILE): $(OBJS)
	$(CXX) $(CFLAGS) -shared -rdynamic -o $(LIBFILE) $(OBJS) $(LIBS)

$(ALIBFILE): $(OBJS)
	$(AR) $(ARFLAGS) $(ALIBFILE) $(OBJS)

clean:
	rm -f $(LIBFILE) $(ALIBFILE) *~ $(SUBNAME)/*~
	rm -rf $(objdir)
	rm -f test/*Test

format:
	clang-format -i -style=file $(SUBNAME)/*.h $(SUBNAME)/*.cpp test/*.cpp

install:
	@mkdir -p $(includedir)/$(INCDIR)
	@list='$(HDRS)'; \
	for hdr in $$list; do \
	  HDR=$$(basename $$hdr); \
	  echo $(INSTALL_DATA) $$hdr $(includedir)/$(INCDIR)/$$HDR; \
	  $(INSTALL_DATA) $$hdr $(includedir)/$(INCDIR)/$$HDR; \
	done
	@mkdir -p $(libdir)
	echo $(INSTALL_PROG) $(LIBFILE) $(libdir)/$(LIBFILE)
	$(INSTALL_PROG) $(LIBFILE) $(libdir)/$(LIBFILE)
	echo $(INSTALL_DATA) $(ALIBFILE) $(libdir)/$(ALIBFILE)
	$(INSTALL_DATA) $(ALIBFILE) $(libdir)/$(ALIBFILE)

test:
	+cd test && make test

objdir:
	@mkdir -p $(objdir)

rpm: clean $(SPEC).spec
	rm -f $(SPEC).tar.gz # Clean a possible leftover from previous attempt
	tar -czvf $(SPEC).tar.gz --transform "s,^,$(SPEC)/," *
	rpmbuild -ta $(SPEC).tar.gz
	rm -f $(SPEC).tar.gz

.SUFFIXES: $(SUFFIXES) .cpp

modernize:
	for F in newbase/*.cpp; do echo $$F; clang-tidy $$F -fix -checks=-*,modernize-* -- $(CFLAGS) $(DEFINES) $(INCLUDES); done

obj/%.o: %.cpp
	$(CXX) $(CFLAGS) $(INCLUDES) -c -o $@ $<

obj/NFmiEnumConverter.o: NFmiEnumConverter.cpp
	$(CXX) $(CFLAGS0) $(INCLUDES) -c -o $@ $<

ifneq ($(wildcard obj/*.d),)
-include $(wildcard obj/*.d)
endif<|MERGE_RESOLUTION|>--- conflicted
+++ resolved
@@ -53,11 +53,7 @@
 
 else
 
-<<<<<<< HEAD
- FLAGS = -std=c++11 -fPIC -MD -Wall -W -Wno-unused-parameter -fdiagnostics-color=$(GCC_DIAG_COLOR)
-=======
- FLAGS = -std=c++11 -fPIC -MD -Wall -W -Wnon-virtual-dtor -Wno-unused-parameter -fdiagnostics-color=always
->>>>>>> 5327d860
+ FLAGS = -std=c++11 -fPIC -MD -Wall -W -Wnon-virtual-dtor -Wno-unused-parameter -fdiagnostics-color=$(GCC_DIAG_COLOR)
 
  FLAGS_DEBUG = \
 	-Wcast-align \
