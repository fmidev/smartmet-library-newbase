--- conflicted
+++ resolved
@@ -414,13 +414,8 @@
 
 bool NFmiArea::operator==(const NFmiArea &theArea) const
 {
-<<<<<<< HEAD
-  return SpatialReference().get()->IsSame(theArea.SpatialReference().get())
-             && impl->itsWorldRect == theArea.impl->itsWorldRect;
-=======
   return SpatialReference().get()->IsSame(theArea.SpatialReference().get()) &&
          impl->itsWorldRect == theArea.impl->itsWorldRect;
->>>>>>> 22238e8d
 }
 
 // ----------------------------------------------------------------------
@@ -432,14 +427,7 @@
  */
 // ----------------------------------------------------------------------
 
-<<<<<<< HEAD
-bool NFmiArea::operator!=(const NFmiArea &theArea) const
-{
-  return !(*this == theArea);
-}
-=======
 bool NFmiArea::operator!=(const NFmiArea &theArea) const { return !(*this == theArea); }
->>>>>>> 22238e8d
 
 // ----------------------------------------------------------------------
 /*!
@@ -1517,25 +1505,6 @@
   return fmt::format("{}|{},{},{},{}", ProjStr(), tl.X(), tl.Y(), br.X(), br.Y());
 }
 
-std::string NFmiArea::AreaFactoryStr() const
-{
-  // Newbase with wgs84 support doesn't support old style area strings anymore,
-  // we build here substitute string with PROJ library's Proj-string and area's corner points.
-  auto areaFactoryStr = ProjStr();
-  areaFactoryStr += "|";
-  auto bottomLeftLatlon = BottomLeftLatLon();
-  areaFactoryStr += std::to_string(bottomLeftLatlon.X());
-  areaFactoryStr += ",";
-  areaFactoryStr += std::to_string(bottomLeftLatlon.Y());
-  auto topRightLatlon = TopRightLatLon();
-  areaFactoryStr += ",";
-  areaFactoryStr += std::to_string(topRightLatlon.X());
-  areaFactoryStr += ",";
-  areaFactoryStr += std::to_string(topRightLatlon.Y());
-
-  return areaFactoryStr;
-}
-
 NFmiRect NFmiArea::WorldRect() const { return impl->itsWorldRect; }
 
 #ifdef WGS84
