--- conflicted
+++ resolved
@@ -123,10 +123,7 @@
   std::string PrettyWKT() const;
   std::string ProjStr() const;
   std::string AreaFactoryStr() const;
-<<<<<<< HEAD
-=======
   std::string AreaFactoryProjStr() const;
->>>>>>> 22238e8d
 
   std::ostream &Write(std::ostream &file) const;
   std::istream &Read(std::istream &file);
@@ -137,18 +134,12 @@
   // Some legacy pacific functions, that just return false or do nothing.
   // Remove these and their usage, if proven that they are no longer needed with new wgs84 systems.
   bool PacificView_legacy(void) const { return false; }
-<<<<<<< HEAD
-  void PacificView_legacy(bool){}
-  static bool IsPacificView_legacy(const NFmiPoint & /* bottomleftLatlon */,
-                                   const NFmiPoint & /* toprightLatlon */) { return false; }
-=======
   void PacificView_legacy(bool) {}
   static bool IsPacificView_legacy(const NFmiPoint & /* bottomleftLatlon */,
                                    const NFmiPoint & /* toprightLatlon */)
   {
     return false;
   }
->>>>>>> 22238e8d
   static bool IsPacificLongitude_legacy(double theLongitude) { return false; }
 
   std::size_t HashValue() const;
