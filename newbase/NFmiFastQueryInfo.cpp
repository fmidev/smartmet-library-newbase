// ======================================================================
/*!
 * \file NFmiFastQueryInfo.cpp
 * \brief Implementation of class NFmiFastQueryInfo
 */
// ======================================================================
/*!
 * \class NFmiFastQueryInfo
 *
 * Undocumented
 *
 */
// ======================================================================

#ifdef _MSC_VER
#pragma warning(disable : 4512)  // poistaa MSVC++2008 kääntäjän ikävän näköisen boost:ista tulevan
                                 // varoituksen
#endif

#include "NFmiFastQueryInfo.h"
#include "NFmiCombinedParam.h"
#include "NFmiCoordinateMatrix.h"
#include "NFmiDataModifier.h"
#include "NFmiGrid.h"
#include "NFmiInterpolation.h"
#include "NFmiMetMath.h"
#include "NFmiPoint.h"
#include "NFmiQueryData.h"
#include "NFmiRawData.h"
#include "NFmiTotalWind.h"
#include "NFmiWeatherAndCloudiness.h"
#include <gis/CoordinateTransformation.h>
#include <stdexcept>

// ----------------------------------------------------------------------
/*!
 * \brief Utility peek functions for getting grid cell values
 */
// ----------------------------------------------------------------------

namespace
{
void PeekCellValues(NFmiFastQueryInfo &theInfo,
                    long dx,
                    long dy,
                    float &bottomLeftValue,
                    float &bottomRightValue,
                    float &topLeftValue,
                    float &topRightValue)
{
  bottomLeftValue = theInfo.PeekLocationValue(dx, dy);
  bottomRightValue = theInfo.PeekLocationValue(dx + 1, dy);
  topLeftValue = theInfo.PeekLocationValue(dx, dy + 1);
  topRightValue = theInfo.PeekLocationValue(dx + 1, dy + 1);
}

void PeekCellValues(NFmiFastQueryInfo &theInfo,
                    long dx,
                    long dy,
                    const NFmiMetTime &theTime,
                    float &bottomLeftValue,
                    float &bottomRightValue,
                    float &topLeftValue,
                    float &topRightValue)
{
  bottomLeftValue = theInfo.PeekLocationValue(dx, dy, theTime);
  bottomRightValue = theInfo.PeekLocationValue(dx + 1, dy, theTime);
  topLeftValue = theInfo.PeekLocationValue(dx, dy + 1, theTime);
  topRightValue = theInfo.PeekLocationValue(dx + 1, dy + 1, theTime);
}
}  // namespace

// ----------------------------------------------------------------------
/*!
 * Constructor
 *
 * \param theInfoVersion Undocumented
 */
// ----------------------------------------------------------------------

NFmiFastQueryInfo::NFmiFastQueryInfo(double theInfoVersion)
    : NFmiQueryInfo(theInfoVersion),
      itsParamIndex(),
      itsLocationIndex(),
      itsLevelIndex(),
      itsTimeIndex(),
      itsParamSize(),
      itsLocationSize(),
      itsLevelSize(),
      itsTimeSize()
      //  , itsDataArraySize()
      // , itsDataArray()
      ,
      itsTemporaryGridData(nullptr),
      itsLocLevTimSize(),
      itsLevTimSize(),
      fUseSubParam(false),
      fHeightValueAvailable(false),
      fHeightLevelDataAvailable(false),
      itsHeightLevelDataHeights(),
      fHeightParamIsRising(false),
      itsHeightParamIndex(static_cast<unsigned long>(-1)),
      fPressureValueAvailable(false),
      fPressureLevelDataAvailable(false),
      fPressureParamIsRising(false),
      itsPressureParamIndex(static_cast<unsigned long>(-1)),
      itsOldParamIndex(static_cast<unsigned long>(-1)),
      fOldFSubParamUsed(false),
      itsPressureLevelDataPressures(),
      itsLongitudeParamIndex(static_cast<unsigned long>(-1)),
      itsLatitudeParamIndex(static_cast<unsigned long>(-1)),
      itsFastStationIdSeekList(),
      itsDataType(NFmiInfoData::kNoDataType),
      itsDummyTime(1900, 1, 1, 1, 1, 1)
{
  InitFastInfo();
}

// ----------------------------------------------------------------------
/*!
 * Constructor
 *
 * \param theParamDescriptor Undocumented
 * \param theTimeDescriptor Undocumented
 * \param theHPlaceDescriptor Undocumented
 * \param theVPlaceDescriptor Undocumented
 * \param theInfoVersion
 */
// ----------------------------------------------------------------------

NFmiFastQueryInfo::NFmiFastQueryInfo(const NFmiParamDescriptor &theParamDescriptor,
                                     const NFmiTimeDescriptor &theTimeDescriptor,
                                     const NFmiHPlaceDescriptor &theHPlaceDescriptor,
                                     const NFmiVPlaceDescriptor &theVPlaceDescriptor,
                                     double theInfoVersion)
    : NFmiQueryInfo(theParamDescriptor,
                    theTimeDescriptor,
                    theHPlaceDescriptor,
                    theVPlaceDescriptor,
                    theInfoVersion),
      itsParamIndex(),
      itsLocationIndex(),
      itsLevelIndex(),
      itsTimeIndex(),
      itsParamSize(),
      itsLocationSize(),
      itsLevelSize(),
      itsTimeSize()
      //  , itsDataArraySize()
      //  , itsDataArray()
      ,
      itsTemporaryGridData(nullptr),
      itsLocLevTimSize(),
      itsLevTimSize(),
      fUseSubParam(false),
      fHeightValueAvailable(false),
      fHeightLevelDataAvailable(false),
      itsHeightLevelDataHeights(),
      fHeightParamIsRising(false),
      itsHeightParamIndex(static_cast<unsigned long>(-1)),
      fPressureValueAvailable(false),
      fPressureLevelDataAvailable(false),
      fPressureParamIsRising(false),
      itsPressureParamIndex(static_cast<unsigned long>(-1)),
      itsOldParamIndex(static_cast<unsigned long>(-1)),
      fOldFSubParamUsed(false),
      itsPressureLevelDataPressures(),
      itsLongitudeParamIndex(static_cast<unsigned long>(-1)),
      itsLatitudeParamIndex(static_cast<unsigned long>(-1)),
      itsFastStationIdSeekList(),
      itsDataType(NFmiInfoData::kNoDataType),
      itsDummyTime(1900, 1, 1, 1, 1, 1)
{
  InitFastInfo();
}

// ----------------------------------------------------------------------
/*!
 * Constructor
 *
 * \param data Undocumented
 * \param theParamDescriptor Undocumented
 * \param theTimeDescriptor Undocumented
 * \param theHPlaceDescriptor Undocumented
 * \param theVPlaceDescriptor Undocumented
 */
// ----------------------------------------------------------------------

NFmiFastQueryInfo::NFmiFastQueryInfo(NFmiQueryData *data,
                                     NFmiParamDescriptor *theParamDescriptor,
                                     NFmiTimeDescriptor *theTimeDescriptor,
                                     NFmiHPlaceDescriptor *theHPlaceDescriptor,
                                     NFmiVPlaceDescriptor *theVPlaceDescriptor)
    : NFmiQueryInfo(
          data, theParamDescriptor, theTimeDescriptor, theHPlaceDescriptor, theVPlaceDescriptor),
      itsParamIndex(),
      itsLocationIndex(),
      itsLevelIndex(),
      itsTimeIndex(),
      itsParamSize(),
      itsLocationSize(),
      itsLevelSize(),
      itsTimeSize()
      //  , itsDataArraySize()
      //  , itsDataArray()
      ,
      itsTemporaryGridData(nullptr),
      itsLocLevTimSize(),
      itsLevTimSize(),
      fUseSubParam(false),
      fHeightValueAvailable(false),
      fHeightLevelDataAvailable(false),
      itsHeightLevelDataHeights(),
      fHeightParamIsRising(false),
      itsHeightParamIndex(static_cast<unsigned long>(-1)),
      fPressureValueAvailable(false),
      fPressureLevelDataAvailable(false),
      fPressureParamIsRising(false),
      itsPressureParamIndex(static_cast<unsigned long>(-1)),
      itsOldParamIndex(static_cast<unsigned long>(-1)),
      fOldFSubParamUsed(false),
      itsPressureLevelDataPressures(),
      itsLongitudeParamIndex(static_cast<unsigned long>(-1)),
      itsLatitudeParamIndex(static_cast<unsigned long>(-1)),
      itsFastStationIdSeekList(),
      itsDataType(NFmiInfoData::kNoDataType),
      itsDummyTime(1900, 1, 1, 1, 1, 1)
{
  InitFastInfo();
  // tehdään First, niin Info-iteraattori on heti käytettävissä (ja mm. levelit
  // osoittaa 1. leveliin, mikä unohtuu helposti käyttäjiltä)
  First();
}

// ----------------------------------------------------------------------
/*!
 * Constructor
 *
 * \param theInfo The object being copied
 */
// ----------------------------------------------------------------------

NFmiFastQueryInfo::NFmiFastQueryInfo(const NFmiQueryInfo &theInfo)
    : NFmiQueryInfo(theInfo),
      itsParamIndex(),
      itsLocationIndex(),
      itsLevelIndex(),
      itsTimeIndex(),
      itsParamSize(),
      itsLocationSize(),
      itsLevelSize(),
      itsTimeSize()
      //  , itsDataArraySize()
      //  , itsDataArray()
      ,
      itsTemporaryGridData(nullptr),
      itsLocLevTimSize(),
      itsLevTimSize(),
      fUseSubParam(false),
      fHeightValueAvailable(false),
      fHeightLevelDataAvailable(false),
      itsHeightLevelDataHeights(),
      fHeightParamIsRising(false),
      itsHeightParamIndex(static_cast<unsigned long>(-1)),
      fPressureValueAvailable(false),
      fPressureLevelDataAvailable(false),
      fPressureParamIsRising(false),
      itsPressureParamIndex(static_cast<unsigned long>(-1)),
      itsOldParamIndex(static_cast<unsigned long>(-1)),
      fOldFSubParamUsed(false),
      itsPressureLevelDataPressures(),
      itsLongitudeParamIndex(static_cast<unsigned long>(-1)),
      itsLatitudeParamIndex(static_cast<unsigned long>(-1)),
      itsFastStationIdSeekList(),
      itsDataType(NFmiInfoData::kNoDataType),
      itsDummyTime(1900, 1, 1, 1, 1, 1)
{
  InitFastInfo();
}

// ----------------------------------------------------------------------
/*!
 * Copy constructor
 *
 * \param theInfo The object being copied
 */

// ----------------------------------------------------------------------
NFmiFastQueryInfo::NFmiFastQueryInfo(const NFmiFastQueryInfo &theInfo)
    : NFmiQueryInfo(theInfo),
      itsParamIndex(theInfo.itsParamIndex),
      itsLocationIndex(theInfo.itsLocationIndex),
      itsLevelIndex(theInfo.itsLevelIndex),
      itsTimeIndex(theInfo.itsTimeIndex),
      itsParamSize(theInfo.itsParamSize),
      itsLocationSize(theInfo.itsLocationSize),
      itsLevelSize(theInfo.itsLevelSize),
      itsTimeSize(theInfo.itsTimeSize)
      //  , itsDataArraySize(theInfo.itsDataArraySize)
      //  , itsDataArray(theInfo.itsDataArray)
      ,
      itsTemporaryGridData(
          theInfo.itsTemporaryGridData ? new NFmiGrid(*theInfo.itsTemporaryGridData) : nullptr),
      itsLocLevTimSize(theInfo.itsLocLevTimSize),
      itsLevTimSize(theInfo.itsLevTimSize),
      fUseSubParam(theInfo.fUseSubParam),
      fHeightValueAvailable(theInfo.fHeightValueAvailable),
      fHeightLevelDataAvailable(theInfo.fHeightLevelDataAvailable),
      itsHeightLevelDataHeights(theInfo.itsHeightLevelDataHeights),
      fHeightParamIsRising(theInfo.fHeightParamIsRising),
      itsHeightParamIndex(theInfo.itsHeightParamIndex),
      fPressureValueAvailable(theInfo.fPressureValueAvailable),
      fPressureLevelDataAvailable(theInfo.fPressureLevelDataAvailable),
      fPressureParamIsRising(theInfo.fPressureParamIsRising),
      itsPressureParamIndex(theInfo.itsPressureParamIndex),
      itsOldParamIndex(theInfo.itsOldParamIndex),
      fOldFSubParamUsed(theInfo.fOldFSubParamUsed),
      itsPressureLevelDataPressures(theInfo.itsPressureLevelDataPressures),
      itsLongitudeParamIndex(theInfo.itsLongitudeParamIndex),
      itsLatitudeParamIndex(theInfo.itsLatitudeParamIndex),
      itsFastStationIdSeekList(theInfo.itsFastStationIdSeekList),
      itsDataType(theInfo.itsDataType),
      itsDummyTime(theInfo.itsDummyTime)
{
  // ei kutsuta InitFastInfo:a!!!!!
}

// ----------------------------------------------------------------------
/*!
 * Destructora
 */
// ----------------------------------------------------------------------

NFmiFastQueryInfo::~NFmiFastQueryInfo() { delete itsTemporaryGridData; }
// ----------------------------------------------------------------------
/*!
 *
 */
// ----------------------------------------------------------------------

void NFmiFastQueryInfo::Reset()
{
  fUseSubParam = false;

  ResetParam();
  ResetLocation();
  ResetLevel();
  ResetTime();
}

// ----------------------------------------------------------------------
/*!
 * \return true, jos jokaisen descriptorin First() onnistuu, muutoin false
 */
// ----------------------------------------------------------------------

bool NFmiFastQueryInfo::First()
{
  fUseSubParam = false;
  bool firstOK = true;
  firstOK &= FirstParam();
  firstOK &= FirstLocation();
  firstOK &= FirstLevel();
  firstOK &= FirstTime();

  return firstOK;
}

// ----------------------------------------------------------------------
/*!
 * \param fIgnoreSubParam Undocumented
 * \return Undocumented
 * \todo Make subparameters work
 */
// ----------------------------------------------------------------------

bool NFmiFastQueryInfo::NextParam(bool fIgnoreSubParam)
{
  if (fIgnoreSubParam)
  {
    fUseSubParam = false;
    itsParamIndex++;
    if (itsParamIndex < itsParamSize)
      return true;
    else
    {
      itsParamIndex = itsParamSize;
      return false;
    }
  }
  else
  {
    if (itsParamIndex == static_cast<unsigned long>(-1)) itsParamDescriptor->Reset();
    bool status = itsParamDescriptor->Next(fIgnoreSubParam);
    itsParamIndex = NFmiQueryInfo::ParamIndex();
    fUseSubParam = itsParamDescriptor->IsSubParamUsed();

    if (fUseSubParam)
    {
      NFmiDataIdent &param =
          itsParamDescriptor->Param(true);  // huom! tässä pitää pyytää yliparametria (->true)
      ChangeCombinedParamParser(param);
    }

    return status;
  }
}

// ----------------------------------------------------------------------
/*!
 * \return Undocumented
 */
// ----------------------------------------------------------------------

bool NFmiFastQueryInfo::NextLevel()
{
  itsLevelIndex++;
  if (itsLevelIndex < itsLevelSize)
    return true;
  else
  {
    itsLevelIndex = itsLevelSize;
    return false;
  }
}

// ----------------------------------------------------------------------
/*!
 * \param fIgnoreSubParam Undocumented
 * \return Undocumented
 * \todo Make subparameters work
 */
// ----------------------------------------------------------------------

bool NFmiFastQueryInfo::PreviousParam(bool fIgnoreSubParam)
{
  if (fIgnoreSubParam)
  {
    fUseSubParam = false;
    if (itsParamIndex > 0 &&
        itsParamIndex != static_cast<unsigned long>(-1))  // != -1 pakko tarkistaa, koska se on
                                                          // todellisuudessa yli 4 miljardia
                                                          // ulong:ina
    {
      itsParamIndex--;
      return true;
    }
    else
    {
      itsParamIndex = static_cast<unsigned long>(-1);  // resetoidaan, kun yritetään mennä rajan yli
      return false;
    }
  }
  else
  {
    NFmiDataIdent temp(Param());  // tämä asettaa alla olevan queryinfon oikeaan osoitteeseen
    NFmiQueryInfo::Param(temp);
    bool status = NFmiQueryInfo::PreviousParam(fIgnoreSubParam);
    itsParamIndex = NFmiQueryInfo::ParamIndex();
    fUseSubParam = itsParamDescriptor->IsSubParamUsed();
    return status;
  }
}

// ----------------------------------------------------------------------
/*!
 * \return Undocumented
 */
// ----------------------------------------------------------------------

bool NFmiFastQueryInfo::PreviousLocation()
{
  if (itsLocationIndex > 0 &&
      itsLocationIndex !=
          static_cast<unsigned long>(
              -1))  // != -1 pakko tarkistaa, koska se on todellisuudessa yli 4 miljardia ulong:ina
  {
    itsLocationIndex--;
    return true;
  }
  else
  {
    itsLocationIndex =
        static_cast<unsigned long>(-1);  // resetoidaan, kun yritetään mennä rajan yli
    return false;
  }
}

// ----------------------------------------------------------------------
/*!
 * \return Undocumented
 */
// ----------------------------------------------------------------------

bool NFmiFastQueryInfo::PreviousLevel()
{
  if (itsLevelIndex > 0 &&
      itsLevelIndex !=
          static_cast<unsigned long>(
              -1))  // != -1 pakko tarkistaa, koska se on todellisuudessa yli 4 miljardia ulong:ina
  {
    itsLevelIndex--;
    return true;
  }
  else
  {
    itsLevelIndex = static_cast<unsigned long>(-1);  // resetoidaan, kun yritetään mennä rajan yli
    return false;
  }
}

// ----------------------------------------------------------------------
/*!
 * \return Undocumented
 */
// ----------------------------------------------------------------------

bool NFmiFastQueryInfo::PreviousTime()
{
  if (itsTimeIndex > 0 &&
      itsTimeIndex !=
          static_cast<unsigned long>(
              -1))  // != -1 pakko tarkistaa, koska se on todellisuudessa yli 4 miljardia ulong:ina
  {
    itsTimeIndex--;
    return true;
  }
  else
  {
    itsTimeIndex = static_cast<unsigned long>(-1);  // resetoidaan, kun yritetään mennä rajan yli
    return false;
  }
}

// ----------------------------------------------------------------------
/*!
 * \param theParam Undocumented
 * \return Undocumented
 */
// ----------------------------------------------------------------------

bool NFmiFastQueryInfo::Param(const NFmiParam &theParam)
{
  // HUOM!!! tästä voisi varmaan tehdä nopeamman!!!!
  if (NFmiQueryInfo::Param(theParam))
  {
    itsParamIndex = NFmiQueryInfo::ParamIndex();
    fUseSubParam = itsParamDescriptor->IsSubParamUsed();
    return true;
  }
  else
  {
    itsParamIndex = static_cast<unsigned long>(-1);  // resetoidaan, kun yritetään mennä rajan yli
    fUseSubParam = false;
    return false;
  }
}

// ----------------------------------------------------------------------
/*!
 * \param theParam Undocumented
 * \param theSubParam Undocumented
 * \return Undocumented
 */
// ----------------------------------------------------------------------

bool NFmiFastQueryInfo::Param(const NFmiParam &theParam, const NFmiParam &theSubParam)
{
  // HUOM!!! tästä voisi varmaan tehdä nopeamman!!!!
  // Metodin käyttö: kts. NFmiQueryInfo::Param(NFmiParam&, NFmiParam&)
  if (NFmiQueryInfo::Param(theParam, theSubParam))
  {
    itsParamIndex = NFmiQueryInfo::ParamIndex();
    fUseSubParam = itsParamDescriptor->IsSubParamUsed();
    return true;
  }
  else
  {
    itsParamIndex = static_cast<unsigned long>(-1);  // resetoidaan, kun yritetään mennä rajan yli
    fUseSubParam = false;
    return false;
  }
}

// ----------------------------------------------------------------------
/*!
 * \param theDataIdent Undocumented
 * \return Undocumented
 */
// ----------------------------------------------------------------------

bool NFmiFastQueryInfo::Param(const NFmiDataIdent &theDataIdent)
{
  // HUOM!!! tästä voisi varmaan tehdä nopeamman!!!!
  if (NFmiQueryInfo::Param(theDataIdent))
  {
    itsParamIndex = NFmiQueryInfo::ParamIndex();
    fUseSubParam = itsParamDescriptor->IsSubParamUsed();
    return true;
  }
  else
  {
    itsParamIndex = static_cast<unsigned long>(-1);  // resetoidaan, kun yritetään mennä rajan yli
    fUseSubParam = false;
    return false;
  }
}

// ----------------------------------------------------------------------
/*!
 * \param theLocation Undocumented
 * \return Undocumented
 */
// ----------------------------------------------------------------------

bool NFmiFastQueryInfo::Location(const NFmiLocation &theLocation)
{
  // HUOM!!! tästä voisi varmaan tehdä nopeamman!!!!
  if (NFmiQueryInfo::Location(theLocation))
  {
    itsLocationIndex = NFmiQueryInfo::LocationIndex();
    return true;
  }
  else
  {
    itsLocationIndex =
        static_cast<unsigned long>(-1);  // resetoidaan, kun yritetään mennä rajan yli
    return false;
  }
}

// ----------------------------------------------------------------------
/*!
 * \param theIdent Undocumented
 * \return Undocumented
 */
// ----------------------------------------------------------------------

bool NFmiFastQueryInfo::Location(const unsigned long &theIdent)
{
  if (itsFastStationIdSeekList.empty() == false)
  {  // jos on rakennettu fast-seeker, käytetään sitä
    StationIdSeekContainer::iterator it = itsFastStationIdSeekList.find(theIdent);
    if (it != itsFastStationIdSeekList.end())
    {
      itsLocationIndex = (*it).second;
      return true;
    }
  }
  else if (NFmiQueryInfo::Location(theIdent))
  {
    itsLocationIndex = NFmiQueryInfo::LocationIndex();
    return true;
  }

  itsLocationIndex = static_cast<unsigned long>(
      -1);  // resetoidaan, kun yritetään mennä rajan yli, tai asemaa ei löydy
  return false;
}

// ----------------------------------------------------------------------
/*!
 * \param theLocationName Undocumented
 * \return Undocumented
 */
// ----------------------------------------------------------------------

bool NFmiFastQueryInfo::Location(const NFmiString &theLocationName)
{
  // HUOM!!! tästä voisi varmaan tehdä nopeamman!!!!
  if (NFmiQueryInfo::Location(theLocationName))
  {
    itsLocationIndex = NFmiQueryInfo::LocationIndex();
    return true;
  }
  else
  {
    itsLocationIndex =
        static_cast<unsigned long>(-1);  // resetoidaan, kun yritetään mennä rajan yli
    return false;
  }
}

// ----------------------------------------------------------------------
/*!
 * \param theLonLatPoint Undocumented
 * \return Undocumented
 */
// ----------------------------------------------------------------------

bool NFmiFastQueryInfo::Location(const NFmiPoint &theLonLatPoint, NFmiPoint *theGridPoint)
{
  // HUOM!!! tästä voisi varmaan tehdä nopeamman!!!!
  if (NFmiQueryInfo::Location(theLonLatPoint, theGridPoint))
  {
    itsLocationIndex = NFmiQueryInfo::LocationIndex();
    return true;
  }
  else
  {
    itsLocationIndex =
        static_cast<unsigned long>(-1);  // resetoidaan, kun yritetään mennä rajan yli
    return false;
  }
}

// ----------------------------------------------------------------------
/*!
 * \param theLocation Undocumented
 * \param theMaxDistance Undocumented
 * \return Undocumented
 */
// ----------------------------------------------------------------------

bool NFmiFastQueryInfo::NearestLocation(const NFmiLocation &theLocation, double theMaxDistance)
{
  if (NFmiQueryInfo::NearestLocation(theLocation, theMaxDistance))
  {
    itsLocationIndex = NFmiQueryInfo::LocationIndex();
    return true;
  }
  else
  {
    itsLocationIndex =
        static_cast<unsigned long>(-1);  // resetoidaan, kun yritetään mennä rajan yli
    return false;
  }
}

bool NFmiFastQueryInfo::NearestLocation(const NFmiLocation &theLocation,
                                        const NFmiArea *theArea,
                                        double theMaxDistance)
{
  if (NFmiQueryInfo::NearestLocation(theLocation, theArea, theMaxDistance))
  {
    itsLocationIndex = NFmiQueryInfo::LocationIndex();
    return true;
  }
  else
  {
    itsLocationIndex =
        static_cast<unsigned long>(-1);  // resetoidaan, kun yritetään mennä rajan yli
    return false;
  }
}

// ----------------------------------------------------------------------
/*!
 * \param theLatLonPoint Undocumented
 * \return Undocumented
 */
// ----------------------------------------------------------------------

bool NFmiFastQueryInfo::NearestPoint(const NFmiPoint &theLatLonPoint)
{
  if (NFmiQueryInfo::NearestPoint(theLatLonPoint))
  {
    itsLocationIndex = NFmiQueryInfo::LocationIndex();
    return true;
  }
  else
  {
    itsLocationIndex =
        static_cast<unsigned long>(-1);  // resetoidaan, kun yritetään mennä rajan yli
    return false;
  }
}

// ----------------------------------------------------------------------
/*!
 * \param theLevelValue Undocumented
 * \return Undocumented
 */
// ----------------------------------------------------------------------

bool NFmiFastQueryInfo::Level(const NFmiLevel &theLevelValue)
{
  // HUOM!!! tästä voisi varmaan tehdä nopeamman!!!!
  if (NFmiQueryInfo::Level(theLevelValue))
  {
    itsLevelIndex = NFmiQueryInfo::LevelIndex();
    return true;
  }
  else
  {
    itsLevelIndex = static_cast<unsigned long>(-1);  // resetoidaan, kun yritetään mennä rajan yli
    return false;
  }
}

// ----------------------------------------------------------------------
/*!
 * \param theTime Undocumented
 * \return Undocumented
 */
// ----------------------------------------------------------------------

bool NFmiFastQueryInfo::Time(const NFmiMetTime &theTime)
{
  // HUOM!!! tästä voisi varmaan tehdä nopeamman!!!!
  if (NFmiQueryInfo::Time(theTime))
  {
    itsTimeIndex = NFmiQueryInfo::TimeIndex();
    return true;
  }
  else
  {
    itsTimeIndex = static_cast<unsigned long>(-1);  // resetoidaan, kun yritetään mennä rajan yli
    return false;
  }
}

// ----------------------------------------------------------------------
/*!
 * \param theTime Undocumented
 * \param theDirection Undocumented
 * \param theTimeRangeInMinutes Undocumented
 * \return Undocumented
 */
// ----------------------------------------------------------------------

bool NFmiFastQueryInfo::TimeToNearestStep(const NFmiMetTime &theTime,
                                          FmiDirection theDirection,
                                          long theTimeRangeInMinutes)
{
  // HUOM!!! tästä voisi varmaan tehdä nopeamman!!!!
  if (NFmiQueryInfo::TimeToNearestStep(theTime, theDirection, theTimeRangeInMinutes))
  {
    itsTimeIndex = NFmiQueryInfo::TimeIndex();
    return true;
  }
  else
  {
    itsTimeIndex = static_cast<unsigned long>(-1);  // resetoidaan, kun yritetään mennä rajan yli
    return false;
  }
}

// ----------------------------------------------------------------------
/*!
 * \return Undocumented
 */
// ----------------------------------------------------------------------

NFmiDataIdent &NFmiFastQueryInfo::Param() const
{
  return itsParamDescriptor->Param(itsParamIndex, !fUseSubParam);
}

// ----------------------------------------------------------------------
/*!
 * \return Undocumented
 */
// ----------------------------------------------------------------------

NFmiProducer *NFmiFastQueryInfo::Producer()
{
  if (itsParamSize == 0)
    throw std::runtime_error(
        "NFmiFastQueryInfo::Producer: Ei ole parametrejä, miltä voisi pyytää tuottajaa.");
  else if (itsParamIndex >= itsParamSize)
    return itsParamDescriptor->Param(0, !fUseSubParam)
        .GetProducer();  // palautetaan reset-tilassa 1. parametrin tuottaja
  else
    return itsParamDescriptor->Param(itsParamIndex, !fUseSubParam).GetProducer();
}

// ----------------------------------------------------------------------
/*!
 * Tarvitsin funktion joka varmasti palauttaa tuottajan riippumatta siitä onko
 * Info reset tilassa parametrien suhteen vai ei.
 * \return Palauttaa ensimmäisen parametrin tuottajan, tai dummy tuottajan
 * jos ei ole ollenkaan parametreja.
 */
// ----------------------------------------------------------------------
const NFmiProducer &NFmiFastQueryInfo::FirstParamProducer()
{
  static NFmiProducer dummy;
  if (SizeParams() <= 0)
    return dummy;
  else
    return *(itsParamDescriptor->Param(0, true).GetProducer());
}

// ----------------------------------------------------------------------
/*!
 * \return Undocumented
 */
// ----------------------------------------------------------------------
//   MUISTA OTTAA HUOMIOON GRIDIN PALAUTUS
//   (temporary location muuttuja luokkaan???)

const NFmiLocation *NFmiFastQueryInfo::Location() const
{
  static NFmiLocation dummy(kFloatMissing, kFloatMissing);
  const NFmiLocation *loc = itsHPlaceDescriptor->LocationWithIndex(itsLocationIndex);
  if (loc)
    return loc;
  else
  {
    dummy = NFmiLocation(LatLon());
    return &dummy;
  }
}

// ----------------------------------------------------------------------
/*!
 * \return Undocumented
 */
// ----------------------------------------------------------------------

NFmiPoint NFmiFastQueryInfo::WorldXY(unsigned long index) const
{
  if (index >= itsLocationSize) return NFmiPoint::gMissingLatlon;
  return itsHPlaceDescriptor->WorldXY(index);
}

// ----------------------------------------------------------------------
/*!
 * Palauttaa annetun indeksin koordinaatit. Koordinaatticache sijaitsee
 * QueryData-luokan cachessa
 *
 * \return Annetun indeksin koordinaatit
 */
// ----------------------------------------------------------------------

const NFmiPoint &NFmiFastQueryInfo::LatLon(unsigned long index) const
{
  static const NFmiPoint dummy(kFloatMissing, kFloatMissing);

  if (index >= itsLocationSize) return dummy;

  return (*itsRefQueryData->LatLonCache())[index];
}

// ----------------------------------------------------------------------
/*!
 * \return Undocumented
 */
// ----------------------------------------------------------------------

const NFmiLevel *NFmiFastQueryInfo::Level() const
{
  return itsVPlaceDescriptor->Level(itsLevelIndex);
}

FmiLevelType NFmiFastQueryInfo::LevelType() const
{
  if (itsLevelIndex < SizeLevels())
    return itsVPlaceDescriptor->Level(itsLevelIndex)->LevelType();
  else
    return itsVPlaceDescriptor->Level(0)
        ->LevelType();  // Jos levelIndex ei ollut minkään levelin kohdalla,
  // 1. level type pitäisi aina löytyä ja sen pitäisi olla sama kuin kaikki muutkin
}

// ----------------------------------------------------------------------
/*!
 * \return Undocumented
 */
// ----------------------------------------------------------------------

// HUOM!! VAARA, jos pyydetään aikaa, kun aika ei ole timeindeksin rajoissa,
// palautuu tilapäismuuttujan referenssi ja se ei ole välttämättä käyttökelpoinen
// (tällöin funktiota on tosin käytetty väärin!)

const NFmiMetTime &NFmiFastQueryInfo::Time() const
{
  if (itsTimeDescriptor->Time(itsTimeIndex))
  {
    return NFmiQueryInfo::Time();
  }
  return itsDummyTime;
}

// ----------------------------------------------------------------------
/*!
 * \return Undocumented
 */
// ----------------------------------------------------------------------

// HUOM!! VAARA, jos pyydetään aikaa, kun aika ei ole timeindeksin rajoissa,
// palautuu tilapäismuuttujan referenssi ja se ei ole välttämättä käyttökelpoinen
// (tällöin funktiota on tosin käytetty väärin!)

const NFmiMetTime &NFmiFastQueryInfo::ValidTime() const
{
  // HUOM!!! tästä voisi varmaan tehdä nopeamman!!!!
  if (itsTimeDescriptor->Time(itsTimeIndex))
  {
    return NFmiQueryInfo::ValidTime();
  }
  return itsDummyTime;
}

// ----------------------------------------------------------------------
/*!
 * \return Undocumented
 */
// ----------------------------------------------------------------------

// HUOM!! VAARA, jos pyydetään aikaa, kun aika ei ole timeindeksin rajoissa,
// palautuu tilapäismuuttujan referenssi ja se ei ole välttämättä käyttökelpoinen
// (tällöin funktiota on tosin käytetty väärin!)

const NFmiMetTime &NFmiFastQueryInfo::OriginTime() const
{
  // HUOM!!! tästä voisi varmaan tehd<E4> nopeamman!!!!
  // HUOM!!! en ole varma oikeasta toiminnasta, laitan palauttamaan suoraan origin timea
  return itsTimeDescriptor->OriginTime();  // tämän toiminta epävarma ainakin jos käytetään origin
                                           // timebagia validtimebagin sijasta!!!!
}
// ----------------------------------------------------------------------
/*!
 * \param theXOffset Undocumented
 * \param theYOffset Undocumented
 * \return Undocumented
 */
// ----------------------------------------------------------------------

float NFmiFastQueryInfo::PeekLocationValue(int theXOffset, int theYOffset) const
{
  unsigned long theHPlaceIndex = PeekLocationIndex(theXOffset, theYOffset);
  size_t idx = Index(itsParamIndex, theHPlaceIndex, itsLevelIndex, itsTimeIndex);
  return NFmiQueryInfo::PeekValue(idx);
}

// peek xy aika interpolaation kera
float NFmiFastQueryInfo::PeekLocationValue(int theXOffset,
                                           int theYOffset,
                                           const NFmiMetTime &theTime)
{
  unsigned long oldindex = itsLocationIndex;
  const NFmiPoint latlon(this->PeekLocationLatLon(theXOffset, theYOffset));
  float value = this->InterpolatedValue(latlon, theTime);
  itsLocationIndex = oldindex;
  return value;
}

// ----------------------------------------------------------------------
/*!
 * \param fUseExisting Undocumented
 * \return Undocumented
 */
// ----------------------------------------------------------------------

NFmiGrid *NFmiFastQueryInfo::GridData(bool fUseExisting)
{
  if (!Grid()) return nullptr;

  if (fUseExisting) return itsTemporaryGridData;

  delete itsTemporaryGridData;
  NFmiDataPool datapool;
  itsTemporaryGridData = new NFmiGrid(*Grid());
  auto *floatarray = new float[Grid()->Size()];

  unsigned long arrayCount = 0;
  ResetLocation();
  while (NextLocation())
  {
    floatarray[arrayCount++] = NFmiQueryInfo::FloatValue();
  }
  datapool.Init(Grid()->Size(), floatarray);
  itsTemporaryGridData->Init(&datapool);
  delete[] floatarray;
  return itsTemporaryGridData;
}

// ----------------------------------------------------------------------
/*!
 * Assignment operator
 *
 * \param theInfo The object being copied
 * \return The object assigned to
 */
// ----------------------------------------------------------------------

NFmiFastQueryInfo &NFmiFastQueryInfo::operator=(const NFmiFastQueryInfo &theInfo)
{
  NFmiQueryInfo::operator=(theInfo);

  itsParamIndex = theInfo.itsParamIndex;
  itsLocationIndex = theInfo.itsLocationIndex;
  itsLevelIndex = theInfo.itsLevelIndex;
  itsTimeIndex = theInfo.itsTimeIndex;

  itsParamSize = theInfo.itsParamSize;
  itsLocationSize = theInfo.itsLocationSize;
  itsLevelSize = theInfo.itsLevelSize;
  itsTimeSize = theInfo.itsTimeSize;

  //  itsDataArraySize = theInfo.itsDataArraySize;
  //  itsDataArray = theInfo.itsDataArray;

  itsTemporaryGridData =
      theInfo.itsTemporaryGridData ? new NFmiGrid(*theInfo.itsTemporaryGridData) : nullptr;

  itsLocLevTimSize = theInfo.itsLocLevTimSize;
  itsLevTimSize = theInfo.itsLevTimSize;
  fUseSubParam = theInfo.fUseSubParam;
  fHeightValueAvailable = theInfo.fHeightValueAvailable;
  fHeightLevelDataAvailable = theInfo.fHeightLevelDataAvailable;
  itsHeightLevelDataHeights = theInfo.itsHeightLevelDataHeights;
  fHeightParamIsRising = theInfo.fHeightParamIsRising;
  itsHeightParamIndex = theInfo.itsHeightParamIndex;
  fPressureValueAvailable = theInfo.fPressureValueAvailable;
  fPressureLevelDataAvailable = theInfo.fPressureLevelDataAvailable;
  fPressureParamIsRising = theInfo.fPressureParamIsRising;
  itsPressureParamIndex = theInfo.itsPressureParamIndex;
  itsOldParamIndex = theInfo.itsOldParamIndex;
  fOldFSubParamUsed = theInfo.fOldFSubParamUsed;
  itsPressureLevelDataPressures = theInfo.itsPressureLevelDataPressures;
  itsLongitudeParamIndex = theInfo.itsLongitudeParamIndex;
  itsLatitudeParamIndex = theInfo.itsLatitudeParamIndex;
  itsDataType = theInfo.itsDataType;
  itsDummyTime = theInfo.itsDummyTime;

  return *this;
}

// Hakee currentista pisteestä, parametrista ja ajasta arvoja
// niin kauan että löytyy kaksi "non missing" arvoa.
static bool GetFirstAndSecondParamValues(NFmiFastQueryInfo *theInfo,
                                         float &theValue1,
                                         float &theValue2)
{
  float value = kFloatMissing;
  int valuesFound = 0;
  for (theInfo->ResetLevel(); theInfo->NextLevel();)
  {
    value = theInfo->FloatValue();
    if (value != kFloatMissing)
    {
      if (valuesFound == 0)
        theValue1 = value;
      else if (valuesFound == 1)
      {
        theValue2 = value;
        return true;
      }
      valuesFound++;
    }
  }
  return false;
}

// Palautetaan muutama aikaindeksi joita käydään läpi kun etsitää korkeus dataa.
// Tämä siis sen takia, että datassa ei aina ole kaikilla ajan hetkillä kuin
// puuttuvaa korkeus dataa. Tässä fiksu arvaus mitä ajan hetkiä käydää läpi, koska jos
// käy kaikki hilapisteet ja ajat läpi, on se liian raskasta.
static std::vector<unsigned long> FillTimeIndexies(NFmiFastQueryInfo *theInfo)
{
  int timeSize = theInfo->SizeTimes();
  std::vector<unsigned long> timeIndexies;
  if (timeSize > 0)
  {
    timeIndexies.push_back(
        timeSize /
        2);  // laitetaan ensimmäiseksi puoliväli, koska alusta ja lopusta puuttuu helposti dataa
    if (timeSize > 4)
    {
      timeIndexies.push_back(
          timeSize /
          4);  // laitetaan sitten neljäsosan kohta, koska alusta ja lopusta puuttuu helposti dataa
      timeIndexies.push_back(3 * timeSize / 4);  // laitetaan sitten kolmannen neljäsosan kohta,
                                                 // koska alusta ja lopusta puuttuu helposti dataa
    }
    if (timeSize > 16)
    {
      timeIndexies.push_back(0);  // laitetaan vielä alusta muutamia aikoja mukaan
      timeIndexies.push_back(1);
      timeIndexies.push_back(2);
      timeIndexies.push_back(3);
      timeIndexies.push_back(timeSize - 1);  // laitetaan vielä lopusta muutamia aikoja mukaan
      timeIndexies.push_back(timeSize - 2);
      timeIndexies.push_back(timeSize - 3);
      timeIndexies.push_back(timeSize - 4);
    }
  }
  return timeIndexies;
}

static int GetGridDataIndex(int xSize, int xInd, int yInd) { return (xSize * yInd) + xInd; }
// Palautetaan muutama locationindeksi joita käydään läpi kun etsitää korkeus dataa.
// Tämä siis sen takia, että datassa ei aina ole kaikissa paikoissa kuin
// puuttuvaa korkeus dataa. Tässä fiksu arvaus mitä paikkoja käydää läpi, koska jos
// käy kaikki hilapisteet ja ajat läpi, on se liian raskasta.
static std::vector<unsigned long> FillLocationIndexies(NFmiFastQueryInfo *theInfo)
{
  if (theInfo->IsGrid())
  {  // hiladatalle palautetaan seuraavat paikkaindeksit
    int xSize = theInfo->Grid()->XNumber();
    int ySize = theInfo->Grid()->YNumber();
    std::vector<unsigned long> locationIndexies;
    if (xSize > 0 && ySize > 0)
    {
      locationIndexies.push_back(GetGridDataIndex(
          xSize, xSize / 2, ySize / 2));  // laitetaan ensimmäiseksi hilan puoliväli, koska
                                          // reunoista puuttuu helposti dataa
      locationIndexies.push_back(0);      // laitetaan 1. hilapiste
      locationIndexies.push_back(theInfo->SizeLocations() -
                                 1);  // laitetaan mukaan vielä viimeinen hilapiste
      if (xSize > 4 && ySize > 4)
      {  // laitetaan sitten 'neljännes' kehä pisteet ks. kaava kuva
         // --------
         // -*-*-*--
         // --------
         // -*---*--
         // --------
         // -*-*-*--
         // --------

        locationIndexies.push_back(GetGridDataIndex(xSize, xSize / 4, ySize / 4));
        locationIndexies.push_back(GetGridDataIndex(xSize, xSize / 4, ySize / 2));
        locationIndexies.push_back(GetGridDataIndex(xSize, xSize / 4, 3 * ySize / 4));
        locationIndexies.push_back(GetGridDataIndex(xSize, xSize / 2, ySize / 4));
        locationIndexies.push_back(GetGridDataIndex(xSize, xSize / 2, 3 * ySize / 4));
        locationIndexies.push_back(GetGridDataIndex(xSize, 3 * xSize / 4, ySize / 4));
        locationIndexies.push_back(GetGridDataIndex(xSize, 3 * xSize / 4, ySize / 2));
        locationIndexies.push_back(GetGridDataIndex(xSize, 3 * xSize / 4, 3 * ySize / 4));
      }
    }
    return locationIndexies;
  }
  else
  {  // asema datalle palautetaan seuraavat paikka indeksit
    int ssize = theInfo->SizeLocations();
    std::vector<unsigned long> locationIndexies;
    if (ssize > 0)
    {
      locationIndexies.push_back(
          ssize /
          2);  // laitetaan ensimmäiseksi puoliväli, koska alusta ja lopusta puuttuu helposti dataa
      if (ssize > 4)
      {
        locationIndexies.push_back(ssize / 4);  // laitetaan sitten neljäsosan kohta, koska alusta
                                                // ja lopusta puuttuu helposti dataa
        locationIndexies.push_back(3 * ssize / 4);  // laitetaan sitten kolmannen neljäsosan kohta,
                                                    // koska alusta ja lopusta puuttuu helposti
                                                    // dataa
      }
      if (ssize > 16)
      {
        locationIndexies.push_back(0);  // laitetaan vain alusta jotain lukuja listaan
        locationIndexies.push_back(1);
        locationIndexies.push_back(2);
        locationIndexies.push_back(3);
        locationIndexies.push_back(4);
        locationIndexies.push_back(ssize - 1);  // laietaan vain lopusta jotain indeksejä mukaan
        locationIndexies.push_back(ssize - 2);
        locationIndexies.push_back(ssize - 3);
        locationIndexies.push_back(ssize - 4);
        locationIndexies.push_back(ssize - 5);
      }
    }
    return locationIndexies;
  }
}

// tutkii onko annetun parametrin arvot korkeus leveleiden mukaan
// nousevassa vai laskevassa järjestyksessä.
// Jos datassa on jotain puuttuvaa osiota, voi joutua tarkistamaan/käymään läpi muutamia
// aikoja/hilapisteitä.
// Asettaa lopuksi ajan ja paikan ennalleen.
static bool IsParamValuesRising(NFmiFastQueryInfo *theInfo, unsigned long theParamIndex)
{
  bool rising = false;
  if (theInfo->RefRawData() && theInfo->ParamIndex(theParamIndex))
  {
    unsigned long oldTimeIndex = theInfo->TimeIndex();
    unsigned long oldLocationIndex = theInfo->LocationIndex();
    std::vector<unsigned long> timeIndexies(FillTimeIndexies(theInfo));  // jos ei heti tärppää
                                                                         // (on puuttuvaa dataa
                                                                         // joissain ajoissa),
                                                                         // pitää käydä ehkä
                                                                         // useampia aikoja läpi
    std::vector<unsigned long> locIndexies(
        FillLocationIndexies(theInfo));  // jos ei heti tärppää (on puuttuvaa dataa joissain
    // pisteissä), pitää käydä ehkä useampia paikkoja läpi
    float firstValue = kFloatMissing;
    float secondValue = kFloatMissing;
    for (int j = 0; j < static_cast<int>(timeIndexies.size()); j++)
    {
      theInfo->TimeIndex(timeIndexies[j]);
      for (int i = 0; i < static_cast<int>(locIndexies.size()); i++)
      {
        theInfo->LocationIndex(locIndexies[i]);
        if (GetFirstAndSecondParamValues(theInfo, firstValue, secondValue))
        {
          rising = secondValue > firstValue;
          theInfo->TimeIndex(oldTimeIndex);
          theInfo->LocationIndex(oldLocationIndex);
          return rising;
        }
      }
    }
    theInfo->TimeIndex(oldTimeIndex);
    theInfo->LocationIndex(oldLocationIndex);
  }
  return rising;  // palautetaan 'false' arvo, vaikka ei ole tietoa, tämä on sitten oletus arvo
                  // puuttuvan datan takia.
}

// tutkii onko annetun infon painepinta levelit laskevassa vai nousevassa järjestyksessä
// Laskeva = 1000, 925, 850, 700 jne.
// Nouseva = 300, 500, 700, 850 jne.
// HUOM! tämä toimii samoin painepinta datoille että height-level datoille
static bool IsLevelValuesInRisingOrder(NFmiFastQueryInfo *theInfo)
{
  unsigned long oldLevelIndex = theInfo->LevelIndex();
  theInfo->LevelIndex(0);
  double pressureLevel1 = theInfo->Level()->LevelValue();
  theInfo->LevelIndex(1);
  double pressureLevel2 = theInfo->Level()->LevelValue();
  bool rising = pressureLevel2 > pressureLevel1;

  theInfo->LevelIndex(oldLevelIndex);
  return rising;
}

// ----------------------------------------------------------------------
/*!
 *
 */
// ----------------------------------------------------------------------
void NFmiFastQueryInfo::InitFastInfo()
{
  if (itsParamDescriptor && itsHPlaceDescriptor && itsVPlaceDescriptor && itsTimeDescriptor)
  {
    itsParamSize = NFmiQueryInfo::SizeParams();
    itsLocationSize = NFmiQueryInfo::SizeLocations();
    itsLevelSize = NFmiQueryInfo::SizeLevels();
    itsTimeSize = NFmiQueryInfo::SizeTimes();

    itsParamIndex = NFmiQueryInfo::ParamIndex();
    itsLocationIndex = NFmiQueryInfo::LocationIndex();
    itsLevelIndex = NFmiQueryInfo::LevelIndex();
    itsTimeIndex = NFmiQueryInfo::TimeIndex();

    if (IsGrid())
    {
      // HUOM! Nämä alustukset pitäisi tehdä NFmiQueryInfo -luokassa, mutta jos
      // qdataa käytetään vain NFmiFastQueryInfo -luokan kautta (kuten pitäisi), ei tästä tule
      // ongelmaa.
      itsGridXNumber = Grid()->XNumber();
      itsGridYNumber = Grid()->YNumber();
      fIsStrechableGlobalGrid = NFmiGrid::IsStrechableGlobalGrid(*Grid());
    }

    itsLocLevTimSize = itsLocationSize * itsLevelSize * itsTimeSize;
    itsLevTimSize = itsLevelSize * itsTimeSize;
    fUseSubParam = itsParamDescriptor->IsSubParamUsed();

    unsigned long oldParamIndex = itsParamIndex;

    // tutkitaan onko level dataa ja jos on, löytyykö korkeus parametri
    itsHeightParamIndex = static_cast<unsigned long>(-1);
    if (Param(kFmiGeomHeight))
      itsHeightParamIndex = itsParamIndex;
    else if (Param(kFmiGeopHeight))
      itsHeightParamIndex = itsParamIndex;
    fHeightValueAvailable =
        (itsLevelSize > 1) && (itsHeightParamIndex != static_cast<unsigned long>(-1));

    fHeightLevelDataAvailable = false;
    if (!fHeightValueAvailable && itsLevelSize > 1)
    {
      unsigned long oldLevelIndex = itsLevelIndex;
      LevelIndex(0);  // asetetaan varmuuden vuoksi 1. leveliin
      if (Level()->LevelType() == kFmiHeight)
      {
        fHeightLevelDataAvailable = true;
        itsHeightLevelDataHeights = CalcHeightLevelDataHeights();
      }
      LevelIndex(oldLevelIndex);
    }

    fHeightParamIsRising = false;
    if (fHeightValueAvailable)
      fHeightParamIsRising = IsParamValuesRising(this, itsHeightParamIndex);
    else if (fHeightLevelDataAvailable)
      fHeightParamIsRising = IsLevelValuesInRisingOrder(this);

    // tutkitaan onko level dataa ja jos on, löytyykö paine parametri
    itsPressureParamIndex = static_cast<unsigned long>(-1);
    if (Param(kFmiPressure)) itsPressureParamIndex = itsParamIndex;
    fPressureValueAvailable =
        (itsLevelSize > 1) && (itsPressureParamIndex != static_cast<unsigned long>(-1));
    fPressureLevelDataAvailable = false;
    if (!fPressureValueAvailable && itsLevelSize > 1)
    {
      unsigned long oldLevelIndex = itsLevelIndex;
      LevelIndex(0);  // asetetaan varmuuden vuoksi 1. leveliin
      if (Level()->LevelType() == kFmiPressureLevel)
      {
        fPressureLevelDataAvailable = true;
        itsPressureLevelDataPressures = CalcPressureLevelDataPressures();
      }
      LevelIndex(oldLevelIndex);
    }

    fPressureParamIsRising = false;
    if (fPressureValueAvailable)
      fPressureParamIsRising = IsParamValuesRising(this, itsPressureParamIndex);
    else if (fPressureLevelDataAvailable)
      fPressureParamIsRising = IsLevelValuesInRisingOrder(this);

    Param(kFmiLongitude);
    itsLongitudeParamIndex = ParamIndex();
    Param(kFmiLatitude);
    itsLatitudeParamIndex = ParamIndex();

    itsParamIndex = oldParamIndex;

    // initialisoidaan vielä mahdollinen station-id fast-seek indeksi lista
    itsFastStationIdSeekList.clear();
    if (itsHPlaceDescriptor->IsLocation())
    {
      for (itsHPlaceDescriptor->Reset(); itsHPlaceDescriptor->Next();)
      {
        itsFastStationIdSeekList[itsHPlaceDescriptor->Location()->GetIdent()] =
            itsHPlaceDescriptor->Index();
      }
    }
  }
}

// Laskee paine datan painepinta level tietojen avulla. xSize kertoo matriisin x koon ja levelSize y
// koon.
// Jokaiseen columniin siis sijoitetaan vain samat paine arvot uudestaan ja uudestaan.
std::vector<float> NFmiFastQueryInfo::CalcPressureLevelDataPressures()
{
  std::vector<float> pressureLevels;
  for (ResetLevel(); NextLevel();)
  {
    pressureLevels.push_back(static_cast<float>(Level()->LevelValue()));
  }
  return pressureLevels;
}

// Sama kuin CalcPressureLevelDataPressures, mutta heightlevel-datoille
std::vector<float> NFmiFastQueryInfo::CalcHeightLevelDataHeights()
{
  std::vector<float> heightLevels;
  for (ResetLevel(); NextLevel();)
  {
    heightLevels.push_back(static_cast<float>(Level()->LevelValue()));
  }
  return heightLevels;
}

// ----------------------------------------------------------------------
/*!
 * \param theIndex Undocumented
 * \param theValue Undocumented
 * \return Undocumented
 */
// ----------------------------------------------------------------------

bool NFmiFastQueryInfo::IndexFloatValue(size_t theIndex, float theValue)
{
  return itsRefRawData->SetValue(theIndex, theValue);
}

// ----------------------------------------------------------------------
/*!
 * \param theTimeIndexOffset Undocumented
 * \return Undocumented
 */
// ----------------------------------------------------------------------

// theTimeIndexOffset itseasiassa aikasiirto suoraan datan timebagin resoluutiona
// esim. 1 voi tarkoittaa 1 tunnin tai 6 tunnin siirtoa eteenpäin riippuen resoluutiosta.

float NFmiFastQueryInfo::PeekTimeValue(int theTimeIndexOffset)
{
  unsigned long timeIndex = itsTimeIndex;
  timeIndex += theTimeIndexOffset;
  if (timeIndex < itsTimeSize)
  {
    size_t idx = Index(itsParamIndex, itsLocationIndex, itsLevelIndex, timeIndex);
    return NFmiQueryInfo::PeekValue(idx);
  }
  return kFloatMissing;
}

// ----------------------------------------------------------------------
/*!
 * \param theQueryInfo Undocumented
 * \param fIgnoreLevel Undocumented
 * \return Undocumented
 */
// ----------------------------------------------------------------------

bool NFmiFastQueryInfo::SetDescriptors(NFmiQueryInfo *theQueryInfo, bool fIgnoreLevel)
{
  bool status = NFmiQueryInfo::SetDescriptors(theQueryInfo, fIgnoreLevel);

  itsParamIndex = NFmiQueryInfo::ParamIndex();
  itsLocationIndex = NFmiQueryInfo::LocationIndex();
  itsLevelIndex = NFmiQueryInfo::LevelIndex();
  itsTimeIndex = NFmiQueryInfo::TimeIndex();

  return status;
}

// ----------------------------------------------------------------------
/*!
 * \param theOtherInfo Undocumented
 * \return Undocumented
 */
// ----------------------------------------------------------------------

NFmiQueryInfo *NFmiFastQueryInfo::CreateCombinedInfo(NFmiQueryInfo *theOtherInfo)
{
  return new NFmiFastQueryInfo(itsParamDescriptor->Combine(theOtherInfo->ParamDescriptor()),
                               itsTimeDescriptor->Combine(theOtherInfo->TimeDescriptor()),
                               itsHPlaceDescriptor->Combine(theOtherInfo->HPlaceDescriptor()),
                               *itsVPlaceDescriptor);
}

// ----------------------------------------------------------------------
/*!
 * \param theXOffset Undocumented
 * \param theYOffset Undocumented
 * \return Undocumented
 *
 * Note: Modifies current location! (Marko: Minusta ei muuta, ja tämän ja emon metodin voisi muuttaa
 * const:iksi)
 */
// ----------------------------------------------------------------------

const NFmiPoint NFmiFastQueryInfo::PeekLocationLatLon(int theXOffset, int theYOffset)
{
  if (IsGrid())
  {
    unsigned long index = itsLocationIndex;

    int peekXIndex = (index % itsGridXNumber) + theXOffset;
    int peekYIndex = (index / itsGridXNumber) + theYOffset;
    if (peekXIndex < 0 ||
        peekXIndex >=
            int(itsGridXNumber) ||  // x- ja y-indeksien pitää pysyä gridin sisällä offsettien kera!
        peekYIndex < 0 ||
        peekYIndex >= int(itsGridYNumber))
    {
      return NFmiPoint::gMissingLatlon;
    }

    unsigned long peekindex = index + theYOffset * itsGridXNumber + theXOffset;

    return LatLon(peekindex);
  }
  return NFmiPoint::gMissingLatlon;
}

// ----------------------------------------------------------------------
/*!
 * \return Undocumented
 */
// ----------------------------------------------------------------------

bool NFmiFastQueryInfo::NextActiveParam() { return NextActiveParam(true); }
// ----------------------------------------------------------------------
/*!
 * \param fIgnoreSubParam Undocumented
 * \return Undocumented
 */
// ----------------------------------------------------------------------

bool NFmiFastQueryInfo::NextActiveParam(bool fIgnoreSubParam)
{
  for (; NextParam(fIgnoreSubParam);)
    if (IsActiveParam()) return true;
  return false;  // toteutetaan myöhemmin
}

// ----------------------------------------------------------------------
/*!
 * \return Undocumented
 */
// ----------------------------------------------------------------------

bool NFmiFastQueryInfo::IsActiveParam() { return Param().IsActive(); }
// ----------------------------------------------------------------------
/*!
 * \param newState Undocumented
 * \param fIgnoreSubParam Undocumented
 * \return Undocumented
 */
// ----------------------------------------------------------------------

bool NFmiFastQueryInfo::ActivateParam(bool newState, bool /* fIgnoreSubParam */)
{
  return itsParamDescriptor->SetActivity(newState, itsParamIndex);
}

// ----------------------------------------------------------------------
/*!
 * \param newState Undocumented
 * \return Undocumented
 */
// ----------------------------------------------------------------------

bool NFmiFastQueryInfo::ActivateParam(bool newState) { return ActivateParam(newState, true); }
// ----------------------------------------------------------------------
/*!
 * Palauttaa currentin paikan suhteellisen sijainnin (esim. gridin areassa)
 *
 * \return The current relative location
 */
// ----------------------------------------------------------------------

const NFmiPoint NFmiFastQueryInfo::RelativePoint() const
{
  if (IsGrid())
  {
    int currentXIndex = (itsLocationIndex % itsGridXNumber);
    int currentYIndex = (itsLocationIndex / itsGridXNumber);
    double relativeX = currentXIndex / (itsGridXNumber - 1.);
    double relativeY = currentYIndex / (itsGridYNumber - 1.);
    return NFmiPoint(relativeX, relativeY);
  }
  return NFmiPoint();  // ei-grid:in tapausta ei voi laskea
}

// ----------------------------------------------------------------------
/*!
 * \param theTimeOffset Undocumented
 * \param theXOffset Undocumented
 * \param theYOffset Undocumented
 * \return Undocumented
 */
// ----------------------------------------------------------------------

float NFmiFastQueryInfo::PeekValue(int theTimeOffset, int theXOffset, int theYOffset)
{
  unsigned long locationIndex = itsLocationIndex;

  if (IsGrid())
  {
    int currentXIndex = (locationIndex % itsGridXNumber) + theXOffset;
    int currentYIndex = (locationIndex / itsGridXNumber) + theYOffset;

    // voiko tämän seuraavan tarkistuksen poistaa, kun indeksi tarkistetaan kuitenkin
    // Index-metodissa??
    if (currentXIndex >= 0 &&
        currentXIndex <
            int(itsGridXNumber) &&  // x- ja y-indeksien pitää pysyä gridin sisällä offsettien kera!
        currentYIndex >= 0 &&
        currentYIndex < int(itsGridYNumber))
      locationIndex = locationIndex + theYOffset * itsGridXNumber + theXOffset;
    else
      locationIndex = static_cast<unsigned long>(-1);
  }
  else
    locationIndex = locationIndex + theXOffset;

  size_t idx = Index(itsParamIndex, locationIndex, itsLevelIndex, itsTimeIndex + theTimeOffset);
  return NFmiQueryInfo::PeekValue(idx);
}

// ----------------------------------------------------------------------
/*!
 * \param theIndex Undocumented
 * \return Undocumented
 *
 * Note: This does not set the sub parameter flag properly if you are
 *       switching between sub parameters. Switch only between regular
 *       parameters and you are safe.
 */
// ----------------------------------------------------------------------

bool NFmiFastQueryInfo::ParamIndex(unsigned long theIndex)
{
  if (theIndex >= itsParamSize)
  {
    itsParamIndex = static_cast<unsigned long>(-1);
    return false;
  }
  itsParamIndex = theIndex;
  fUseSubParam = false;
  return true;
}

// ----------------------------------------------------------------------
/*!
 * \param theIndex Undocumented
 * \return Undocumented
 */
// ----------------------------------------------------------------------

bool NFmiFastQueryInfo::LocationIndex(unsigned long theIndex)
{
  if (theIndex >= itsLocationSize)
  {
    itsLocationIndex = static_cast<unsigned long>(-1);
    return false;
  }
  itsLocationIndex = theIndex;
  return true;
}

// ----------------------------------------------------------------------
/*!
 * \param theIndex Undocumented
 * \return Undocumented
 */
// ----------------------------------------------------------------------

bool NFmiFastQueryInfo::LevelIndex(unsigned long theIndex)
{
  if (theIndex >= itsLevelSize)
  {
    itsLevelIndex = static_cast<unsigned long>(-1);
    return false;
  }
  itsLevelIndex = theIndex;
  return true;
}

// ----------------------------------------------------------------------
/*!
 * \param theIndex Undocumented
 * \return Undocumented
 */
// ----------------------------------------------------------------------

bool NFmiFastQueryInfo::TimeIndex(unsigned long theIndex)
{
  if (theIndex >= itsTimeSize)
  {
    itsTimeIndex = static_cast<unsigned long>(-1);
    return false;
  }
  itsTimeIndex = theIndex;
  return true;
}

// ----------------------------------------------------------------------
/*!
 * \param moveBy Undocumented
 * \return Undocumented
 */
// ----------------------------------------------------------------------

bool NFmiFastQueryInfo::MoveUp(int moveBy)  // toimii vain gridi datalle oikein!!!
{
  int xLoc = itsLocationIndex % itsGridXNumber;
  int yLoc = itsLocationIndex / itsGridXNumber;
  yLoc += moveBy;
  if (yLoc < 0 || static_cast<unsigned int>(yLoc) >= itsGridYNumber)
    return false;  // ei liikuteta ulkopuolelle, eikä aseteta resettiin!!!

  itsLocationIndex = yLoc * itsGridXNumber + xLoc;
  return true;
}

// ----------------------------------------------------------------------
/*!
 * \param moveBy Undocumented
 * \return Undocumented
 */
// ----------------------------------------------------------------------

bool NFmiFastQueryInfo::MoveDown(int moveBy)  // toimii vain gridi datalle oikein!!!
{
  int xLoc = itsLocationIndex % itsGridXNumber;
  int yLoc = itsLocationIndex / itsGridXNumber;
  yLoc -= moveBy;
  if (yLoc < 0 || static_cast<unsigned int>(yLoc) >= itsGridYNumber)
    return false;  // ei liikuteta ulkopuolelle, eikä aseteta resettiin!!!

  itsLocationIndex = yLoc * itsGridXNumber + xLoc;
  return true;
}

// ----------------------------------------------------------------------
/*!
 * \param moveBy Undocumented
 * \return Undocumented
 */
// ----------------------------------------------------------------------

bool NFmiFastQueryInfo::MoveLeft(int moveBy)  // toimii vain gridi datalle oikein!!!
{
  int xLoc = itsLocationIndex % itsGridXNumber;
  int yLoc = itsLocationIndex / itsGridXNumber;
  xLoc -= moveBy;
  if (xLoc < 0 || static_cast<unsigned int>(xLoc) >= itsGridXNumber)
    return false;  // ei liikuteta ulkopuolelle, eikä aseteta resettiin!!!

  itsLocationIndex = yLoc * itsGridXNumber + xLoc;
  return true;
}

// ----------------------------------------------------------------------
/*!
 * \param moveBy Undocumented
 * \return Undocumented
 */
// ----------------------------------------------------------------------

bool NFmiFastQueryInfo::MoveRight(int moveBy)  // toimii vain gridi datalle oikein!!!
{
  int xLoc = itsLocationIndex % itsGridXNumber;
  int yLoc = itsLocationIndex / itsGridXNumber;
  xLoc += moveBy;
  if (xLoc < 0 || static_cast<unsigned int>(xLoc) >= itsGridXNumber)
    return false;  // ei liikuteta ulkopuolelle, eikä aseteta resettiin!!!

  itsLocationIndex = yLoc * itsGridXNumber + xLoc;
  return true;
}

// ----------------------------------------------------------------------
/*!
 * \return Undocumented
 */
// ----------------------------------------------------------------------

bool NFmiFastQueryInfo::Top()  // toimii vain gridi datalle oikein!!!
{
  // tämä on hilan yläosa eli suurin y-indeksi
  int xLoc = itsLocationIndex % itsGridXNumber;
  int yLoc = itsGridYNumber - 1;

  itsLocationIndex = yLoc * itsGridXNumber + xLoc;
  return true;
}

// ----------------------------------------------------------------------
/*!
 * \return Undocumented
 */
// ----------------------------------------------------------------------

bool NFmiFastQueryInfo::Bottom()  // toimii vain gridi datalle oikein!!!
{
  // tämä on hilan alaosa, eli 0 y-indeksi
  int xLoc = itsLocationIndex % itsGridXNumber;
  int yLoc = 0;

  itsLocationIndex = yLoc * itsGridXNumber + xLoc;
  return true;
}

// ----------------------------------------------------------------------
/*!
 * \return Undocumented
 */
// ----------------------------------------------------------------------

bool NFmiFastQueryInfo::Left()  // toimii vain gridi datalle oikein!!!
{
  int xLoc = 0;
  int yLoc = itsLocationIndex / itsGridXNumber;

  itsLocationIndex = yLoc * itsGridXNumber + xLoc;
  return true;
}

// ----------------------------------------------------------------------
/*!
 * \return Undocumented
 */
// ----------------------------------------------------------------------

bool NFmiFastQueryInfo::Right()  // toimii vain gridi datalle oikein!!!
{
  int xLoc = itsGridXNumber - 1;
  int yLoc = itsLocationIndex / itsGridXNumber;

  itsLocationIndex = yLoc * itsGridXNumber + xLoc;
  return true;
}

// ----------------------------------------------------------------------
/*!
 * Palauttaa kaikki hilan XY-koordinaatit datamatriisiin
 *
 * \param theArea The projection in which to store the XY coordinates
 */
// ----------------------------------------------------------------------

NFmiCoordinateMatrix NFmiFastQueryInfo::LocationsXY(const NFmiArea &theArea) const
{
  if (!IsGrid()) return NFmiCoordinateMatrix(0, 0);

  auto coords = LocationsWorldXY(theArea);

  int nx = coords.Width();
  int ny = coords.Height();

  for (int j = 0; j < ny; j++)
    for (int i = 0; i < nx; i++)
      coords.Set(i, j, theArea.WorldXYToXY(coords(i, j)));

  return coords;
}

// ----------------------------------------------------------------------
/*!
 * Palauttaa kaikki hilan WorldXY-koordinaatit datamatriisiin
 *
 * \param theMatrix The matrix in which to store the coordinates
 * \param theArea The projection in which to store the world XY coordinates
 */
// ----------------------------------------------------------------------

NFmiCoordinateMatrix NFmiFastQueryInfo::LocationsWorldXY(const NFmiArea &theArea) const
{
  if (!IsGrid()) return NFmiCoordinateMatrix(0, 0);

  Fmi::CoordinateTransformation transformation(Area()->SpatialReference(),
                                               theArea.SpatialReference());

  auto coords = CoordinateMatrix();

  coords.Transform(transformation);

  return coords;
}

// ----------------------------------------------------------------------
/*!
 * Palauttaa hilan data-arvot halutulta croppaus alueelta annettuun datamatriisiin.
 * Croppaus alue annetaan hila indekseinä x1,y1 ja x2,y2, jotka muodostavat hilaindeksi-
 * laatikon, joka cropataan (x ja y indeksit alkavat 0:sta).
 * Jos asema dataa, ei tehdä mitään.
 *
 * \param theMatrix The matrix in which to store the values
 */
// ----------------------------------------------------------------------

NFmiDataMatrix<float> NFmiFastQueryInfo::CroppedValues(int x1, int y1, int x2, int y2) const
{
  auto nx = static_cast<int>(x2 - x1 + 1);
  auto ny = static_cast<int>(y2 - y1 + 1);

  NFmiDataMatrix<float> values(nx, ny, kFloatMissing);

  if (IsGrid())
  {
    long long idx = Index(itsParamIndex, 0, itsLevelIndex, itsTimeIndex);
    long long offset = Index(itsParamIndex, 1, itsLevelIndex, itsTimeIndex) - idx;
    long long totalLineOffset = offset * itsGridXNumber;  // tällä hypitään kokonaisia rivejä
    long long startLineOffset = offset * x1;              // tällä hypitään rivin alku
    long long endLineOffset = offset * (itsGridXNumber - x2 - 1);  // tällä hypitään rivin loppu

    // Mika: Must have this loop order so that the offset trick works

    idx += totalLineOffset * y1;  // hypätään ensin alusta halutulle riville
    for (int j = 0; j < ny; j++)
    {
      idx += startLineOffset;       // hypätään cropatun rivin alusta haluttuun kohtaan
      for (int i = 0; i < nx; i++)  // pientä optimointia olisi jos for loopit saisi toisin päin
      {
        values[i][j] = NFmiQueryInfo::PeekValue(idx);
        idx += offset;
      }
      idx += endLineOffset;  // lopuksi pitää hypätä vielä cropattu rivin loppu pois
    }
  }

  return values;
}

static float InterpolationHelper(float theValue1, float theValue2, float theFactor1)
{
  if (theValue1 == kFloatMissing && theValue2 == kFloatMissing)
    return kFloatMissing;
  else if (theValue1 == kFloatMissing || theValue2 == kFloatMissing)
  {
    // Jos toinen arvoista puuttuva, palautetaan suoraan se arvo, jota lähempänä theFactor1 on, oli
    // se puuttuva tai ei Jos theFactor1 on 1, ollaan theValue1:n ajassa kiinni ja jos se on 0,
    // ollaan theValue2:n ajassa kiinni
    if (theFactor1 <= 0.5)
      return theValue2;
    else
      return theValue1;
  }
  else
    return theFactor1 * theValue1 + (1 - theFactor1) * theValue2;
}

// Luokka jonka avulla tehdään matriisi aikainterpolaatioita hallitummin
class TimeInterpolationData
{
 public:
  bool doNearestTimeIfPossible = false;
  bool isGrid = false;
  bool hasWantedTime = false;
  unsigned long oldTimeIndex = gMissingIndex;
  bool isInsideAtAll = false;
  NFmiMetTime previousTime = NFmiMetTime::gMissingTime;
  unsigned long previousTimeIndex = gMissingIndex;
  float previousToInterpolatedTimeDifferenceInMinutes = 0;
  NFmiMetTime nextTime = NFmiMetTime::gMissingTime;
  unsigned long nextTimeIndex = gMissingIndex;
  float previousToNextTimeDifferenceInMinutes = 0;

  TimeInterpolationData(NFmiFastQueryInfo &info,
                        const NFmiMetTime &theInterpolatedTime,
                        long theTimeRangeInMinutes = kLongMissing,
                        bool doNearestTimeIfPossible = false)
  {
    this->doNearestTimeIfPossible = doNearestTimeIfPossible;
    oldTimeIndex = info.TimeIndex();
    isGrid = info.IsGrid();
    if (isGrid)
    {
      if (info.Time(theInterpolatedTime))
      {
        hasWantedTime = true;
        return;
      }
      else
      {
        if (this->doNearestTimeIfPossible)
        {
          if (info.TimeToNearestStep(theInterpolatedTime, kCenter, theTimeRangeInMinutes))
          {
            SetPreviousTimeValues(info, theInterpolatedTime);
          }
        }
        else
        {
          isInsideAtAll = info.IsInside(theInterpolatedTime);
          if (isInsideAtAll)
          {
            if (info.TimeToNearestStep(theInterpolatedTime, kBackward, theTimeRangeInMinutes) ||
                this->doNearestTimeIfPossible)
            {
              SetPreviousTimeValues(info, theInterpolatedTime);
              if (info.TimeToNearestStep(theInterpolatedTime, kForward, theTimeRangeInMinutes))
              {
                nextTime = info.Time();
                nextTimeIndex = info.TimeIndex();
                previousToNextTimeDifferenceInMinutes =
                    static_cast<float>(nextTime.DifferenceInMinutes(previousTime));
              }
            }
          }
        }
      }
    }
  }

  bool CanGetValues()
  {
    if (!isGrid) return false;
    if (hasWantedTime) return true;
    if (doNearestTimeIfPossible)
    {
      if (previousTimeIndex == gMissingIndex && nextTimeIndex == gMissingIndex) return false;
    }
    else
    {
      if (!isInsideAtAll) return false;
      if (previousTimeIndex == gMissingIndex || nextTimeIndex == gMissingIndex) return false;
    }

    return true;
  }

  bool HasWantedTime() { return hasWantedTime; }

  bool DoNearestTime()
  {
    if (doNearestTimeIfPossible)
    {
      if (previousTimeIndex != gMissingIndex && nextTimeIndex == gMissingIndex) return true;
      if (previousTimeIndex == gMissingIndex && nextTimeIndex != gMissingIndex) return true;
    }

    return false;
  }

  void SetPreviousTimeValues(NFmiFastQueryInfo &info, const NFmiMetTime &theInterpolatedTime)
  {
    previousTime = info.Time();
    previousTimeIndex = info.TimeIndex();
    previousToInterpolatedTimeDifferenceInMinutes =
        static_cast<float>(theInterpolatedTime.DifferenceInMinutes(previousTime));
  }
};

// ----------------------------------------------------------------------
/*!
 * Palauttaa kaikki hilan data-arvot annettuun datamatriisiin haluttuun
 * aikaan interpoloituna.
 *
 * \param theMatrix The matrix in which to store the values
 * \param theInterpolatedTime The desired time
 */
// ----------------------------------------------------------------------
NFmiDataMatrix<float> NFmiFastQueryInfo::Values(const NFmiMetTime &theInterpolatedTime)
{
  return NFmiFastQueryInfo::Values(theInterpolatedTime, kLongMissing);
}

NFmiDataMatrix<float> NFmiFastQueryInfo::Values(const NFmiMetTime &theInterpolatedTime,
                                                long theTimeRangeInMinutes,
                                                bool doNearestTimeIfPossible)
{
  TimeInterpolationData timeInterpolationData(
      *this, theInterpolatedTime, theTimeRangeInMinutes, doNearestTimeIfPossible);
  if (!timeInterpolationData.CanGetValues())
  {
    TimeIndex(timeInterpolationData.oldTimeIndex);
    return {};
  }

  // Handle exact existing time
  if (timeInterpolationData.HasWantedTime())
  {
    auto values = Values();
    TimeIndex(timeInterpolationData.oldTimeIndex);
    return values;
  }

  if (timeInterpolationData.DoNearestTime())
  {
    if (timeInterpolationData.previousTimeIndex != gMissingIndex)
      TimeIndex(timeInterpolationData.previousTimeIndex);
    else
      TimeIndex(timeInterpolationData.nextTimeIndex);
    auto values = Values();
    TimeIndex(timeInterpolationData.oldTimeIndex);
    return values;
  }

  // Extract leftside and rightside data values

  TimeIndex(timeInterpolationData.previousTimeIndex);
  auto values1 = Values();

  TimeIndex(timeInterpolationData.nextTimeIndex);
  auto values2 = Values();

  auto diff1 = timeInterpolationData.previousToInterpolatedTimeDifferenceInMinutes;
  auto diff2 = timeInterpolationData.previousToNextTimeDifferenceInMinutes;

  float factor = 1 - diff1 / diff2;

  // Then interpolate the data. We must be careful to obey the interpolation
  // rules of both discrete data and combined parameters

  FmiInterpolationMethod interp = Param().GetParam()->InterpolationMethod();
  unsigned long param = Param().GetParam()->GetIdent();

  const auto nx = values1.NX();
  const auto ny = values2.NY();

  if (param == kFmiTotalWindMS)
  {
    NFmiTotalWind resultWind(itsInfoVersion);
    for (std::size_t j = 0; j < ny; j++)
      for (std::size_t i = 0; i < nx; i++)
      {
        NFmiTotalWind tempWind1(values1[i][j], kFmiPackedWind, itsInfoVersion);
        NFmiTotalWind tempWind2(values2[i][j], kFmiPackedWind, itsInfoVersion);
        resultWind.SetToWeightedMean(
            &tempWind1, factor, &tempWind2, 1 - factor, &tempWind1, 0, &tempWind1, 0);
        values1[i][j] = resultWind.TransformedFloatValue();
      }
    TimeIndex(timeInterpolationData.oldTimeIndex);
    return values1;
  }

  if (param == kFmiWeatherAndCloudiness)
  {
    NFmiWeatherAndCloudiness resultWeather(itsInfoVersion);
    for (std::size_t j = 0; j < ny; j++)
      for (std::size_t i = 0; i < nx; i++)
      {
        NFmiWeatherAndCloudiness tempWeather1(
            values1[i][j], kFmiPackedWeather, kFloatMissing, itsInfoVersion);
        NFmiWeatherAndCloudiness tempWeather2(
            values2[i][j], kFmiPackedWeather, kFloatMissing, itsInfoVersion);
        resultWeather.SetToWeightedMean(
            &tempWeather1, factor, &tempWeather2, 1 - factor, &tempWeather1, 0, &tempWeather1, 0);
        values1[i][j] = resultWeather.TransformedFloatValue();
      }
    TimeIndex(timeInterpolationData.oldTimeIndex);
    return values1;
  }

  if (interp != kLinearly)
  {
    TimeIndex(timeInterpolationData.oldTimeIndex);
    if (factor > 0.5) return values1;
    return values2;
  }

  for (std::size_t j = 0; j < ny; j++)
    for (std::size_t i = 0; i < nx; i++)
      values1[i][j] = InterpolationHelper(values1[i][j], values2[i][j], factor);

  TimeIndex(timeInterpolationData.oldTimeIndex);

  return values1;
}

bool NFmiFastQueryInfo::GetLevelToVec(std::vector<float> &values)
{
  FirstLocation();
  size_t startIndex = Index();
  size_t step = SizeTimes() * SizeLevels();
  size_t count = SizeLocations();

  if (!GetValues(startIndex, step, count, values))
  {
    // std::cout << __FUNCTION__ << '(' << startIndex << ',' << step << ',' << count << ',' <<
    // &values << ") out of bounds!" << std::endl;
    return false;
  }

  if (IsSubParamUsed())
  {
    if (itsCombinedParamParser)
    {
      std::transform(begin(values), end(values), begin(values), [this](const float &fVal) {
        return SubValueFromFloat(fVal);
      });
    }
    else
      throw(std::runtime_error("CombinedParamParser missing!"));
  }

  return true;
}

bool NFmiFastQueryInfo::GetLevelToVecPartial(
    size_t x1, size_t y1, size_t x2, size_t y2, std::vector<float> &values)
{
  size_t columnCount = x2 - x1 + 1;
  if (columnCount <= 0 || columnCount > itsGridXNumber)
    throw std::invalid_argument("Degenerate X axis");
  size_t columnStep = SizeTimes() * SizeLevels();

  FirstLocation();
  size_t startIndex = Index() + (x1 + y1 * itsGridXNumber) * columnStep;

  size_t rowCount = y2 - y1 + 1;
  if (rowCount <= 0 || rowCount > itsGridYNumber) throw std::invalid_argument("Degenerate Y axis");
  size_t rowStep = (itsGridXNumber - columnCount) * columnStep;

  if (!GetValuesPartial(startIndex, rowCount, rowStep, columnCount, columnStep, values))
  {
    return false;
  }

  if (IsSubParamUsed())
  {
    if (itsCombinedParamParser)
    {
      std::transform(begin(values), end(values), begin(values), [this](const float &fVal) {
        return SubValueFromFloat(fVal);
      });
    }
    else
      throw(std::runtime_error("CombinedParamParser missing!"));
  }

  return true;
}

bool NFmiFastQueryInfo::GetCube(std::vector<float> &values)
{
  values.resize(SizeLocations() * SizeLevels());

  // 	bool rising = HeightParamIsRising();
  //
  // 	if (rising) ResetLevel();
  // 	else LastLevel();

  FirstLevel();
  FirstLocation();
  size_t startIndex = Index();
  size_t step = SizeTimes();
  size_t count = SizeLocations() * SizeLevels();

  if (!GetValues(startIndex, step, count, values)) return false;

  if (IsSubParamUsed())
  {
    if (itsCombinedParamParser)
    {
      std::transform(values.rbegin(), values.rend(), values.rbegin(), [this](const float &fVal) {
        return SubValueFromFloat(fVal);
      });
    }
    else
      throw(std::runtime_error("CombinedParamParser is null!"));
  }

  return true;
}

bool NFmiFastQueryInfo::GetInterpolatedLevel(std::vector<float> &values, const NFmiMetTime &time)
{
  auto oldTime = TimeIndex();

  values.resize(SizeLocations());
  std::fill(begin(values), end(values), kFloatMissing);
  static std::vector<float> nextValues(SizeLocations(), kFloatMissing);

  NFmiTimeCache timeCache = CalcTimeCache(time);

  TimeIndex(timeCache.itsTimeIndex1);
  GetLevelToVec(values);

  TimeIndex(timeCache.itsTimeIndex2);
  GetLevelToVec(nextValues);

  NFmiDataIdent &param = Param();
  FmiInterpolationMethod interp = param.GetParam()->InterpolationMethod();
  FmiParameterName parId = static_cast<FmiParameterName>(param.GetParamIdent());

  std::transform(values.begin(),
                 values.end(),
                 nextValues.begin(),
                 values.begin(),
                 [&](const float &a, const float &b) {
                   return CachedTimeInterpolatedValue(a, b, timeCache, interp, parId);
                 });

  TimeIndex(oldTime);

  return true;
}

bool NFmiFastQueryInfo::GetInterpolatedCube(std::vector<float> &values, const NFmiMetTime &time)
{
  auto oldTime = TimeIndex();

  values.resize(SizeLocations() * SizeLevels());
  std::fill(begin(values), end(values), kFloatMissing);
  static std::vector<float> nextValues(SizeLocations() * SizeLevels(), kFloatMissing);

  NFmiTimeCache timeCache = CalcTimeCache(time);
  NFmiDataIdent &param = Param();
  FmiInterpolationMethod interp = param.GetParam()->InterpolationMethod();
  FmiParameterName parId = static_cast<FmiParameterName>(param.GetParamIdent());
  bool simpleInterp = kNoneInterpolation || kNearestPoint;
  if ((simpleInterp && timeCache.itsOffset <= 0.5) || timeCache.itsOffset < 0.001)
  {
    TimeIndex(timeCache.itsTimeIndex1);
    GetCube(values);
  }
  else if ((simpleInterp && timeCache.itsOffset > 0.5) || timeCache.itsOffset > 0.999)
  {
    TimeIndex(timeCache.itsTimeIndex2);
    GetCube(values);
  }
  else
  {
    TimeIndex(timeCache.itsTimeIndex1);
    GetCube(values);

    TimeIndex(timeCache.itsTimeIndex2);
    GetCube(nextValues);

    std::transform(values.begin(),
                   values.end(),
                   nextValues.begin(),
                   values.begin(),
                   [&](const float &a, const float &b) {
                     return CachedTimeInterpolatedValue(a, b, timeCache, interp, parId);
                   });
  }

  TimeIndex(oldTime);

  return true;
}

// ----------------------------------------------------------------------
/*!
 * Palauttaa kaikki hilan data-arvot annettuun datamatriisiin haluttuun
 * aikaan interpoloituna.
 *
 * \param theMatrix The matrix in which to store the values
 * \param theInterpolatedTime The desired time
 */
// ----------------------------------------------------------------------
NFmiDataMatrix<float> NFmiFastQueryInfo::CroppedValues(
    const NFmiMetTime &theInterpolatedTime, int x1, int y1, int x2, int y2)
{
  return CroppedValues(theInterpolatedTime, x1, y1, x2, y2, kLongMissing, false);
}

NFmiDataMatrix<float> NFmiFastQueryInfo::CroppedValues(const NFmiMetTime &theInterpolatedTime,
                                                       int x1,
                                                       int y1,
                                                       int x2,
                                                       int y2,
                                                       long theTimeRangeInMinutes,
                                                       bool doNearestTimeIfPossible)
{
  TimeInterpolationData timeInterpolationData(
      *this, theInterpolatedTime, theTimeRangeInMinutes, doNearestTimeIfPossible);
  if (!timeInterpolationData.CanGetValues())
  {
    TimeIndex(timeInterpolationData.oldTimeIndex);
    return {};
  }

  // Handle exact existing time
  if (timeInterpolationData.HasWantedTime())
  {
    auto values = CroppedValues(x1, y1, x2, y2);
    TimeIndex(timeInterpolationData.oldTimeIndex);
    return values;
  }

  if (timeInterpolationData.DoNearestTime())
  {
    if (timeInterpolationData.previousTimeIndex != gMissingIndex)
      TimeIndex(timeInterpolationData.previousTimeIndex);
    else
      TimeIndex(timeInterpolationData.nextTimeIndex);
    auto values = CroppedValues(x1, y1, x2, y2);
    TimeIndex(timeInterpolationData.oldTimeIndex);
    return values;
  }

  // Extract leftside and rightside data values

  auto nx = static_cast<int>(x2 - x1 + 1);
  auto ny = static_cast<int>(y2 - y1 + 1);
  NFmiDataMatrix<float> values(nx, ny, kFloatMissing);

  NFmiDataMatrix<float> values1;
  NFmiDataMatrix<float> values2;

  TimeIndex(timeInterpolationData.previousTimeIndex);
  values1 = CroppedValues(x1, y1, x2, y2);

  TimeIndex(timeInterpolationData.nextTimeIndex);
  values2 = CroppedValues(x1, y1, x2, y2);

  auto diff1 = timeInterpolationData.previousToInterpolatedTimeDifferenceInMinutes;
  auto diff2 = timeInterpolationData.previousToNextTimeDifferenceInMinutes;

  float factor = 1 - diff1 / diff2;

  // Then interpolate the data. We must be careful to obey the interpolation
  // rules of both discrete data and combined parameters

  FmiInterpolationMethod interp = Param().GetParam()->InterpolationMethod();
  unsigned long param = Param().GetParam()->GetIdent();

  if (param == kFmiTotalWindMS)
  {
    NFmiTotalWind resultWind(itsInfoVersion);
    for (int j = 0; j < ny; j++)
      for (int i = 0; i < nx; i++)
      {
        NFmiTotalWind tempWind1(values1[i][j], kFmiPackedWind, itsInfoVersion);
        NFmiTotalWind tempWind2(values2[i][j], kFmiPackedWind, itsInfoVersion);
        resultWind.SetToWeightedMean(
            &tempWind1, factor, &tempWind2, 1 - factor, &tempWind1, 0, &tempWind1, 0);
        values[i][j] = resultWind.TransformedFloatValue();
      }
  }
  else if (param == kFmiWeatherAndCloudiness)
  {
    NFmiWeatherAndCloudiness resultWeather(itsInfoVersion);
    for (int j = 0; j < ny; j++)
      for (int i = 0; i < nx; i++)
      {
        NFmiWeatherAndCloudiness tempWeather1(
            values1[i][j], kFmiPackedWeather, kFloatMissing, itsInfoVersion);
        NFmiWeatherAndCloudiness tempWeather2(
            values2[i][j], kFmiPackedWeather, kFloatMissing, itsInfoVersion);
        resultWeather.SetToWeightedMean(
            &tempWeather1, factor, &tempWeather2, 1 - factor, &tempWeather1, 0, &tempWeather1, 0);
        values[i][j] = resultWeather.TransformedFloatValue();
      }
  }
  else if (interp != kLinearly)
  {
    if (factor > 0.5)
      values = values1;
    else
      values = values2;
  }
  else
  {
    for (int j = 0; j < ny; j++)
      for (int i = 0; i < nx; i++)
        values[i][j] = InterpolationHelper(values1[i][j], values2[i][j], factor);
  }

  TimeIndex(timeInterpolationData.oldTimeIndex);
  return values;
}

// ----------------------------------------------------------------------
/*!
 * Palauttaa kaikki hilan data-arvot annettuun datamatriisiin. Lasketaan tulokset
 * käyttäen haluttua funktiota-datamodifieria (esim. min, max, sum). Laskuissa
 * käytetään annettua aikahaarukkaa (aika +- annetut aikaoffsetit).
 *
 * \param theMatrix The matrix in which to store the values
 * \param theFunction The function to apply to the data
 * \param theTime The desired time
 * \param theBackwardOffsetInMinutes The backward offset from theTime
 * \param theForwardOffsetInMinutes The forward offset from theTime
 * \todo Muuta toiminto käyttämään TimeDescriptoria, ei toimi vaihtuva aikaresoluutioiselle
 * datalle!!!!!!
 */
// ----------------------------------------------------------------------

NFmiDataMatrix<float> NFmiFastQueryInfo::Values(NFmiDataModifier *theFunction,
                                                const NFmiMetTime &theTime,
                                                int theBackwardOffsetInMinutes,
                                                int theForwardOffsetInMinutes)
{
  if (!(IsGrid() && theFunction)) return {};

  int nx = itsGridXNumber;
  int ny = itsGridYNumber;
  NFmiDataMatrix<float> values(nx, ny, kFloatMissing);

  // **** Rakennetaan laskuja varten timebagi ****
  NFmiTimeBag validTimes(ValidTimes());
  NFmiMetTime tmpTime(
      theTime);  // aikaa pitää pystyä muuttamaan, joten tehdään siitä väliaikainen muuttuja
  tmpTime.ChangeByMinutes(-theBackwardOffsetInMinutes);
  if (!validTimes.IsInside(tmpTime))
    return values;  // offsetaika meni timebagin ohi, voidaan lopettaa
  // Mika: Tästä tulee jostain syystä overflow varoitus
  if (!validTimes.FindNearestTime(tmpTime))
    return values;  // laskettavan aikajakson alkuaikaa ei löytynyt, turha jatkaa
  else if (validTimes.CurrentTime() <
           tmpTime)  // löytynyt aika oli pienempi kuin raja, kasvatetaan esaatua aikaa yhdellä
    if (!validTimes.Next())
      return values;  // jos Next epäonnistui, mentiin timebagin ulkopuolelle ja voidaan lopettaa
  NFmiMetTime startTime(validTimes.CurrentTime());

  tmpTime.ChangeByMinutes(
      theBackwardOffsetInMinutes +
      theForwardOffsetInMinutes);  // pitää liikuttaa takaisin nolla pisteeseen ja siitä eteen
  if (!validTimes.IsInside(tmpTime))
    return values;  // offsetaika meni timebagin ohi, voidaan lopettaa

  if (!validTimes.FindNearestTime(tmpTime))
    return values;  // laskettavan aikajakson loppuaikaa ei löytynyt, turha jatkaa
  else if (validTimes.CurrentTime() > tmpTime)  // löytynyt aika oli suurempi kuin raja,
                                                // vähennetään saatua aikaa yhdellä
                                                // aika-askeleella
    if (!validTimes.Previous())
      return values;  // jos Previous epäonnistui, mentiin timebagin ulkopuolelle ja voidaan
                      // lopettaa
  NFmiMetTime endTime(validTimes.CurrentTime());
  NFmiTimeBag calculatedTimes(startTime, endTime, validTimes.Resolution());
  // **** Rakennetaan laskuja varten timebagi ****

  ResetLocation();  // resetoi paikan (= yksi ennen alkua)
  for (int j = 0; j < ny; j++)
    for (int i = 0; i < nx; i++)
    {
      if (NextLocation())  // juoksutetaan  paikkaa ensin!
      {
        theFunction->Clear();  // nollataan datamodifier laskujen välillä
        CalcTimeData(theFunction, &calculatedTimes);
        float tmp =
            theFunction->CalculationResult();  // otetaan arvo talteen tähän vain debuggausta varten
        values[i][j] = tmp;
      }
    }

  return values;
}

NFmiDataMatrix<float> NFmiFastQueryInfo::Values(const NFmiCoordinateMatrix &theLatlonMatrix,
                                                float P,
                                                float H)
{
  NFmiDataMatrix<float> values(theLatlonMatrix.Width(), theLatlonMatrix.Height(), kFloatMissing);

  // Cannot interpolate non-gridded data
  if (HPlaceDescriptor().IsGrid() == false) return values;

  bool doNormalInterpolation = (P == kFloatMissing && H == kFloatMissing);

  for (std::size_t j = 0; j < theLatlonMatrix.Height(); j++)
    for (std::size_t i = 0; i < theLatlonMatrix.Width(); i++)
    {
      const auto latlon = theLatlonMatrix(i, j);
      if (doNormalInterpolation)
        values[i][j] = InterpolatedValue(latlon);
      else if (H != kFloatMissing)
        values[i][j] = HeightValue(H, latlon);
      else
        values[i][j] = PressureLevelValue(P, latlon);
    }

  return values;
}

NFmiDataMatrix<float> NFmiFastQueryInfo::Values(const NFmiCoordinateMatrix &theLatlonMatrix,
                                                const NFmiMetTime &theTime,
                                                float P,
                                                float H)
{
  return Values(theLatlonMatrix, theTime, P, H, kLongMissing, false);
}

NFmiDataMatrix<float> NFmiFastQueryInfo::Values(const NFmiCoordinateMatrix &theLatlonMatrix,
                                                const NFmiMetTime &theTime,
                                                float P,
                                                float H,
                                                long theTimeRangeInMinutes,
                                                bool doNearestTimeIfPossible)
{
  TimeInterpolationData timeInterpolationData(
      *this, theTime, theTimeRangeInMinutes, doNearestTimeIfPossible);
  if (!timeInterpolationData.CanGetValues())
  {
    TimeIndex(timeInterpolationData.oldTimeIndex);
    return {};
  }

  // Handle exact existing time
  if (timeInterpolationData.HasWantedTime())
  {
    auto values = Values(theLatlonMatrix, P, H);
    TimeIndex(timeInterpolationData.oldTimeIndex);
    return values;
  }

  if (timeInterpolationData.DoNearestTime())
  {
    if (timeInterpolationData.previousTimeIndex != gMissingIndex)
      TimeIndex(timeInterpolationData.previousTimeIndex);
    else
      TimeIndex(timeInterpolationData.nextTimeIndex);
    auto values = Values(theLatlonMatrix, P, H);
    TimeIndex(timeInterpolationData.oldTimeIndex);
    return values;
  }

  NFmiDataMatrix<float> values(theLatlonMatrix.Width(), theLatlonMatrix.Height(), kFloatMissing);

  bool doNormalInterpolation = (P == kFloatMissing && H == kFloatMissing);
  for (std::size_t j = 0; j < theLatlonMatrix.Height(); j++)
  {
    for (std::size_t i = 0; i < theLatlonMatrix.Width(); i++)
    {
      const NFmiPoint &latlon = theLatlonMatrix(i, j);
      if (doNormalInterpolation)
        values[i][j] = InterpolatedValue(latlon, theTime, static_cast<int>(theTimeRangeInMinutes));
      else if (H != kFloatMissing)
        values[i][j] =
            HeightValue(H, latlon, theTime, static_cast<unsigned long>(theTimeRangeInMinutes));
      else
        values[i][j] = PressureLevelValue(
            P, latlon, theTime, static_cast<unsigned long>(theTimeRangeInMinutes));
    }
  }
  return values;
}

// ----------------------------------------------------------------------
/*!
 * Asettaa kaikki hilan data-arvot annetusta datamatriisista
 * Pitää olla samankokoinen kuin hilan! Osaa hanskata myös aliparametrit.
 *
 * \param theMatrix Undocumented
 * \return Undocumented
 */
// ----------------------------------------------------------------------

bool NFmiFastQueryInfo::SetValues(const NFmiDataMatrix<float> &theMatrix)
{
  if (IsGrid())
  {
    unsigned int nx = itsGridXNumber;
    unsigned int ny = itsGridYNumber;
    if (nx == theMatrix.NX() && ny == theMatrix.NY())
    {
      long long idx = Index(itsParamIndex, 0, itsLevelIndex, itsTimeIndex);
      long long offset = Index(itsParamIndex, 1, itsLevelIndex, itsTimeIndex) - idx;

      // Mika: Must have this loop order so that the offset trick works

      for (unsigned int j = 0; j < ny; j++)
        for (unsigned int i = 0; i < nx; i++)
        {
          PokeValue(idx, theMatrix[i][j]);
          idx += offset;
        }
      return true;
    }
  }
  return false;
}

// ----------------------------------------------------------------------
/*!
 * \return Undocumented
 * \todo Should return an boost::shared_ptr instead
 */
// ----------------------------------------------------------------------

NFmiQueryInfo *NFmiFastQueryInfo::Clone() const { return new NFmiFastQueryInfo(*this); }
// ----------------------------------------------------------------------
/*!
 * \brief Get the float value at the index, subparam or not
 *
 * \return The value
 */
// ----------------------------------------------------------------------

float NFmiFastQueryInfo::GetFloatValue(size_t theIndex) const
{
  float value = IndexFloatValue(theIndex);

  if (!IsSubParamUsed()) return value;

  if (!itsCombinedParamParser) return kFloatMissing;

  itsCombinedParamParser->TransformFromFloatValue(value);
  return static_cast<float>(itsCombinedParamParser->SubValue(
      FmiParameterName(itsParamDescriptor->Param(false).GetParam()->GetIdent())));
}

// ----------------------------------------------------------------------
/*!
 * \return Undocumented
 */
// ----------------------------------------------------------------------

bool NFmiFastQueryInfo::LastParam(bool fIgnoreSubParam)
{
  itsParamIndex = itsParamSize - 1;
  fUseSubParam = false;
  if (fIgnoreSubParam == false)
  {
    // tämä on viritys, etsitään mahd. viimeinen aliparametreista paramDescriptorista loopissa
    for (; itsParamDescriptor->Next(false);)
      ;
    itsParamIndex = itsParamSize - 1;  // asetetaan indeksi taas viimeiseen
    fUseSubParam = itsParamDescriptor->IsSubParamUsed();

    if (fUseSubParam)
    {
      NFmiDataIdent &param =
          itsParamDescriptor->Param(true);  // huom! tässä pitää pyytää yliparametria (->true)
      ChangeCombinedParamParser(param);
    }
  }
  return true;
}

// Laskee logaritmisessa asteikossa interpoloidun arvon.
// Käytetään esim. logaritmisen paine asteikon kanssa.
// Palauttaa x:ää vastaavan y:n, kun x1 arvoa vastaa y1 ja x2:n arvoa vastaa y2.
// eli x-parametrit ovat logaritmisella asteikolla (eli paineet ovat x-lukuja).
// Palauttaa x:ää vastaavan luvun y, joka on siis interpoloitu logaritmisesti.
static double CalcLogInterpolatedValue(double x1, double x2, double x, double y1, double y2)
{
  double y = kFloatMissing;
  if (x1 != kFloatMissing && x2 != kFloatMissing && x != kFloatMissing)
  {
    if (x1 == x2)
      y = y1 != kFloatMissing ? y1 : y2;
    else if (y1 != kFloatMissing && y2 != kFloatMissing)
    {
      double w = (::log(x) - ::log(x1)) / (::log(x2) - ::log(x1));
      y = (1 - w) * y1 + w * y2;
    }
    else if (y1 != kFloatMissing)  // jos toinen -arvoista puuttuu annetaan arvoksi toinen
      y = y1;
    else if (y2 != kFloatMissing)  // jos toinen -arvoista puuttuu annetaan arvoksi toinen
      y = y2;
  }
  return y;
}

// Laskee logaritmisessa asteikossa interpoloidun arvon.
// Käytetään esim. logaritmisen paine asteikon kanssa.
// Palauttaa x:ää vastaavan y:n, kun x1 arvoa vastaa y1 ja x2:n arvoa vastaa y2.
float CalcLogModLinearInterpolatedValue(
    float x1, float x2, float x, float y1, float y2, unsigned int modulo)
{
  float y = kFloatMissing;
  if (x1 != kFloatMissing && x2 != kFloatMissing && x != kFloatMissing)
  {
    if (x1 == x2)
      y = y1 != kFloatMissing ? y1 : y2;
    else if (y1 != kFloatMissing && y2 != kFloatMissing)
    {
      float w = (::log(x) - ::log(x1)) / (::log(x2) - ::log(x1));
      y = static_cast<float>(NFmiInterpolation::ModLinear(w, y1, y2, modulo));
    }
    else if (y1 != kFloatMissing)  // jos toinen -arvoista puuttuu annetaan arvoksi toinen
      y = y1;
    else if (y2 != kFloatMissing)  // jos toinen -arvoista puuttuu annetaan arvoksi toinen
      y = y2;
  }
  return y;
}

float CalcLogInterpolatedWindWectorValue(float x1, float x2, float x, float wv1, float wv2)
{
  float y = kFloatMissing;
  if (wv1 != kFloatMissing && wv2 != kFloatMissing)
  {
    float wd1 = (static_cast<int>(wv1) % 100) * 10.f;
    auto ws1 = static_cast<float>(static_cast<int>(wv1) / 100);
    float wd2 = (static_cast<int>(wv2) % 100) * 10.f;
    auto ws2 = static_cast<float>(static_cast<int>(wv2) / 100);

    float wdInterp = CalcLogModLinearInterpolatedValue(x1, x2, x, wd1, wd2, 360);
    auto wsInterp = static_cast<float>(CalcLogInterpolatedValue(x1, x2, x, ws1, ws2));
    if (wdInterp != kFloatMissing && wsInterp != kFloatMissing)
    {
      y = static_cast<float>(round(wsInterp) * 100 + round(wdInterp / 10.));
    }
  }
  else if (wv1 != kFloatMissing)
    y = wv1;
  else if (wv2 != kFloatMissing)
    y = wv2;
  return y;
}

static double GetLogaritmicFactor(double x1, double x2, double x)
{
  double w = (::log(x) - ::log(x1)) / (::log(x2) - ::log(x1));
  return w;
}

bool NFmiFastQueryInfo::GetLocationIndex(const NFmiPoint &theLatlon, double &xInd, double &yInd)
{
  if (Grid())
  {
    if (Grid()->Area()->IsInside(theLatlon))
    {
      NFmiPoint gpoint = Grid()->LatLonToGrid(theLatlon);
      xInd = gpoint.X();
      yInd = gpoint.Y();
      return true;
    }
  }
  xInd = -1;
  yInd = -1;
  return false;
}

bool NFmiFastQueryInfo::GetTimeIndex(const NFmiMetTime &theTime, double &tInd)
{
  if (Time(theTime))
  {
    tInd = TimeIndex();
    return true;
  }
  else if (IsInside(theTime))
  {
    if (FindNearestTime(theTime, kBackward))  // pitäisi löytyä, eikä ole reunalla, koska edellä on
                                              // kokeiltu, löytyykö theTime jo suoraan
    {
      NFmiMetTime time1(Time());
      unsigned long timeIndex = TimeIndex();
      NextTime();  // tämänkin pitää löytyä
      NFmiMetTime time2(Time());

      auto totalDiff = static_cast<float>(time2.DifferenceInMinutes(time1));
      auto diff1 = static_cast<float>(theTime.DifferenceInMinutes(time1));
      if (totalDiff)
      {
        float offset = (diff1 / totalDiff);
        tInd = timeIndex + offset;
        return true;
      }
    }
  }
  tInd = -1;
  return false;
}

bool NFmiFastQueryInfo::GetLevelIndex(const NFmiPoint &theLatlon,
                                      const NFmiMetTime &theTime,
                                      double pressure,
                                      double &pInd)
{
  const double P_epsilon = 0.001;  // joskus interpoloinnit antavat ilmeisesti pieniä heittoja,
  // jotka pitää ottaa huomioon, kun ollaan datan ala/ylä rajalla
  if (fPressureLevelDataAvailable)
  {
    float firstPressureValue = itsPressureLevelDataPressures[0];
    // huom! isUnder on true myös jos P == 1. painearvo
    bool isUnder = (firstPressureValue != kFloatMissing)
                       ? (pressure <= firstPressureValue)
                       : fPressureParamIsRising;  // jos 1. paine oli puuttuvaa, annetaan sellainen
                                                  // arvo että voidaan jatkaa etsintöjä
    if (fPressureParamIsRising ^ isUnder)
    {  // jos risingHeight ja isUnder ovat joku molemmat true tai false, voidaan jatkaa, koska
       // haluttu korkeus voi vielä löytyä
      bool isUnderNow = isUnder;
      float lastPressure = firstPressureValue;
      float pressureValue = kFloatMissing;
      bool foundWantedLevels = false;
      int i = 0;
      for (; i < static_cast<int>(itsPressureLevelDataPressures.size());
           i++)  // HUOM! tämän haun voisi optimoida, jos tarpeeksi leveleita (>20 ?) ja käyttäisi
                 // binary searchia
      {
        pressureValue = itsPressureLevelDataPressures[i];
        if (pressureValue != kFloatMissing)
          isUnderNow = (pressure - P_epsilon) <
                       pressureValue;  // pieni virhemarginaali (P_epsilon) piti laittaa
        if (isUnderNow != isUnder)  // nyt mentiin kriittisen pisteen ohi, nyt voidaan tehdä laskut
        {
          foundWantedLevels = true;
          break;
        }
        lastPressure = pressureValue;
      }  // end of for loop
      if (foundWantedLevels)
      {
        double w = GetLogaritmicFactor(pressureValue, lastPressure, pressure);
        pInd = i - w;
        return true;
      }
    }
    return false;
  }
  else if (fPressureValueAvailable)
  {
    // aluksi pitää järjestellä parametrin indeksi paine datan kohdalle ja
    // ottaa currentti paramindex talteen ja oliko
    // vanha parametri aliparametri, koska se nämä asetukset pitää laittaa kohdalleen
    // sitten kun haetaan haluttua parametria oikeilta paine pinnoilta.
    unsigned long oldParamIndex = ParamIndex();
    bool oldFSubParamUsed = fUseSubParam;
    ParamIndex(itsPressureParamIndex);
    fUseSubParam = false;

    FirstLevel();
    float firstPressureValue = InterpolatedValue(theLatlon, theTime);
    // huom! isUnder on true myös jos P == 1. painearvo
    bool isUnder = (firstPressureValue != kFloatMissing)
                       ? (pressure <= firstPressureValue)
                       : !fPressureParamIsRising;  // jos 1. paine oli puuttuvaa, annetaan sellainen
                                                   // arvo että voidaan jatkaa etsintöjä
    if (fPressureParamIsRising ^ isUnder)
    {  // jos risingHeight ja isUnder ovat joku molemmat true tai false, voidaan jatkaa, koska
       // haluttu korkeus voi vielä löytyä
      bool isUnderNow = isUnder;
      float lastPressure = firstPressureValue;
      float pressureValue = kFloatMissing;
      int i = 0;
      bool foundWantedLevels = false;
      for (ResetLevel(); NextLevel(); i++)  // HUOM! tämän haun voisi optimoida, jos tarpeeksi
                                            // leveleita (>20 ?) ja käyttäisi binary searchia
      {
        pressureValue = InterpolatedValue(theLatlon, theTime);
        if (pressureValue != kFloatMissing)
          isUnderNow = (pressure - P_epsilon) <
                       pressureValue;  // pieni virhemarginaali (P_epsilon) piti laittaa
        if (isUnderNow != isUnder)  // nyt mentiin kriittisen pisteen ohi, nyt voidaan tehdä laskut
        {
          foundWantedLevels = true;
          break;
        }
        lastPressure = pressureValue;
      }  // end of for loop

      if (!foundWantedLevels)
      {
        ParamIndex(oldParamIndex);  // laitetaan haluttu parametri taas 'päälle'
        fUseSubParam = oldFSubParamUsed;
        pInd = -1;
        return false;
      }

      // tee korkeus interpolointi nyt kun tiedetään halutut levelit
      ParamIndex(oldParamIndex);  // laitetaan haluttu parametri taas 'päälle'
      fUseSubParam = oldFSubParamUsed;
      //			if(!fPressureParamIsRising)
      //				PreviousLevel();

      double w = GetLogaritmicFactor(pressureValue, lastPressure, pressure);
      pInd = itsLevelIndex - w;
      return true;
    }
    ParamIndex(oldParamIndex);
    fUseSubParam = oldFSubParamUsed;
  }
  pInd = -1;
  return false;
}

static const double kEpsilon = 0.001;  // tälläistä virhe rajaa käytetään kun tarkistellaan ollaanko
// tarpeeksi lähellä kokonaisluku indeksejä FastPressureLevelValue-metodeissa

// TODO kFmiWindDirection tapaus pitää koodata käyttämään NFmiInterpolation::WindInterpolator:ia
float NFmiFastQueryInfo::FastPressureLevelValue(double xInd, double yInd, double tInd, double pInd)
{
  // jos t % 1 == 0 (tarpeeksi lähellä)
  // timeindex = round(tInd)
  // return FastPressureLevelValue(double xInd, double yInd, double pInd)
  // muuten
  // timeindex = int(tInd)
  // T1 = FastPressureLevelValue(double xInd, double yInd, double pInd)
  // timeindex = int(tInd)+1
  // T2 = FastPressureLevelValue(double xInd, double yInd, double pInd)
  // T1 ja T2 interpolointi ajassa
  if (::fabs(tInd - round(tInd)) < kEpsilon)  // jos tarpeeksi lähellä yhtä aikaa
  {
    TimeIndex(static_cast<unsigned long>(round(tInd)));
    return FastPressureLevelValue(xInd, yInd, pInd);
  }
  else
  {
    TimeIndex(static_cast<unsigned long>(tInd));
    float value1 = FastPressureLevelValue(xInd, yInd, pInd);
    NextTime();  // tämänkin pitää löytyä
    float value2 = FastPressureLevelValue(xInd, yInd, pInd);

    double factor = tInd - static_cast<int>(tInd);
    float value = kFloatMissing;
    FmiInterpolationMethod interp = Param().GetParam()->InterpolationMethod();
    if (IsGrid() && interp == kLinearly)
    {  // lineaarinen interpolointi
      auto param = static_cast<FmiParameterName>(Param().GetParamIdent());
      if (param == kFmiWindVectorMS)
        value = static_cast<float>(NFmiInterpolation::WindVector(factor, value1, value2));
      else if (param == kFmiWindDirection || param == kFmiWaveDirection)
        value = static_cast<float>(NFmiInterpolation::ModLinear(factor, value1, value2, 360));
      else
        value = static_cast<float>(NFmiInterpolation::Linear(factor, value1, value2));
    }
    else
    {  // muut tapaukset eli nearest interpolointi
      if (factor < 0.5)
        value = value1;
      else
        value = value2;
    }
    return value;
  }
}

// TODO kFmiWindDirection tapaus pitää koodata käyttämään NFmiInterpolation::WindInterpolator:ia
float NFmiFastQueryInfo::FastPressureLevelValue(double xInd, double yInd, double pInd)
{
  // jos p % 1 == 0 (tarpeeksi lähellä)
  // levelindex = round(pInd)
  // return FastPressureLevelValue(double xInd, double yInd)
  // muuten
  // levelindex = int(pInd)
  // P1 = FastPressureLevelValue(double xInd, double yInd)
  // levelindex = int(pInd)+1
  // P2 = FastPressureLevelValue(double xInd, double yInd)
  // P1 ja P2 interpolointi logaritmisesti (oikeasti lineaarisesti, koska pInd:issä on jo
  // logaritmien painotus) paineen mukaan
  if (::fabs(pInd - round(pInd)) < kEpsilon)  // jos tarpeeksi lähellä yhtä leveliä
  {
    LevelIndex(static_cast<unsigned long>(round(pInd)));
    return FastPressureLevelValue(xInd, yInd);
  }
  else
  {
    LevelIndex(static_cast<unsigned long>(pInd));
    float value1 = FastPressureLevelValue(xInd, yInd);
    NextLevel();
    float value2 = FastPressureLevelValue(xInd, yInd);
    double factor =
        pInd - static_cast<int>(
                   pInd);  // huom! tässä factorissa on jo otettu huomioon logaritminen kerroin

    float value = kFloatMissing;
    FmiInterpolationMethod interp = Param().GetParam()->InterpolationMethod();
    if (IsGrid() && interp == kLinearly)
    {  // lineaarinen interpolointi
      auto param = static_cast<FmiParameterName>(Param().GetParamIdent());
      if (param == kFmiWindVectorMS)
        value = static_cast<float>(NFmiInterpolation::WindVector(factor, value1, value2));
      else if (param == kFmiWindDirection || param == kFmiWaveDirection)
        value = static_cast<float>(NFmiInterpolation::ModLinear(factor, value1, value2, 360));
      else
        value = static_cast<float>(NFmiInterpolation::Linear(factor, value1, value2));
    }
    else
    {  // muut tapaukset eli nearest interpolointi
      if (factor < 0.5)
        value = value1;
      else
        value = value2;
    }
    return value;
  }
}

// TODO kFmiWindDirection tapaus pitää koodata käyttämään NFmiInterpolation::WindInterpolator:ia
float NFmiFastQueryInfo::FastPressureLevelValue(double xInd, double yInd)
{
  // jos x % 1 == 0 ja y % 1 == 0 (tarpeeksi lähellä)
  // locationindex = CalcLocIndex(round(xInd), round(yInd))
  // return FloatValue()
  // muuten
  // locationindex = CalcLocIndex(int(xInd), int(yInd))
  // bl = FloatValue()
  // MoveRight()
  // br = FloatValue()
  // MoveUp()
  // tr = FloatValue()
  // MoveLeft()
  // tl = FloatValue()
  // interpoloi paikan suhteen
  int nearestLocIndex = GetGridDataIndex(itsGridXNumber,
                                         static_cast<unsigned long>(round(xInd)),
                                         static_cast<unsigned long>(round(yInd)));
  float value = kFloatMissing;
  FmiInterpolationMethod interp = Param().GetParam()->InterpolationMethod();
  if (interp == kLinearly && IsGrid())  // onko lineaarinen interpolointi ja hila dataa
  {
    // optimointia, jos ollaan tarpeeksi lähellä hilaa, palautetaan suoraan hilan arvo
    if (::fabs(xInd - round(xInd)) < kEpsilon && ::fabs(yInd - round(yInd)) < kEpsilon)
    {
      LocationIndex(nearestLocIndex);
      return FloatValue();
    }

    int bottomLeftLocIndex =
        GetGridDataIndex(itsGridXNumber, static_cast<int>(xInd), static_cast<int>(yInd));
    LocationIndex(bottomLeftLocIndex);
    float bottomLeftValue = FloatValue();
    MoveRight();
    float bottomRightValue = FloatValue();
    MoveUp();
    float topRightValue = FloatValue();
    MoveLeft();
    float topLeftValue = FloatValue();

    auto param = static_cast<FmiParameterName>(Param().GetParamIdent());
    double dx = xInd - floor(xInd);
    double dy = yInd - floor(yInd);
    if (param == kFmiWindVectorMS)
      value = static_cast<float>(NFmiInterpolation::WindVector(
          dx, dy, topLeftValue, topRightValue, bottomLeftValue, bottomRightValue));
    else if (param == kFmiWindDirection || param == kFmiWaveDirection)
      value = static_cast<float>(NFmiInterpolation::ModBiLinear(
          dx, dy, topLeftValue, topRightValue, bottomLeftValue, bottomRightValue, 360));
    else
      value = static_cast<float>(NFmiInterpolation::BiLinear(
          dx, dy, topLeftValue, topRightValue, bottomLeftValue, bottomRightValue));

    return value;
  }
  LocationIndex(nearestLocIndex);  // tämä hakee nearest paikan jos löytää
  return FloatValue();
}

// Palauttaa PressureLevelValue-metodia varten paineparametrin tai asetetun painepinnan arvon, tai
// palauttaa puuttuvan arvon jos sellaista ei löydy.
float NFmiFastQueryInfo::GetCurrentLevelPressure()
{
  if (!PressureDataAvailable())  // Tarkistetaan että datassa on P parametri tai painepintadataa
    return kFloatMissing;

  if (fPressureValueAvailable)
  {
    // Talletetaan originaali parametrin asetukset
    unsigned long oldParamIndex = ParamIndex();
    bool oldFSubParamUsed = fUseSubParam;
    // Asetetaan paineparametri päälle
    ParamIndex(itsPressureParamIndex);
    fUseSubParam = false;

    float value = FloatValue();

    // Palautetaan originaali parametrin asetukset
    ParamIndex(oldParamIndex);
    fUseSubParam = oldFSubParamUsed;

    return value;
  }
  else
    return itsPressureLevelDataPressures[LevelIndex()];
}

float NFmiFastQueryInfo::GetCurrentLevelPressure(const NFmiPoint &theLatlon)
{
  if (!PressureDataAvailable())  // Tarkistetaan että datassa on P parametri tai painepintadataa
    return kFloatMissing;

  if (fPressureValueAvailable)
  {
    // Talletetaan originaali parametrin asetukset
    unsigned long oldParamIndex = ParamIndex();
    bool oldFSubParamUsed = fUseSubParam;
    // Asetetaan paineparametri päälle
    ParamIndex(itsPressureParamIndex);
    fUseSubParam = false;

    float value = InterpolatedValue(theLatlon);

    // Palautetaan originaali parametrin asetukset
    ParamIndex(oldParamIndex);
    fUseSubParam = oldFSubParamUsed;

    return value;
  }
  else
    return itsPressureLevelDataPressures[LevelIndex()];
}

float NFmiFastQueryInfo::GetCurrentLevelPressure(const NFmiPoint &theLatlon,
                                                 const NFmiMetTime &theTime)
{
  if (!PressureDataAvailable())  // Tarkistetaan että datassa on P parametri tai painepintadataa
    return kFloatMissing;

  if (fPressureValueAvailable)
  {
    // Talletetaan originaali parametrin asetukset
    unsigned long oldParamIndex = ParamIndex();
    bool oldFSubParamUsed = fUseSubParam;
    // Asetetaan paineparametri päälle
    ParamIndex(itsPressureParamIndex);
    fUseSubParam = false;

    float value = InterpolatedValue(theLatlon, theTime);

    // Palautetaan originaali parametrin asetukset
    ParamIndex(oldParamIndex);
    fUseSubParam = oldFSubParamUsed;

    return value;
  }
  else
    return itsPressureLevelDataPressures[LevelIndex()];
}

// Etsii PressureLevelValue-metodia varten 1. paine arvon, mikä ei ole puuttuvaa, tai
// palauttaa puuttuvan arvon jos sellaista ei löydy.
float NFmiFastQueryInfo::FindFirstPressureValue()
{
  float firstPressureValue = kFloatMissing;
  FirstLevel();
  if (fPressureValueAvailable)
  {
    // aluksi pitää järjestellä parametrin indeksi paine datan kohdalle ja
    // ottaa currentti paramindex talteen ja oliko
    // vanha parametri aliparametri, koska se nämä asetukset pitää laittaa kohdalleen
    // sitten kun haetaan haluttua parametria oikeilta paine pinnoilta.
    unsigned long oldParamIndex = ParamIndex();
    bool oldFSubParamUsed = fUseSubParam;
    ParamIndex(itsPressureParamIndex);
    fUseSubParam = false;

    do
    {
      firstPressureValue = FloatValue();
      if (firstPressureValue != kFloatMissing) break;
    } while (NextLevel());

    ParamIndex(oldParamIndex);
    fUseSubParam = oldFSubParamUsed;
  }
  else if (fPressureLevelDataAvailable)
  {  // painepinta data tapauksessa plautetaan vain 1. painpinnan arvo (se ei saisi olla puuttuvaa)
    firstPressureValue = itsPressureLevelDataPressures[0];
  }
  return firstPressureValue;
}

float NFmiFastQueryInfo::FindFirstHeightValue()
{
  float firstHeightValue = kFloatMissing;
  FirstLevel();
  if (fHeightValueAvailable)
  {
    do
    {
      firstHeightValue = FloatValue();
      if (firstHeightValue != kFloatMissing) break;
    } while (NextLevel());
  }
  else if (fHeightLevelDataAvailable)
  {  // painepinta data tapauksessa plautetaan vain 1. painpinnan arvo (se ei saisi olla puuttuvaa)
    firstHeightValue = itsHeightLevelDataHeights[0];
  }
  return firstHeightValue;
}

// TODO kFmiWindDirection tapaus pitää koodata käyttämään NFmiInterpolation::WindInterpolator:ia
float NFmiFastQueryInfo::PressureLevelValue(float P)
{
  float value = kFloatMissing;
  if (PressureDataAvailable())
  {
    float firstPressureValue = FindFirstPressureValue();
    if (firstPressureValue == kFloatMissing)
      return kFloatMissing;  // turha jatkaa, palautetaan puuttuvaa

    // quick exit if we found an exact match
    if (firstPressureValue == P) return FloatValue();

    // huom! isUnder on true myös jos P == 1. painearvo
    bool isUnder = (firstPressureValue != kFloatMissing)
                       ? (P <= firstPressureValue)
                       : fPressureParamIsRising;  // jos 1. paine oli puuttuvaa, annetaan sellainen
                                                  // arvo että voidaan jatkaa etsintöjä
    if (fPressureParamIsRising ^ isUnder)
    {  // jos fPressureParamIsRising on true ja isUnder on false (tai toisin päin), voidaan jatkaa,
       // koska haluttu korkeus voi vielä löytyä
      bool isUnderNow = isUnder;
      float lastPressure = firstPressureValue;
      float pressureValue = kFloatMissing;
      int i = 0;
      bool foundWantedLevels = false;
      for (ResetLevel(); NextLevel(); i++)  // HUOM! tämän haun voisi optimoida, jos tarpeeksi
                                            // leveleita (>20 ?) ja käyttäisi binary searchia
      {
        pressureValue = GetCurrentLevelPressure();
        if (pressureValue != kFloatMissing) isUnderNow = P < pressureValue;
        if (isUnderNow != isUnder)  // nyt mentiin kriittisen pisteen ohi, nyt voidaan tehdä laskut
        {
          foundWantedLevels = true;
          break;
        }
        lastPressure = pressureValue;
      }  // end of for loop

      if (!foundWantedLevels)
      {
        return kFloatMissing;
      }

      // tee korkeus interpolointi nyt kun tiedetään halutut levelit
      float value1 = FloatValue();

      // Quick exit for exact match
      if (pressureValue == P) return value1;

      PreviousLevel();
      float value2 = FloatValue();

      // Quick exit for exact match
      if (lastPressure == P) return value2;

      FmiInterpolationMethod interp = Param().GetParam()->InterpolationMethod();
      if (IsGrid() && interp == kLinearly)
      {  // lineaarinen interpolointi
        auto param = static_cast<FmiParameterName>(Param().GetParamIdent());
        if (param == kFmiWindVectorMS)
          return static_cast<float>(
              CalcLogInterpolatedWindWectorValue(pressureValue, lastPressure, P, value1, value2));
        else if (param == kFmiWindDirection || param == kFmiWaveDirection)
        {
          float factor = 1. - (::fabs(P - lastPressure) / ::fabs(lastPressure - pressureValue));
          value = static_cast<float>(NFmiInterpolation::ModLinear(factor, value1, value2, 360));
        }
        else
          value = static_cast<float>(
              CalcLogInterpolatedValue(pressureValue, lastPressure, P, value1, value2));
      }
      else
      {  // muut tapaukset eli nearest interpolointi
        if (::fabs(P - pressureValue) < ::fabs(P - lastPressure))
          value = value1;
        else
          value = value2;
      }
    }
  }
  return value;
}

// TODO kFmiWindDirection tapaus pitää koodata käyttämään NFmiInterpolation::WindInterpolator:ia
float NFmiFastQueryInfo::PressureLevelValue(float P, const NFmiPoint &theLatlon)
{
  FmiInterpolationMethod interp = Param().GetParam()->InterpolationMethod();
  if (interp != kLinearly || !IsGrid())
  {
    Location(theLatlon);  // search for nearest location (if any)
    return PressureLevelValue(P);
  }

  if (!PressureDataAvailable())  // Tarkistetaan että datassa on P parametri tai painepintadataa
    return kFloatMissing;

  if (!Location(theLatlon))  // katsotaanko, oliko annettu piste hilan sisällä
    return kFloatMissing;

  float p1 = kFloatMissing;
  float p2 = kFloatMissing;

  for (ResetLevel(); NextLevel();)
  {
    p1 = p2;
    p2 = GetCurrentLevelPressure(theLatlon);

    if (p1 != kFloatMissing && p2 != kFloatMissing && std::min(p1, p2) <= P &&
        P <= std::max(p1, p2))
    {
      float value2 = InterpolatedValue(theLatlon);
      PreviousLevel();
      float value1 = InterpolatedValue(theLatlon);

      auto param = static_cast<FmiParameterName>(Param().GetParamIdent());
      if (param == kFmiWindVectorMS)
        return static_cast<float>(CalcLogInterpolatedWindWectorValue(p1, p2, P, value1, value2));
      else if (param != kFmiWindDirection && param != kFmiWaveDirection)
        return static_cast<float>(CalcLogInterpolatedValue(p1, p2, P, value1, value2));

      float factor = ::fabs(P - p1) / ::fabs(p2 - p1);
      return static_cast<float>(NFmiInterpolation::ModLinear(factor, value1, value2, 360));
    }
  }

  // Failed to find the straddling levels
  return kFloatMissing;
}

// TODO kFmiWindDirection tapaus pitää koodata käyttämään NFmiInterpolation::WindInterpolator:ia
float NFmiFastQueryInfo::PressureLevelValue(float P,
                                            const NFmiPoint &theLatlon,
                                            const NFmiMetTime &theTime,
                                            unsigned long theTimeRangeInMinutes)
{
  bool isTimeInside;

  if (Time(theTime))
    return PressureLevelValue(P, theLatlon);
  else if ((isTimeInside = IsInside(theTime)) && (theTimeRangeInMinutes > 0))
  {
    NFmiMetTime refTime(theTime);
    boost::posix_time::ptime rangeStartTime, rangeEndTime;
    float value1 = kFloatMissing;

    if (theTimeRangeInMinutes != kUnsignedLongMissing)
    {
      rangeStartTime = theTime.PosixTime() - boost::posix_time::minutes(theTimeRangeInMinutes);
      rangeEndTime = theTime.PosixTime() + boost::posix_time::minutes(theTimeRangeInMinutes);
    }
    else
    {
      FirstTime();
      rangeStartTime = Time().PosixTime();
      LastTime();
      rangeEndTime = Time().PosixTime();
    }

    for (;
         ((value1 == kFloatMissing) && FindNearestTime(refTime, kBackward, theTimeRangeInMinutes) &&
          (Time().PosixTime() >= rangeStartTime));)
    {
      value1 = PressureLevelValue(P, theLatlon);
      refTime = Time().PosixTime() - boost::posix_time::seconds(1);
    }

    auto time1 = Time();
    float value2 = kFloatMissing;

    for (refTime = theTime;
         ((value2 == kFloatMissing) && FindNearestTime(refTime, kForward, theTimeRangeInMinutes) &&
          (Time().PosixTime() <= rangeEndTime));)
    {
      // Using minute step forwards because seconds get zeroed when constructing NFmiMetTime

      value2 = PressureLevelValue(P, theLatlon);
      refTime = Time().PosixTime() + boost::posix_time::minutes(1);
    }

    return Interpolate(Param(), theTime, time1, Time(), value1, value2);
  }
  else if (isTimeInside)
  {
    if (FindNearestTime(theTime, kBackward))  // pitäisi löytyä, eikä ole reunalla, koska edellä on
                                              // kokeiltu, löytyykö theTime jo suoraan
    {
      NFmiMetTime time1(Time());
      float value1 = PressureLevelValue(P, theLatlon);
      NextTime();  // tämänkin pitää löytyä
      NFmiMetTime time2(Time());
      float value2 = PressureLevelValue(P, theLatlon);
      float value = Interpolate(Param(), theTime, time1, time2, value1, value2);
      return value;
    }
  }
  return kFloatMissing;
}

float NFmiFastQueryInfo::PressureLevelValue(float P,
                                            const NFmiPoint &theLatlon,
                                            const NFmiMetTime &theTime)
{
  return PressureLevelValue(P, theLatlon, theTime, 0);
}

// TODO kFmiWindDirection tapaus pitää koodata käyttämään NFmiInterpolation::WindInterpolator:ia
float NFmiFastQueryInfo::PressureLevelValue(float P, const NFmiMetTime &theTime)
{
  if (Time(theTime))
    return PressureLevelValue(P);
  else if (IsInside(theTime))
  {
    if (FindNearestTime(theTime, kBackward))  // pitäisi löytyä, eikä ole reunalla, koska edellä on
                                              // kokeiltu, löytyykö theTime jo suoraan
    {
      NFmiMetTime time1(Time());
      float value1 = PressureLevelValue(P);
      NextTime();  // tämänkin pitää löytyä
      NFmiMetTime time2(Time());
      float value2 = PressureLevelValue(P);
      float value = Interpolate(Param(), theTime, time1, time2, value1, value2);
      return value;
    }
  }
  return kFloatMissing;
}

// TODO kFmiWindDirection tapaus pitää koodata käyttämään NFmiInterpolation::WindInterpolator:ia
float NFmiFastQueryInfo::HeightValue(float theHeight)
{
  float value = kFloatMissing;
  if (HeightDataAvailable())
  {
    // aluksi pitää järjestellä parametrin indeksi korkeus datan kohdalle ja
    // ottaa currentti paramindex talteen ja oliko
    // vanha parametri aliparametri, koska se nämä asetukset pitää laittaa kohdalleen
    // sitten kun haetaan haluttua parametria oikeilta korkeuksilta.
    unsigned long oldParamIndex = ParamIndex();
    bool oldFSubParamUsed = fUseSubParam;
    ParamIndex(itsHeightParamIndex);
    fUseSubParam = false;

    float firstHeightValue = FindFirstHeightValue();
    // huom! isUnder on true myös jos P == 1. painearvo
    bool isUnder = theHeight <= firstHeightValue;
    //		if((fHeightParamIsRising && isUnder) || (!(fHeightParamIsRising || isUnder)))
    if (fHeightParamIsRising ^ isUnder)
    {  // jos risingHeight ja isUnder ovat joku molemmat true tai false, voidaan jatkaa, koska
       // haluttu korkeus voi vielä löytyä
      bool isUnderNow = isUnder;
      float lastHeight = firstHeightValue;
      int i = 0;
      for (ResetLevel(); NextLevel(); i++)  // HUOM! tämän haun voisi optimoida, jos tarpeeksi
                                            // leveleita (>20 ?) ja käyttäisi binary searchia
      {
        float heightValue = fHeightValueAvailable ? FloatValue() : itsHeightLevelDataHeights[i];
        if (heightValue != kFloatMissing) isUnderNow = theHeight < heightValue;
        if (isUnderNow != isUnder)  // nyt mentiin kriittisen pisteen ohi, nyt voidaan tehdä laskut
        {                           // tee korkeus interpolointi nyt kun tiedetään halutut levelit
          ParamIndex(oldParamIndex);  // laitetaan haluttu parametri taas 'päälle'
          fUseSubParam = oldFSubParamUsed;
          float value1 = FloatValue();
          PreviousLevel();
          float value2 = FloatValue();

          FmiInterpolationMethod interp = Param().GetParam()->InterpolationMethod();
          if (IsGrid() && interp == kLinearly)
          {  // lineaarinen interpolointi
            float factor = ::fabs(theHeight - lastHeight) / ::fabs(lastHeight - heightValue);
            auto param = static_cast<FmiParameterName>(Param().GetParamIdent());
            if (param == kFmiWindVectorMS)
              value =
                  static_cast<float>(NFmiInterpolation::WindVector((1. - factor), value1, value2));
            else if (param == kFmiWindDirection || param == kFmiWaveDirection)
              value = static_cast<float>(
                  NFmiInterpolation::ModLinear((1. - factor), value1, value2, 360));
            else
              value = static_cast<float>(NFmiInterpolation::Linear((1. - factor), value1, value2));
          }
          else
          {  // muut tapaukset eli nearest interpolointi
            if (::fabs(theHeight - heightValue) < ::fabs(theHeight - lastHeight))
              value = value1;
            else
              value = value2;
          }
          break;
        }
        lastHeight = heightValue;
      }  // end of for loop
    }
    ParamIndex(oldParamIndex);
    fUseSubParam = oldFSubParamUsed;
  }  // if(fHeightValueAvailable)
  return value;
}

// TODO kFmiWindDirection tapaus pitää koodata käyttämään NFmiInterpolation::WindInterpolator:ia
float NFmiFastQueryInfo::HeightValue(float theHeight, const NFmiPoint &theLatlon)
{
  float value = kFloatMissing;
  FmiInterpolationMethod interp = Param().GetParam()->InterpolationMethod();
  if (interp == kLinearly && IsGrid())  // onko lineaarinen interpolointi ja hila dataa
  {
    if (Location(theLatlon))  // katsotaanko, oliko annettu piste hilan sisällä
    {
      NFmiPoint gpoint = Grid()->LatLonToGrid(theLatlon);

      // optimointia, jos ollaan tarpeeksi lähellä hilaa, palautetaan suoraan hilan arvo
      if (fabs(gpoint.X() - round(gpoint.X())) < 0.00001 &&
          fabs(gpoint.Y() - round(gpoint.Y())) < 0.00001)
        return HeightValue(theHeight);

      int bottomLeftLocIndex = GetGridDataIndex(
          itsGridXNumber, static_cast<int>(gpoint.X()), static_cast<int>(gpoint.Y()));
      LocationIndex(bottomLeftLocIndex);
      float bottomLeftValue = HeightValue(theHeight);
      MoveRight();
      float bottomRightValue = HeightValue(theHeight);
      MoveUp();
      MoveLeft();
      float topLeftValue = HeightValue(theHeight);
      MoveRight();
      float topRightValue = HeightValue(theHeight);

      auto param = static_cast<FmiParameterName>(Param().GetParamIdent());
      double dx = gpoint.X() - floor(gpoint.X());
      double dy = gpoint.Y() - floor(gpoint.Y());

      if (param == kFmiWindVectorMS)
        value = static_cast<float>(NFmiInterpolation::WindVector(
            dx, dy, topLeftValue, topRightValue, bottomLeftValue, bottomRightValue));
      else if (param == kFmiWindDirection || param == kFmiWaveDirection)
        value = static_cast<float>(NFmiInterpolation::ModBiLinear(
            dx, dy, topLeftValue, topRightValue, bottomLeftValue, bottomRightValue, 360));
      else
        value = static_cast<float>(NFmiInterpolation::BiLinear(
            dx, dy, topLeftValue, topRightValue, bottomLeftValue, bottomRightValue));
    }
    return value;
  }
  Location(theLatlon);  // tämä hakee nearest paikan jos löytää
  return HeightValue(theHeight);
}

// TODO kFmiWindDirection tapaus pitää koodata käyttämään NFmiInterpolation::WindInterpolator:ia
float NFmiFastQueryInfo::HeightValue(float theHeight,
                                     const NFmiPoint &theLatlon,
                                     const NFmiMetTime &theTime,
                                     unsigned long theTimeRangeInMinutes)
{
  bool isTimeInside;

  if (Time(theTime))
    return HeightValue(theHeight, theLatlon);
  else if ((isTimeInside = IsInside(theTime)) && (theTimeRangeInMinutes > 0))
  {
    NFmiMetTime refTime(theTime);
    boost::posix_time::ptime rangeStartTime, rangeEndTime;
    float value1 = kFloatMissing;

    if (theTimeRangeInMinutes != kUnsignedLongMissing)
    {
      rangeStartTime = theTime.PosixTime() - boost::posix_time::minutes(theTimeRangeInMinutes);
      rangeEndTime = theTime.PosixTime() + boost::posix_time::minutes(theTimeRangeInMinutes);
    }
    else
    {
      FirstTime();
      rangeStartTime = Time().PosixTime();
      LastTime();
      rangeEndTime = Time().PosixTime();
    }

    for (;
         ((value1 == kFloatMissing) && FindNearestTime(refTime, kBackward, theTimeRangeInMinutes) &&
          (Time().PosixTime() >= rangeStartTime));)
    {
      value1 = HeightValue(theHeight, theLatlon);
      refTime = Time().PosixTime() - boost::posix_time::seconds(1);
    }

    auto time1 = Time();
    float value2 = kFloatMissing;

    for (refTime = theTime;
         ((value2 == kFloatMissing) && FindNearestTime(refTime, kForward, theTimeRangeInMinutes) &&
          (Time().PosixTime() <= rangeEndTime));)
    {
      // Using minute step forwards because seconds get zeroed when constructing NFmiMetTime

      value2 = HeightValue(theHeight, theLatlon);
      refTime = Time().PosixTime() + boost::posix_time::minutes(1);
    }

    return Interpolate(Param(), theTime, time1, Time(), value1, value2);
  }
  else if (isTimeInside)
  {
    if (FindNearestTime(theTime, kBackward))  // pitäisi löytyä, eikä ole reunalla, koska edellä on
                                              // kokeiltu, löytyykö theTime jo suoraan
    {
      NFmiMetTime time1(Time());
      float value1 = HeightValue(theHeight, theLatlon);
      NextTime();  // tämänkin pitää löytyä
      NFmiMetTime time2(Time());
      float value2 = HeightValue(theHeight, theLatlon);
      float value = Interpolate(Param(), theTime, time1, time2, value1, value2);
      return value;
    }
  }
  return kFloatMissing;
}

float NFmiFastQueryInfo::HeightValue(float theHeight,
                                     const NFmiPoint &theLatlon,
                                     const NFmiMetTime &theTime)
{
  return HeightValue(theHeight, theLatlon, theTime, 0);
}

// TODO kFmiWindDirection tapaus pitää koodata käyttämään NFmiInterpolation::WindInterpolator:ia
float NFmiFastQueryInfo::HeightValue(float theHeight, const NFmiMetTime &theTime)
{
  if (Time(theTime))
    return HeightValue(theHeight);
  else if (IsInside(theTime))
  {
    if (FindNearestTime(theTime, kBackward))  // pitäisi löytyä, eikä ole reunalla, koska edellä on
                                              // kokeiltu, löytyykö theTime jo suoraan
    {
      NFmiMetTime time1(Time());
      float value1 = HeightValue(theHeight);
      NextTime();  // tämänkin pitää löytyä
      NFmiMetTime time2(Time());
      float value2 = HeightValue(theHeight);
      float value = Interpolate(Param(), theTime, time1, time2, value1, value2);
      return value;
    }
  }
  return kFloatMissing;
}

bool NFmiFastQueryInfo::FindNearestTime(const NFmiMetTime &theTime,
                                        FmiDirection theDirection,
                                        unsigned long theTimeRangeInMinutes)
{
  if (NFmiQueryInfo::FindNearestTime(theTime, theDirection, theTimeRangeInMinutes))
  {
    itsTimeIndex = NFmiQueryInfo::TimeIndex();
    return true;
  }
  else
  {
    itsTimeIndex = static_cast<unsigned long>(-1);  // resetoidaan, kun yritetään mennä rajan yli
    return false;
  }
}

static bool IsInsideRange(std::vector<float> &theLevelValues, float theValue)
{
  if (theValue != kFloatMissing)
  {
    if (theLevelValues.size())
    {
      float value1 = theLevelValues[0];
      float value2 = theLevelValues[theLevelValues.size() - 1];
      if (value1 != kFloatMissing && value2 != kFloatMissing)
      {
        if ((value1 <= theValue && theValue <= value2) ||
            (value2 <= theValue && theValue <= value1))
          return true;
      }
    }
  }
  return false;
}

// laskee halutun paramerin arvon haluttuun korkeuteen (korkeus matriisin avulla määritetty)
// halutussa sarakkeessa eli poikkileikkaus pisteessä.
static float GetValueAtHeight(NFmiDataMatrix<float> &theParValues,
                              NFmiDataMatrix<float> &theHValues,
                              float theHeight,
                              int theColumn,
                              FmiInterpolationMethod theInterpolationMethod,
                              const NFmiFastQueryInfo &theInfo)
{
  double value = kFloatMissing;
  if (theColumn > static_cast<int>(theHValues.size() - 1)) return kFloatMissing;
  std::vector<float> &tmpVec = theHValues[theColumn];
  // Teen theHeight:ille range-checkin ensin ja jos ollaan ala ja ylä arvojen ulkopuolella,
  // palautetaan missing arvo.
  if (::IsInsideRange(tmpVec, theHeight) == false) return kFloatMissing;

  // haetaan 1. theHeight:ia suuremman arvon sijainti
  auto pos = std::lower_bound(tmpVec.begin(), tmpVec.end(), theHeight);
  if (pos == tmpVec.end())  // ei voida interpoloida korkeuden mukaan niss tapauksissa
    return kFloatMissing;
  else if (pos == tmpVec.begin())  // voidaan palauttaa suoraan 1. kohdan arvo
    return theParValues[theColumn][0];
  else
  {
    int index = static_cast<int>(pos - tmpVec.begin());
    // lasketaan alemman korkeuden kerroin suhteessa haluttuun korkeuteen
    double h1 = tmpVec[index - 1];  // alempi korkeus
    double h2 = tmpVec[index];      // ylempi korkeus
    if (h1 == kFloatMissing || h2 == kFloatMissing) return kFloatMissing;
    double ratio = 1. - (theHeight - h1) / (h2 - h1);
    double p1 = theParValues[theColumn][index - 1];  // alempi parametri
    double p2 = theParValues[theColumn][index];      // ylempi parametri
    if (p1 == kFloatMissing || p2 == kFloatMissing) return kFloatMissing;
    if (theInterpolationMethod == kLinearly)
    {
      auto param = static_cast<FmiParameterName>(theInfo.Param().GetParamIdent());
      if (param == kFmiWindDirection || param == kFmiWaveDirection)
        value = static_cast<float>(NFmiInterpolation::ModLinear(1 - ratio, p1, p2, 360));
      else
        value = ratio * p1 + (1 - ratio) * p2;
    }
    else if (theInterpolationMethod == kNearestPoint)
    {
      if (::fabs(theHeight - h1) < ::fabs(theHeight - h2))
        return static_cast<float>(p1);
      else
        return static_cast<float>(p2);
    }
    return static_cast<float>(value);
  }
}

// laskee halutun paramerin arvon haluttuun paine kerrokseen (korkeus matriisin avulla mritetty)
// halutussa sarakkeessa eli poikkileikkaus pisteess.
static float GetValueAtPressure(NFmiDataMatrix<float> &theParValues,
                                NFmiDataMatrix<float> &thePValues,
                                float theP,
                                int theColumn,
                                FmiInterpolationMethod theInterpolationMethod,
                                FmiParameterName theParamId)
{
  float value = kFloatMissing;
  if (theColumn > static_cast<int>(thePValues.size() - 1)) return kFloatMissing;
  std::vector<float> &tmpVec = thePValues[theColumn];
  // haetaan 1. theP:a pienemmn arvon sijainti, HUOM! lower_bound-funktioon pit antaa knteiset
  // iteraattorit, koska paine vektori on laskevassa jrjestyksess.
  // HUOM2! lower_bound-funktion palauttaa 1. theP:tä suuremman arvon sijainnin, toisin kuin edellä
  // sanotaan, en tiedä mitä
  // tässä funktiossa loppujen lopuksi pitäisi tehdä, se pitäisi joskus tarkistaa... (teen kuitenkin
  // theP:lle range-checkin ensin
  // ja jos ollaan ala ja ylä arvojen ulkopuolella, palautetaan missing arvo.)
  if (::IsInsideRange(tmpVec, theP) == false) return kFloatMissing;

  auto pos = std::lower_bound(tmpVec.rbegin(), tmpVec.rend(), theP);
  if (pos == tmpVec.rend())  // ei voida interpoloida korkeuden mukaan niss tapauksissa
    return kFloatMissing;
  else if (pos == tmpVec.rbegin())  // voidaan palauttaa suoraan viimeisen kohdan arvo
    return theParValues[theColumn][theParValues.NY() - 1];
  else
  {
    size_t index = tmpVec.size() - (pos - tmpVec.rbegin());
    // lasketaan alemman painepinnan kerroin suhteessa haluttuun painepintaan
    float p1 = tmpVec[index - 1];  // lhempn pintaa oleva paine
    float p2 = tmpVec[index];      // kauempana pinnasta oleva paine
    if (p1 == kFloatMissing || p2 == kFloatMissing) return kFloatMissing;
    float value1 = theParValues[theColumn][index - 1];  // lhempn pintaa oleva parametri
    float value2 = theParValues[theColumn][index];      // kauempana pinnasta oleva parametri
    if (value1 == kFloatMissing ||
        value2 == kFloatMissing)  // or-tarkistus sen takia ett ei extrapoloida vahingossa
      return kFloatMissing;
    if (theParamId == kFmiWindDirection)
      return CalcLogModLinearInterpolatedValue(p1, p2, theP, value1, value2, 360);
    else if (theParamId == kFmiWindVectorMS)
      return CalcLogInterpolatedWindWectorValue(p1, p2, theP, value1, value2);
    else if (theInterpolationMethod == kLinearly)
      return static_cast<float>(CalcLogInterpolatedValue(p1, p2, theP, value1, value2));
    else if (theInterpolationMethod == kNearestPoint)
    {
      if (::fabs(theP - p1) < ::fabs(theP - p2))
        return value1;
      else
        return value2;
    }
    return value;
  }
}

// Täyttää annetun matriisin halutun ajan ja parametrin poikkileikkaus datalla.
// Matriisi on poikkileikkaus pisteiden kokoinen ja data täytetään joka leveliltä.
static NFmiDataMatrix<float> CalcCrossSectionLeveldata(NFmiFastQueryInfo &theInfo,
                                                       const std::vector<NFmiPoint> &thePoints,
                                                       const NFmiMetTime &theTime)
{
  // matriisin pitää olla siis pisteiden ja leveleiden kokoinen
  NFmiDataMatrix<float> values(thePoints.size(), theInfo.SizeLevels(), kFloatMissing);
  if (theInfo.IsInside(theTime))
  {
    float tmpValue = 0.f;
    bool fTimeFound = theInfo.Time(theTime);
    theInfo.FirstLevel();  // pitää varmistaa, että voidaan kysyä level tietoa
    if ((theInfo.HeightDataAvailable() && theInfo.HeightParamIsRising()) ||
        ((theInfo.PressureDataAvailable()) && theInfo.PressureParamIsRising() == false))
    {  // esim. painepinta data täytetään näin, kun levelit ovat alhaalta ylöspäin
      theInfo.ResetLevel();
      for (unsigned int j = 0; j < values.NY(); j++)
      {
        theInfo.NextLevel();
        for (unsigned int i = 0; i < values.NX(); i++)
        {
          if (fTimeFound)
            tmpValue = theInfo.InterpolatedValue(thePoints[i]);
          else
            tmpValue = theInfo.InterpolatedValue(thePoints[i], theTime, 360);
          values[i][j] = tmpValue;
        }
      }
    }
    else  // yleensä esim. hybridi datassa on levelit ylhäältä als, joten data pitää täyttää toisin
    // päin
    {
      theInfo.LastLevel();  // huom! ei ole ResetLastLevel-metodia, vään tämä on FirstLevel:in
                            // vastin pari
      for (unsigned int j = 0; j < values.NY(); j++)
      {
        for (unsigned int i = 0; i < values.NX(); i++)
        {
          if (fTimeFound)
            tmpValue = theInfo.InterpolatedValue(thePoints[i]);
          else
            tmpValue = theInfo.InterpolatedValue(thePoints[i], theTime, 360);
          values[i][j] = tmpValue;
        }
        theInfo.PreviousLevel();  // previous vasta loopin tällä puolella!!!
      }
    }
  }
  return values;
}

// 05-Oct-2011 PKi
// Tytt annetun matriisin halutun ajan ja parametrin poikkileikkaus datalla.
// Matriisi on poikkileikkaus pisteiden kokoinen ja data tytetn annetuilta mallipinnoilta.
static NFmiDataMatrix<float> CalcCrossSectionLeveldataHybrid(
    NFmiFastQueryInfo &theInfo,
    const std::vector<NFmiLevel> &theLevels,
    const std::vector<NFmiPoint> &thePoints,
    const NFmiMetTime &theTime)
{
  // matriisin pit olla siis pisteiden ja leveleiden kokoinen
  NFmiDataMatrix<float> values(thePoints.size(), theLevels.size(), kFloatMissing);
  if (theInfo.IsInside(theTime))
  {
    float tmpValue = 0.f;
    bool fTimeFound = theInfo.Time(theTime);
    for (unsigned int j = 0; (j < theLevels.size()); j++)
      // Asetetaan taso kutsumalla groundille FirstLevel() ja muille Level().
      //
      // HUOM: Tassa ei tarkisteta tuodun/tuotujen taso(je)n tyyppia vaan jos
      // datassa on vain 1 taso (= ground) niin sen data palautetaan automaattisesti.
      // Kutsuja siis huolehtii että kutsuu tata jarkevalla taso/data yhdistelmalla!
      if (((theInfo.SizeLevels() == 1) && theInfo.FirstLevel()) || theInfo.Level(theLevels[j]))
        for (unsigned int i = 0; i < values.NX(); i++)
        {
          if (fTimeFound)
            tmpValue = theInfo.InterpolatedValue(thePoints[i]);
          else
            tmpValue = theInfo.InterpolatedValue(thePoints[i], theTime, 360);
          values[i][j] = tmpValue;
        }
  }
  return values;
}
// Laskee paine datan painepinta level tietojen avulla. xSize kertoo matriisin x koon ja levelSize y
// koon.
// Jokaiseen columniin siis sijoitetaan vain samat paine arvot uudestaan ja uudestaan.
static NFmiDataMatrix<float> CalcCrossSectionLevelValuesFromLevelCache(
    NFmiFastQueryInfo &theInfo, int xSize, const std::vector<float> &theLevelValueCache)
{
  unsigned long oldLevelndex = theInfo.LevelIndex();
  NFmiDataMatrix<float> values(xSize, theInfo.SizeLevels(), kFloatMissing);
  if ((theInfo.HeightDataAvailable() && theInfo.HeightParamIsRising()) ||
      ((theInfo.PressureDataAvailable()) && !theInfo.PressureParamIsRising()))
  {
    for (unsigned int j = 0; j < values.NY(); j++)
    {
      float levelValue = theLevelValueCache[j];
      for (unsigned int i = 0; i < values.NX(); i++)
      {
        values[i][j] = levelValue;
      }
    }
  }
  else
  {
    for (unsigned int j = 0; j < values.NY(); j++)
    {
      float levelValue = theLevelValueCache[values.NY() - j - 1];
      for (unsigned int i = 0; i < values.NX(); i++)
      {
        values[i][j] = levelValue;
      }
    }
  }
  theInfo.LevelIndex(oldLevelndex);
  return values;
}

// Funktio tekee poikkileikkauksen annetuista metri korkeuksista ja latlon pisteistä halutulle
// ajalle.
NFmiDataMatrix<float> NFmiFastQueryInfo::CrossSectionValues(
    const NFmiMetTime &theInterpolatedTime,
    const std::vector<float> &theHeights,
    const std::vector<NFmiPoint> &theLatlonPoints)
{
  NFmiDataMatrix<float> values(theLatlonPoints.size(), theHeights.size(), kFloatMissing);
  if (HeightDataAvailable())
  {
    FmiInterpolationMethod interp = Param().GetParam()->InterpolationMethod();
    // 1. Kerää ensin level data halutulle parametrille (paikka+aika intepolointeineen)
    // väliaikaiseen matriisiin
    NFmiDataMatrix<float> paramValues =
        CalcCrossSectionLeveldata(*this, theLatlonPoints, theInterpolatedTime);

    // 2. Kerää sitten level data korkeus parametrille (paikka+aika intepolointeineen) väliaikaiseen
    // matriisiin
    NFmiDataMatrix<float> heightValues;
    if (fHeightValueAvailable)
    {
      unsigned long oldParamIndex = ParamIndex();
      bool oldFSubParamUsed = fUseSubParam;
      ParamIndex(itsHeightParamIndex);
      fUseSubParam = false;
      heightValues = CalcCrossSectionLeveldata(*this, theLatlonPoints, theInterpolatedTime);
      ParamIndex(oldParamIndex);  // laitetaan data osoittamaan takaisin alkuperäistä parametria
      fUseSubParam = oldFSubParamUsed;
    }
    else if (fHeightLevelDataAvailable)
      heightValues = CalcCrossSectionLevelValuesFromLevelCache(
          *this, static_cast<int>(theLatlonPoints.size()), itsHeightLevelDataHeights);

    // 3. täytetään lopullinen arvo-matriisi eli lasketaan data halutuille korkeuksille
    float tmpValue = 0.f;
    float tmpHeight = 0.f;
    for (unsigned int j = 0; j < values.NY(); j++)
    {
      for (unsigned int i = 0; i < values.NX(); i++)
      {
        tmpHeight = theHeights[j];
        tmpValue = GetValueAtHeight(paramValues, heightValues, tmpHeight, i, interp, *this);
        values[i][j] = tmpValue;
      }
    }
  }
  return values;
}

std::vector<float> NFmiFastQueryInfo::ConvertPressuresToHeights(
    const std::vector<float> &thePressures)
{
  std::vector<float> heigths(thePressures.size(), kFloatMissing);
  for (size_t i = 0; i < thePressures.size(); i++)
  {
    double heightValue =
        ::CalcHeightAtPressure(thePressures[i]) *
        1000.;  // CalcHeightAtPressure palauttaa kilometreissa, jotka muunnetaan metreiksi
    heigths[i] = static_cast<float>(heightValue);
  }

  return heigths;
}

NFmiDataMatrix<float> NFmiFastQueryInfo::CrossSectionValuesLogP(
    const NFmiMetTime &theInterpolatedTime,
    const std::vector<float> &thePressures,
    const std::vector<NFmiPoint> &theLatlonPoints)
{
  if (PressureDataAvailable() == false && HeightDataAvailable())  // jos datasta ei löydy
  // paine-dataa, katsotaan löytyykö
  // siitä korkeus dataa
  {
    // Lasketaan paine vektorin avulla korkeus vektori ja lasketaan poikkileikkausarvot
    // korkeus-funktion avulla.
    std::vector<float> heightVector = ConvertPressuresToHeights(thePressures);
    return CrossSectionValues(theInterpolatedTime, heightVector, theLatlonPoints);
  }

  NFmiDataMatrix<float> values(theLatlonPoints.size(), thePressures.size(), kFloatMissing);

  if (!PressureDataAvailable()) return values;

  FmiInterpolationMethod interp = Param().GetParam()->InterpolationMethod();
  auto paramId = static_cast<FmiParameterName>(Param().GetParam()->GetIdent());
  // 1. Kerää ensin level data halutulle parametrille (paikka+aika intepolointeineen)
  // väliaikaiseen matriisiin
  NFmiDataMatrix<float> paramValues =
      CalcCrossSectionLeveldata(*this, theLatlonPoints, theInterpolatedTime);

  // 2. Kerää sitten level data paine parametrille (paikka+aika intepolointeineen) väliaikaiseen
  // matriisiin
  NFmiDataMatrix<float> pressureValues;
  if (fPressureValueAvailable)
  {
    unsigned long oldParamIndex = ParamIndex();
    bool oldFSubParamUsed = fUseSubParam;
    ParamIndex(itsPressureParamIndex);
    fUseSubParam = false;
    pressureValues = CalcCrossSectionLeveldata(*this, theLatlonPoints, theInterpolatedTime);
    ParamIndex(oldParamIndex);  // laitetaan data osoittamaan takaisin alkuperäistä parametria
    fUseSubParam = oldFSubParamUsed;
  }
  else if (fPressureLevelDataAvailable)
    pressureValues = CalcCrossSectionLevelValuesFromLevelCache(
        *this, static_cast<int>(theLatlonPoints.size()), itsPressureLevelDataPressures);

  // 3. täytetään lopullinen arvo-matriisi eli lasketaan data halutuille korkeuksille
  float tmpValue = 0.f;
  float tmpPressure = 0.f;
  for (unsigned int j = 0; j < values.NY(); j++)
  {
    for (unsigned int i = 0; i < values.NX(); i++)
    {
      tmpPressure = thePressures[j];
      tmpValue = GetValueAtPressure(paramValues, pressureValues, tmpPressure, i, interp, paramId);
      values[i][j] = tmpValue;
    }
  }
  return values;
}

// 05-Oct-2011 PKi
// Funktio tekee pintapoikkileikkauksen annetuista mallipinnoista ja latlon pisteist halutulle
// ajalle.
NFmiDataMatrix<float> NFmiFastQueryInfo::CrossSectionValuesHybrid(
    const NFmiMetTime &theInterpolatedTime,
    const std::vector<NFmiLevel> &theLevels,
    const std::vector<NFmiPoint> &theLatlonPoints)
{
  // Ker data halutulle parametrille (paikka+aika intepolointeineen)
  return CalcCrossSectionLeveldataHybrid(*this, theLevels, theLatlonPoints, theInterpolatedTime);
}

// Täyttää annetun matriisin halutun pisteen ja parametrin aika-poikkileikkaus datalla.
// Matriisi on poikkileikkaus timebagin kokoinen ja data täytetään joka leveliltä.
static NFmiDataMatrix<float> CalcTimeCrossSectionLeveldata(NFmiFastQueryInfo &theInfo,
                                                           const NFmiPoint &thePoint,
                                                           NFmiTimeBag &theTimes)
{
  // matriisin pitää olla siis pisteiden ja leveleiden kokoinen
  NFmiDataMatrix<float> values(theTimes.GetSize(), theInfo.SizeLevels(), kFloatMissing);
  float tmpValue = 0.f;
  if ((theInfo.HeightDataAvailable() && theInfo.HeightParamIsRising() == true) ||
      ((theInfo.PressureDataAvailable()) && theInfo.PressureParamIsRising() == false))
  {  // esim. painepinta data täytetään näin, kun levelit ovat alhaalta ylöspäin
    theInfo.ResetLevel();
    for (unsigned int j = 0; j < values.NY(); j++)
    {
      theInfo.NextLevel();
      theTimes.Reset();
      for (unsigned int i = 0; i < values.NX(); i++)
      {
        theTimes.Next();
        tmpValue = theInfo.InterpolatedValue(thePoint, theTimes.CurrentTime(), 360);
        values[i][j] = tmpValue;
      }
    }
  }
  else  // esim. hybridi datassa on levelit usein ylhäältä alas, joten data pitää täyttää toisin
        // päin
  {
    theInfo.LastLevel();  // huom! ei ole ResetLastLevel-metodia, vään tämä on FirstLevel:in vastin
                          // pari
    for (unsigned int j = 0; j < values.NY(); j++)
    {
      theTimes.Reset();
      for (unsigned int i = 0; i < values.NX(); i++)
      {
        theTimes.Next();
        tmpValue = theInfo.InterpolatedValue(thePoint, theTimes.CurrentTime(), 360);
        values[i][j] = tmpValue;
      }
      theInfo.PreviousLevel();  // previous vasta loopin tällä puolella!!!
    }
  }
  return values;
}

// 05-Oct-2011 PKi
// Tytt annetun matriisin halutun pisteen ja parametrin aika-poikkileikkaus datalla.
// Matriisi on poikkileikkaus timebagin kokoinen ja data tytetn annetuilta leveleilt.
static NFmiDataMatrix<float> CalcTimeCrossSectionLeveldataHybrid(
    NFmiFastQueryInfo &theInfo,
    const std::vector<NFmiLevel> &theLevels,
    const NFmiPoint &thePoint,
    NFmiTimeBag &theTimes)
{
  // matriisin pit olla siis pisteiden ja leveleiden kokoinen
  NFmiDataMatrix<float> values(theTimes.GetSize(), theLevels.size(), kFloatMissing);
  float tmpValue = 0.f;
  for (unsigned int j = 0; (j < theLevels.size()); j++)
    // Asetetaan taso kutsumalla groundille FirstLevel() ja muille Level().
    //
    // HUOM: Tassa ei tarkisteta tuodun/tuotujen taso(je)n tyyppia vaan jos
    // datassa on vain 1 taso (= ground) niin sen data palautetaan automaattisesti.
    // Kutsuja siis huolehtii että kutsuu tata jarkevalla taso/data yhdistelmalla!
    if (((theInfo.SizeLevels() == 1) && theInfo.FirstLevel()) || theInfo.Level(theLevels[j]))
    {
      theTimes.Reset();
      for (unsigned int i = 0; i < values.NX(); i++)
      {
        theTimes.Next();
        tmpValue = theInfo.InterpolatedValue(thePoint, theTimes.CurrentTime(), 360);
        values[i][j] = tmpValue;
      }
    }
  return values;
}

NFmiDataMatrix<float> NFmiFastQueryInfo::TimeCrossSectionValues(std::vector<float> &theHeights,
                                                                const NFmiPoint &thePoint,
                                                                NFmiTimeBag &theWantedTimes)
{  // kerää dataa matriisiin siten, että alhaalla (pinnalla) olevat datat ovat
   // matriisin y-akselin alapäässä.
   // x-akseli täytetään timebagistä tulevilla ajoilla

  NFmiDataMatrix<float> values(
      theWantedTimes.GetSize(), theHeights.size(), kFloatMissing);  // xnumberissa pitäisi olla
                                                                    // poikkileikkaus pisteiden
                                                                    // määrä ja ynumberissa
  // haluttujen korkeuksien määrä
  if (HeightDataAvailable())
  {
    FmiInterpolationMethod interp = Param().GetParam()->InterpolationMethod();
    // 1. Kerää ensin level data halutulle parametrille (paikka+aika intepolointeineen)
    // väliaikaiseen matriisiin
    NFmiDataMatrix<float> paramValues =
        CalcTimeCrossSectionLeveldata(*this, thePoint, theWantedTimes);

    // 2. Kerää sitten level data korkeus parametrille (paikka+aika intepolointeineen) väliaikaiseen
    // matriisiin
    NFmiDataMatrix<float> heightValues;
    if (fHeightValueAvailable)
    {
      unsigned long oldParamIndex = ParamIndex();
      bool oldFSubParamUsed = fUseSubParam;
      ParamIndex(itsHeightParamIndex);
      fUseSubParam = false;
      heightValues = CalcTimeCrossSectionLeveldata(*this, thePoint, theWantedTimes);
      ParamIndex(oldParamIndex);  // laitetaan data osoittamaan takaisin alkuperäistä parametria
      fUseSubParam = oldFSubParamUsed;
    }
    else if (fHeightLevelDataAvailable)
      heightValues = CalcCrossSectionLevelValuesFromLevelCache(
          *this, theWantedTimes.GetSize(), itsHeightLevelDataHeights);

    // 3. täytetään lopullinen arvo-matriisi eli lasketaan data halutuille korkeuksille
    float tmpValue = 0.f;
    float tmpHeight = 0.f;
    for (unsigned int j = 0; j < values.NY(); j++)
    {
      for (unsigned int i = 0; i < values.NX(); i++)
      {
        tmpHeight = theHeights[j];
        tmpValue = GetValueAtHeight(paramValues, heightValues, tmpHeight, i, interp, *this);
        values[i][j] = tmpValue;
      }
    }
  }
  return values;
}

NFmiDataMatrix<float> NFmiFastQueryInfo::TimeCrossSectionValuesLogP(
    std::vector<float> &thePressures,
    const NFmiPoint &thePoint,
    NFmiTimeBag &theWantedTimes,
    unsigned int theStartTimeIndex)
{
  // kerää dataa matriisiin siten, että alhaalla (pinnalla) olevat datat ovat
  // matriisin y-akselin alapäässä.
  // x-akseli täytetään timebagistä tulevilla ajoilla

  if (PressureDataAvailable() == false && HeightDataAvailable())  // jos datasta ei löydy
  // paine-dataa, katsotaan löytyykö
  // siitä korkeus dataa
  {
    // Lasketaan paine vektorin avulla korkeus vektori ja lasketaan poikkileikkausarvot
    // korkeus-funktion avulla.
    std::vector<float> heightVector = ConvertPressuresToHeights(thePressures);
    return TimeCrossSectionValues(heightVector, thePoint, theWantedTimes);
  }

  NFmiDataMatrix<float> values(theWantedTimes.GetSize(),
                               thePressures.size(),
                               kFloatMissing);  // xnumberissa pitäisi olla poikkileikkaus pisteiden
                                                // määrä ja ynumberissa haluttujen korkeuksien määrä

  if (!PressureDataAvailable()) return values;

  FmiInterpolationMethod interp = Param().GetParam()->InterpolationMethod();
  auto paramId = static_cast<FmiParameterName>(Param().GetParam()->GetIdent());
  // 1. Kerää ensin level data halutulle parametrille (paikka+aika intepolointeineen)
  // väliaikaiseen matriisiin
  NFmiDataMatrix<float> paramValues =
      CalcTimeCrossSectionLeveldata(*this, thePoint, theWantedTimes);

  // 2. Kerää sitten level data korkeus parametrille (paikka+aika intepolointeineen) väliaikaiseen
  // matriisiin
  NFmiDataMatrix<float> pressureValues;
  if (fPressureValueAvailable)
  {
    unsigned long oldParamIndex = ParamIndex();
    bool oldFSubParamUsed = fUseSubParam;
    ParamIndex(itsPressureParamIndex);
    fUseSubParam = false;
    pressureValues = CalcTimeCrossSectionLeveldata(*this, thePoint, theWantedTimes);
    ParamIndex(oldParamIndex);  // laitetaan data osoittamaan takaisin alkuperäistä parametria
    fUseSubParam = oldFSubParamUsed;
  }
  else if (fPressureLevelDataAvailable)
    pressureValues = CalcCrossSectionLevelValuesFromLevelCache(
        *this, theWantedTimes.GetSize(), itsPressureLevelDataPressures);

  // 3. täytetään lopullinen arvo-matriisi eli lasketaan data halutuille korkeuksille
  float tmpValue = 0.f;
  float tmpPressure = 0.f;
  for (unsigned int j = 0; j < values.NY(); j++)
  {
    for (unsigned int i = theStartTimeIndex; i < values.NX(); i++)
    {
      tmpPressure = thePressures[j];
      tmpValue = GetValueAtPressure(paramValues, pressureValues, tmpPressure, i, interp, paramId);
      values[i][j] = tmpValue;
    }
  }
  return values;
}

NFmiDataMatrix<float> NFmiFastQueryInfo::TimeCrossSectionValuesHybrid(
    const std::vector<NFmiLevel> &theLevels, const NFmiPoint &thePoint, NFmiTimeBag &theWantedTimes)
{  // ker mallipintadataa (mys ground) matriisiin timebagist tulevilla ajoilla
  // Ker data halutulle parametrille (paikka+aika intepolointeineen)
  return CalcTimeCrossSectionLeveldataHybrid(*this, theLevels, thePoint, theWantedTimes);
}

// Täyttää annetun matriisin reitti poikkileikkaus datalla.
// data täytetään joka leveliltä.
static NFmiDataMatrix<float> CalcRouteCrossSectionLeveldata(
    NFmiFastQueryInfo &theInfo,
    const std::vector<NFmiPoint> &theLatlonPoints,
    const std::vector<NFmiMetTime> &thePointTimes)
{
  // matriisin pitää olla siis pisteiden ja leveleiden kokoinen
  NFmiDataMatrix<float> values(theLatlonPoints.size(), theInfo.SizeLevels(), kFloatMissing);
  float tmpValue = 0.f;
  if ((theInfo.HeightDataAvailable() && theInfo.HeightParamIsRising()) ||
      ((theInfo.PressureDataAvailable()) && theInfo.PressureParamIsRising() == false))
  {  // esim. painepinta data täytetään näin, kun levelit ovat alhaalta ylöspäin
    theInfo.ResetLevel();
    for (unsigned int j = 0; j < values.NY(); j++)
    {
      theInfo.NextLevel();
      for (unsigned int i = 0; i < values.NX(); i++)
      {
        tmpValue = theInfo.InterpolatedValue(theLatlonPoints[i], thePointTimes[i], 360);
        values[i][j] = tmpValue;
      }
    }
  }
  else  // esim. hybridi datassa on levelit usein ylhäältä alas, joten data pitää täyttää toisin
        // päin
  {
    theInfo.LastLevel();  // huom! ei ole ResetLastLevel-metodia, vään tämä on FirstLevel:in vastin
                          // pari
    for (unsigned int j = 0; j < values.NY(); j++)
    {
      for (unsigned int i = 0; i < values.NX(); i++)
      {
        tmpValue = theInfo.InterpolatedValue(theLatlonPoints[i], thePointTimes[i], 360);
        values[i][j] = tmpValue;
      }
      theInfo.PreviousLevel();  // previous vasta loopin tällä puolella!!!
    }
  }
  return values;
}

// 05-Oct-2011 PKi
// Tytt annetun matriisin reitti poikkileikkaus datalla.
// data tytetn annetuilta leveleilt.
static NFmiDataMatrix<float> CalcRouteCrossSectionLeveldataHybrid(
    NFmiFastQueryInfo &theInfo,
    const std::vector<NFmiLevel> &theLevels,
    const std::vector<NFmiPoint> &theLatlonPoints,
    const std::vector<NFmiMetTime> &thePointTimes)
{
  // matriisin pit olla siis pisteiden ja leveleiden kokoinen
  NFmiDataMatrix<float> values(theLatlonPoints.size(), theLevels.size(), kFloatMissing);
  float tmpValue = 0.f;
  for (unsigned int j = 0; (j < theLevels.size()); j++)
    // Asetetaan taso kutsumalla groundille FirstLevel() ja muille Level().
    //
    // HUOM: Tassa ei tarkisteta tuodun/tuotujen taso(je)n tyyppia vaan jos
    // datassa on vain 1 taso (= ground) niin sen data palautetaan automaattisesti.
    // Kutsuja siis huolehtii että kutsuu tata jarkevalla taso/data yhdistelmalla!
    if (((theInfo.SizeLevels() == 1) && theInfo.FirstLevel()) || theInfo.Level(theLevels[j]))
      for (unsigned int i = 0; i < values.NX(); i++)
      {
        tmpValue = theInfo.InterpolatedValue(theLatlonPoints[i], thePointTimes[i], 360);
        values[i][j] = tmpValue;
      }
  return values;
}

// 09-Mar-2015 PKi
// Palauttaa suurimman arvon. Kunkin arvon tulee olla 1 tai sama N, muuten palautetaan 0.
//
static size_t MaxValueOf_1_Or_N(size_t n1, size_t n2, size_t n3)
{
  size_t n = std::max(std::max(n1, n2), n3);

  if (((n1 == 1) || (n1 == n)) && ((n2 == 1) || (n2 == n)) && ((n3 == 1) || (n3 == n))) return n;

  return 0;
}

// 09-Mar-2015 PKi
// Lentoreittihaku. Tayttaa matriisin ([N,1]) annetuille pisteille/mallipinnoille/ajoille.
//
// Levelina voi olla myos ground level
//
static NFmiDataMatrix<float> CalcFlightRouteDataHybrid(
    NFmiFastQueryInfo &theInfo,
    const std::vector<NFmiLevel> &theLevels,
    const std::vector<NFmiPoint> &theLatlonPoints,
    const std::vector<NFmiMetTime> &thePointTimes)
{
  // Pisteita/leveleita/aikoja pitaa olla 1 tai sama N kpl, muuten palautetaan tyhja tulos
  //
  size_t N = MaxValueOf_1_Or_N(theLevels.size(), theLatlonPoints.size(), thePointTimes.size());

  if (N == 0) return NFmiDataMatrix<float>();

  NFmiDataMatrix<float> values(N, 1, kFloatMissing);

  // Piste/level/aika -vektoreiden indeksi-inkrementit; 1 (jos N alkiota) tai 0 jos (1 alkio)
  //
  size_t incL = (theLevels.size() > 1) ? 1 : 0, incP = (theLatlonPoints.size() > 1) ? 1 : 0,
         incT = (thePointTimes.size() > 1) ? 1 : 0;

  // Haetaan tulosarvo yksi piste/level/aika -indeksi kerrallaan
  //
  for (size_t n = 0, iL = 0, iP = 0, iT = 0; (n < N); n++, iL += incL, iP += incP, iT += incT)
  {
    // Asetetaan taso kutsumalla groundille FirstLevel() ja muille Level().
    //
    // HUOM: Tassa ei tarkisteta tuodun/tuotujen taso(je)n tyyppia vaan jos
    // datassa on vain 1 taso (= ground) niin sen data palautetaan automaattisesti.
    // Kutsuja siis huolehtii ettï¿½ kutsuu tata jarkevalla taso/data yhdistelmalla!
    if (((theInfo.SizeLevels() == 1) && theInfo.FirstLevel()) || theInfo.Level(theLevels[iL]))
      values[n][0] = theInfo.InterpolatedValue(theLatlonPoints[iP], thePointTimes[iT], 360);
  }

  return values;
}

// kerää dataa matriisiin siten, että alhaalla (pinnalla) olevat datat ovat
// matriisin y-akselin alapäässä.
// Reittipoikkileikkaus eli on alku ja loppu paikat ja ajat. Jokaista paikkaa vastaa oma aika.
// aikoja ja paikkoja pitää olla yhtä paljon.
NFmiDataMatrix<float> NFmiFastQueryInfo::RouteCrossSectionValues(
    const std::vector<float> &theHeights,
    const std::vector<NFmiPoint> &theLatlonPoints,
    const std::vector<NFmiMetTime> &thePointTimes)
{
  NFmiDataMatrix<float> values(
      theLatlonPoints.size(), theHeights.size(), kFloatMissing);  // xnumberissa pitäisi olla
  // poikkileikkaus pisteiden määrä
  // ja ynumberissa haluttujen
  // korkeuksien määrä

  if (HeightDataAvailable())
  {
    FmiInterpolationMethod interp = Param().GetParam()->InterpolationMethod();
    // 1. Kerää ensin level data halutulle parametrille (paikka+aika intepolointeineen)
    // väliaikaiseen matriisiin
    NFmiDataMatrix<float> paramValues =
        CalcRouteCrossSectionLeveldata(*this, theLatlonPoints, thePointTimes);

    // 2. Kerää sitten level data korkeus parametrille (paikka+aika intepolointeineen) väliaikaiseen
    // matriisiin
    NFmiDataMatrix<float> heightValues;
    if (fHeightValueAvailable)
    {
      unsigned long oldParamIndex = ParamIndex();
      bool oldFSubParamUsed = fUseSubParam;
      ParamIndex(itsHeightParamIndex);
      fUseSubParam = false;
      heightValues = CalcRouteCrossSectionLeveldata(*this, theLatlonPoints, thePointTimes);
      ParamIndex(oldParamIndex);  // laitetaan data osoittamaan takaisin alkuperäistä parametria
      fUseSubParam = oldFSubParamUsed;
    }
    else if (fHeightLevelDataAvailable)
      heightValues = CalcCrossSectionLevelValuesFromLevelCache(
          *this, static_cast<int>(theLatlonPoints.size()), itsHeightLevelDataHeights);

    // 3. täytetään lopullinen arvo-matriisi eli lasketaan data halutuille korkeuksille
    float tmpValue = 0.f;
    float tmpHeight = 0.f;
    for (unsigned int j = 0; j < values.NY(); j++)
    {
      for (unsigned int i = 0; i < values.NX(); i++)
      {
        tmpHeight = theHeights[j];
        tmpValue = GetValueAtHeight(paramValues, heightValues, tmpHeight, i, interp, *this);
        values[i][j] = tmpValue;
      }
    }
  }
  return values;
}

// 09-Mar-2015 PKi
// Lentoreittihaku. Tayttaa matriisin ([N,1]) annetuille pisteille/korkeuksille/ajoille.
//
NFmiDataMatrix<float> NFmiFastQueryInfo::FlightRouteValues(
    const std::vector<float> &theHeights,
    const std::vector<NFmiPoint> &theLatlonPoints,
    const std::vector<NFmiMetTime> &thePointTimes)
{
  if (!HeightDataAvailable()) return NFmiDataMatrix<float>();

  // Pisteita/korkeuksia/aikoja pitaa olla 1 tai sama N kpl, muuten palautetaan tyhja tulos.
  //
  size_t N = MaxValueOf_1_Or_N(theHeights.size(), theLatlonPoints.size(), thePointTimes.size());

  if (N == 0) return NFmiDataMatrix<float>();

  NFmiDataMatrix<float> values(N, 1, kFloatMissing);

  // Ao. koodi vaatii samanpituiset paikka- ja aikavektorit, taytetaan toinen niista tarvittaessa.
  //
  std::vector<NFmiPoint> latlonPoints;
  std::vector<NFmiMetTime> pointTimes;
  bool localPoints = false, localTimes = false;

  if (theLatlonPoints.size() != thePointTimes.size())
  {
    if (theLatlonPoints.size() == 1)
    {
      latlonPoints.resize(N, theLatlonPoints[0]);
      localPoints = true;
    }
    else
    {
      pointTimes.resize(N, thePointTimes[0]);
      localTimes = true;
    }
  }

  const std::vector<NFmiPoint> &points = localPoints ? latlonPoints : theLatlonPoints;
  const std::vector<NFmiMetTime> &times = localTimes ? pointTimes : thePointTimes;

  FmiInterpolationMethod interp = Param().GetParam()->InterpolationMethod();
  // 1. Kerï¿½ï¿½ ensin level data halutulle parametrille (paikka+aika intepolointeineen)
  // vï¿½liaikaiseen matriisiin
  NFmiDataMatrix<float> paramValues = CalcRouteCrossSectionLeveldata(*this, points, times);

  // 2. Kerï¿½ï¿½ sitten level data korkeus parametrille (paikka+aika intepolointeineen)
  // vï¿½liaikaiseen matriisiin
  NFmiDataMatrix<float> heightValues;
  if (fHeightValueAvailable)
  {
    unsigned long oldParamIndex = ParamIndex();
    bool oldFSubParamUsed = fUseSubParam;
    ParamIndex(itsHeightParamIndex);
    fUseSubParam = false;
    heightValues = CalcRouteCrossSectionLeveldata(*this, points, times);
    ParamIndex(oldParamIndex);  // laitetaan data osoittamaan takaisin alkuperï¿½istï¿½ parametria
    fUseSubParam = oldFSubParamUsed;
  }
  else if (fHeightLevelDataAvailable)
    heightValues = CalcCrossSectionLevelValuesFromLevelCache(
        *this, static_cast<int>(N), itsHeightLevelDataHeights);

  // 3. tï¿½ytetï¿½ï¿½n lopullinen arvo-matriisi eli lasketaan data halutuille korkeuksille
  float tmpValue = 0.f;
  float tmpHeight = 0.f;
  for (unsigned int i = 0; i < values.NX(); i++)
  {
    tmpHeight = theHeights[i];
    tmpValue = GetValueAtHeight(paramValues, heightValues, tmpHeight, i, interp, *this);
    values[i][0] = tmpValue;
  }
  return values;
}

NFmiDataMatrix<float> NFmiFastQueryInfo::RouteCrossSectionValuesLogP(
    const std::vector<float> &thePressures,
    const std::vector<NFmiPoint> &theLatlonPoints,
    const std::vector<NFmiMetTime> &thePointTimes)
{
  // määrä ja ynumberissa
  // haluttujen korkeuksien määrä
  if (PressureDataAvailable() == false && HeightDataAvailable())  // jos datasta ei löydy
  // paine-dataa, katsotaan löytyykö
  // siitä korkeus dataa
  {
    // Lasketaan paine vektorin avulla korkeus vektori ja lasketaan poikkileikkausarvot
    // korkeus-funktion avulla.
    std::vector<float> heightVector = ConvertPressuresToHeights(thePressures);
    return RouteCrossSectionValues(heightVector, theLatlonPoints, thePointTimes);
  }

  if (!PressureDataAvailable()) return NFmiDataMatrix<float>();

  NFmiDataMatrix<float> values(
      theLatlonPoints.size(), thePressures.size(), kFloatMissing);  // xnumberissa pitäisi olla
                                                                    // poikkileikkaus pisteiden

  FmiInterpolationMethod interp = Param().GetParam()->InterpolationMethod();
  auto paramId = static_cast<FmiParameterName>(Param().GetParam()->GetIdent());
  // 1. Kerää ensin level data halutulle parametrille (paikka+aika intepolointeineen)
  // väliaikaiseen matriisiin
  NFmiDataMatrix<float> paramValues =
      CalcRouteCrossSectionLeveldata(*this, theLatlonPoints, thePointTimes);

  // 2. Kerää sitten level data korkeus parametrille (paikka+aika intepolointeineen) väliaikaiseen
  // matriisiin
  NFmiDataMatrix<float> pressureValues;
  if (fPressureValueAvailable)
  {
    unsigned long oldParamIndex = ParamIndex();
    bool oldFSubParamUsed = fUseSubParam;
    ParamIndex(itsPressureParamIndex);
    fUseSubParam = false;
    pressureValues = CalcRouteCrossSectionLeveldata(*this, theLatlonPoints, thePointTimes);
    ParamIndex(oldParamIndex);  // laitetaan data osoittamaan takaisin alkuperäistä parametria
    fUseSubParam = oldFSubParamUsed;
  }
  else if (fPressureLevelDataAvailable)
    pressureValues = CalcCrossSectionLevelValuesFromLevelCache(
        *this, static_cast<int>(theLatlonPoints.size()), itsPressureLevelDataPressures);

  // 3. täytetään lopullinen arvo-matriisi eli lasketaan data halutuille korkeuksille
  float tmpValue = 0.f;
  float tmpPressure = 0.f;
  for (unsigned int j = 0; j < values.NY(); j++)
  {
    for (unsigned int i = 0; i < values.NX(); i++)
    {
      tmpPressure = thePressures[j];
      tmpValue = GetValueAtPressure(paramValues, pressureValues, tmpPressure, i, interp, paramId);
      values[i][j] = tmpValue;
    }
  }
  return values;
}

// 09-Mar-2015 PKi
// Lentoreittihaku. Tayttaa matriisin ([N,1]) annetuille pisteille/paineille/ajoille.
//
NFmiDataMatrix<float> NFmiFastQueryInfo::FlightRouteValuesLogP(
    const std::vector<float> &thePressures,
    const std::vector<NFmiPoint> &theLatlonPoints,
    const std::vector<NFmiMetTime> &thePointTimes)
{
  if (PressureDataAvailable() == false && HeightDataAvailable())  // jos datasta ei lï¿½ydy
                                                                  // paine-dataa, katsotaan
  // lï¿½ytyykï¿½ siitï¿½ korkeus
  // dataa
  {
    // Lasketaan paine vektorin avulla korkeus vektori ja lasketaan poikkileikkausarvot
    // korkeus-funktion avulla.
    std::vector<float> heightVector = ConvertPressuresToHeights(thePressures);
    return FlightRouteValues(heightVector, theLatlonPoints, thePointTimes);
  }

  if (!PressureDataAvailable()) return NFmiDataMatrix<float>();

  // Pisteita/leveleita/aikoja pitaa olla 1 tai sama N kpl, muuten palautetaan tyhja tulos.
  //
  size_t N = MaxValueOf_1_Or_N(thePressures.size(), theLatlonPoints.size(), thePointTimes.size());

  if (N == 0) return NFmiDataMatrix<float>();

  NFmiDataMatrix<float> values(N, 1, kFloatMissing);

  // Ao. koodi vaatii samanpituiset paikka- ja aikavektorit, taytetaan toinen vektori
  // tarvittaessa.
  //
  std::vector<NFmiPoint> latlonPoints;
  std::vector<NFmiMetTime> pointTimes;
  bool localPoints = false, localTimes = false;

  if (theLatlonPoints.size() != thePointTimes.size())
  {
    if (theLatlonPoints.size() == 1)
    {
      latlonPoints.resize(N, theLatlonPoints[0]);
      localPoints = true;
    }
    else
    {
      pointTimes.resize(N, thePointTimes[0]);
      localTimes = true;
    }
  }

  const std::vector<NFmiPoint> &points = localPoints ? latlonPoints : theLatlonPoints;
  const std::vector<NFmiMetTime> &times = localTimes ? pointTimes : thePointTimes;

  FmiInterpolationMethod interp = Param().GetParam()->InterpolationMethod();
  auto paramId = static_cast<FmiParameterName>(Param().GetParam()->GetIdent());
  // 1. Kerï¿½ï¿½ ensin level data halutulle parametrille (paikka+aika intepolointeineen)
  // vï¿½liaikaiseen matriisiin
  NFmiDataMatrix<float> paramValues = CalcRouteCrossSectionLeveldata(*this, points, times);

  // 2. Kerï¿½ï¿½ sitten level data korkeus parametrille (paikka+aika intepolointeineen)
  // vï¿½liaikaiseen matriisiin
  NFmiDataMatrix<float> pressureValues;
  if (fPressureValueAvailable)
  {
    unsigned long oldParamIndex = ParamIndex();
    bool oldFSubParamUsed = fUseSubParam;
    ParamIndex(itsPressureParamIndex);
    fUseSubParam = false;
    pressureValues = CalcRouteCrossSectionLeveldata(*this, points, times);
    ParamIndex(oldParamIndex);  // laitetaan data osoittamaan takaisin alkuperï¿½istï¿½ parametria
    fUseSubParam = oldFSubParamUsed;
  }
  else if (fPressureLevelDataAvailable)
    pressureValues = CalcCrossSectionLevelValuesFromLevelCache(
        *this, static_cast<int>(N), itsPressureLevelDataPressures);

  // 3. tï¿½ytetï¿½ï¿½n lopullinen arvo-matriisi eli lasketaan data halutuille korkeuksille
  float tmpValue = 0.f;
  float tmpPressure = 0.f;
  for (unsigned int i = 0; i < values.NX(); i++)
  {
    tmpPressure = thePressures[i];
    tmpValue = GetValueAtPressure(paramValues, pressureValues, tmpPressure, i, interp, paramId);
    values[i][0] = tmpValue;
  }
  return values;
}

// 05-Oct-2011 PKi
// ker dataa matriisiin
// Reittipoikkileikkaus eli on alku ja loppu paikat ja ajat. Jokaista paikkaa vastaa oma aika.
// aikoja ja paikkoja pit olla yht paljon.
<<<<<<< HEAD
NFmiDataMatrix<float> NFmiFastQueryInfo::RouteCrossSectionValuesHybrid(
    const std::vector<NFmiLevel> &theLevels,
    const std::vector<NFmiPoint> &theLatlonPoints,
    const std::vector<NFmiMetTime> &thePointTimes)
=======
void NFmiFastQueryInfo::RouteCrossSectionValuesHybrid(NFmiDataMatrix<float> &theValues,
                                                      const std::vector<NFmiLevel> &theLevels,
                                                      const std::vector<NFmiPoint> &theLatlonPoints,
                                                      const std::vector<NFmiMetTime> &thePointTimes)
>>>>>>> 9a55a51c
{
  // Ker data halutulle parametrille (paikka+aika intepolointeineen)
  return CalcRouteCrossSectionLeveldataHybrid(*this, theLevels, theLatlonPoints, thePointTimes);
}

// 09-Mar-2015 PKi
// Lentoreittihaku. Tayttaa matriisin ([N,1]) annetuille pisteille/mallipinnoille/ajoille.
//
// Levelina voi olla myos ground level
//
NFmiDataMatrix<float> NFmiFastQueryInfo::FlightRouteValuesHybrid(
    const std::vector<NFmiLevel> &theLevels,
    const std::vector<NFmiPoint> &theLatlonPoints,
    const std::vector<NFmiMetTime> &thePointTimes)
{
  // Ker data halutulle parametrille (paikka+aika intepolointeineen)
  return CalcFlightRouteDataHybrid(*this, theLevels, theLatlonPoints, thePointTimes);
}

// Tämä hakee hilan sellaisenaan (datan originaali hila ja alue) halutulle painepinnalle.
NFmiDataMatrix<float> NFmiFastQueryInfo::PressureValues(const NFmiMetTime &theInterpolatedTime,
                                                        float wantedPressureLevel)
{
  if (PressureDataAvailable() == false)
    throw std::runtime_error(
        "Error: NFmiFastQueryInfo::PressureValues - Can't calculate pressure values, data "
        "unsuitable.");
  NFmiDataMatrix<float> values(GridXNumber(), GridYNumber(), kFloatMissing);
  for (ResetLocation(); NextLocation();)
  {
    float value = PressureLevelValue(wantedPressureLevel, theInterpolatedTime);
    values[LocationIndex() % GridXNumber()][LocationIndex() / GridXNumber()] = value;
  }
  return values;
}

void NFmiFastQueryInfo::DoWindComponentFix(const NFmiGrid &usedGrid,
                                           float u,
                                           float v,
                                           FmiParameterName id,
                                           NFmiDataMatrix<float> &theValues)
{
  float value = kFloatMissing;

  if ((u != kFloatMissing) && (v != kFloatMissing))
  {
    double azimuth1 = Grid()->Area()->TrueNorthAzimuth(usedGrid.LatLon()).ToRad();
    double azimuth2 = usedGrid.Area()->TrueNorthAzimuth(usedGrid.LatLon()).ToRad();
    double da = azimuth2 - azimuth1;

    float uu = u * cos(da) + v * sin(da);
    float vv = v * cos(da) - u * sin(da);

    value = (id == kFmiWindUMS ? uu : vv);
  }

  theValues[usedGrid.Index() % usedGrid.XNumber()][usedGrid.Index() / usedGrid.XNumber()] = value;
}

static void valBufDeleter(float *ptr)
{
  if (ptr) delete[] ptr;
}

// Tämä hakee haluttuun hilaan ja alueeseen dataa.
NFmiDataMatrix<float> NFmiFastQueryInfo::PressureValues(const NFmiGrid &theWantedGrid,
                                                        const NFmiMetTime &theInterpolatedTime,
                                                        float wantedPressureLevel)
{
  if (PressureDataAvailable() == false)
    throw std::runtime_error(
        "Error: NFmiFastQueryInfo::PressureValues - Can't calculate pressure values, data "
        "unsuitable.");
  NFmiGrid usedGrid(theWantedGrid);

  NFmiDataMatrix<float> values(usedGrid.XNumber(), usedGrid.YNumber(), kFloatMissing);

  auto id = FmiParameterName(Param().GetParam()->GetIdent());

  if (id == kFmiWindUMS || id == kFmiWindVMS)
  {
    // Rotate U- and V-components by the difference of the true north azimuthal angles.
    //
    // Note: getting/setting isSubParamUsed flag is obsolete when no more setting the parameter
    // index;
    //		 for now keeping it.

    bool isSubParamUsed = IsSubParamUsed();

    if (!Param(kFmiWindUMS)) throw std::runtime_error("Data does not contain Wind U-component");
    if (!Param(kFmiWindVMS)) throw std::runtime_error("Data does not contain Wind V-component");

    SetIsSubParamUsed(isSubParamUsed);

    // Get V values

    typedef std::unique_ptr<float, void (*)(float *)> valBuf;

    valBuf vValues(new float[usedGrid.XNumber() * usedGrid.YNumber()], valBufDeleter);
    float *vPtr = vValues.get();

    for (usedGrid.Reset(); usedGrid.Next(); vPtr++)
      *vPtr = PressureLevelValue(wantedPressureLevel, usedGrid.LatLon(), theInterpolatedTime);

    // Get U values

    if (!Param(kFmiWindUMS))
      throw std::runtime_error("Internal error: could not switch to parameter U");
    SetIsSubParamUsed(isSubParamUsed);

    valBuf uValues(new float[usedGrid.XNumber() * usedGrid.YNumber()], valBufDeleter);
    float *uPtr = uValues.get();

    for (usedGrid.Reset(); usedGrid.Next(); uPtr++)
      *uPtr = PressureLevelValue(wantedPressureLevel, usedGrid.LatLon(), theInterpolatedTime);

    // Rotate

    uPtr = uValues.get();
    vPtr = vValues.get();

    for (usedGrid.Reset(); usedGrid.Next(); uPtr++, vPtr++)
      DoWindComponentFix(usedGrid, *uPtr, *vPtr, id, values);

    if (!Param(id))
      throw std::runtime_error("Internal error: could not switch to parameter " +
                               boost::lexical_cast<std::string>(id));
    SetIsSubParamUsed(isSubParamUsed);
  }

  else
  {
    // Normal access

    for (usedGrid.Reset(); usedGrid.Next();)
    {
      float value = PressureLevelValue(wantedPressureLevel, usedGrid.LatLon(), theInterpolatedTime);
      values[usedGrid.Index() % usedGrid.XNumber()][usedGrid.Index() / usedGrid.XNumber()] = value;
    }
  }

  return values;
}

NFmiDataMatrix<float> NFmiFastQueryInfo::PressureValues(const NFmiGrid &theWantedGrid,
                                                        const NFmiMetTime &theInterpolatedTime,
                                                        float wantedPressureLevel,
                                                        bool relative_uv)
{
  if (relative_uv) return PressureValues(theWantedGrid, theInterpolatedTime, wantedPressureLevel);

  if (PressureDataAvailable() == false)
    throw std::runtime_error(
        "Error: NFmiFastQueryInfo::PressureValues - Can't calculate pressure values, data "
        "unsuitable.");

  NFmiGrid usedGrid(theWantedGrid);
  NFmiDataMatrix<float> values(usedGrid.XNumber(), usedGrid.YNumber(), kFloatMissing);

  for (usedGrid.Reset(); usedGrid.Next();)
  {
    float value = PressureLevelValue(wantedPressureLevel, usedGrid.LatLon(), theInterpolatedTime);
    values[usedGrid.Index() % usedGrid.XNumber()][usedGrid.Index() / usedGrid.XNumber()] = value;
  }

  return values;
}

NFmiDataMatrix<float> NFmiFastQueryInfo::GridValues(const NFmiGrid &theWantedGrid,
                                                    const NFmiMetTime &theInterpolatedTime)
{
  NFmiGrid usedGrid(theWantedGrid);

  NFmiDataMatrix<float> values(usedGrid.XNumber(), usedGrid.YNumber(), kFloatMissing);
  bool timeInterpolationNeeded = (Time(theInterpolatedTime) == false);

  auto id = FmiParameterName(Param().GetParam()->GetIdent());

  if (id == kFmiWindUMS || id == kFmiWindVMS)
  {
    // Rotate U- and V-components by the difference of the true north azimuthal angles.
    //
    // Note: getting/setting isSubParamUsed flag is obsolete when no more setting the parameter
    // index;
    //		 for now keeping it.

    bool isSubParamUsed = IsSubParamUsed();

    if (!Param(kFmiWindUMS)) throw std::runtime_error("Data does not contain Wind U-component");
    if (!Param(kFmiWindVMS)) throw std::runtime_error("Data does not contain Wind V-component");

    SetIsSubParamUsed(isSubParamUsed);

    // Get V values

    typedef std::unique_ptr<float, void (*)(float *)> valBuf;

    valBuf vValues(new float[usedGrid.XNumber() * usedGrid.YNumber()], valBufDeleter);
    float *vPtr = vValues.get();

    for (usedGrid.Reset(); usedGrid.Next(); vPtr++)
      *vPtr = timeInterpolationNeeded
                  ? InterpolatedValue(usedGrid.LatLon(), theInterpolatedTime, 180)
                  : InterpolatedValue(usedGrid.LatLon());

    // Get U values

    if (!Param(kFmiWindUMS))
      throw std::runtime_error("Internal error: could not switch to parameter U");
    SetIsSubParamUsed(isSubParamUsed);

    valBuf uValues(new float[usedGrid.XNumber() * usedGrid.YNumber()], valBufDeleter);
    float *uPtr = uValues.get();

    for (usedGrid.Reset(); usedGrid.Next(); uPtr++)
      *uPtr = timeInterpolationNeeded
                  ? InterpolatedValue(usedGrid.LatLon(), theInterpolatedTime, 180)
                  : InterpolatedValue(usedGrid.LatLon());

    // Rotate

    uPtr = uValues.get();
    vPtr = vValues.get();

    for (usedGrid.Reset(); usedGrid.Next(); uPtr++, vPtr++)
      DoWindComponentFix(usedGrid, *uPtr, *vPtr, id, values);

    if (!Param(id))
      throw std::runtime_error("Internal error: could not switch to parameter " +
                               boost::lexical_cast<std::string>(id));
    SetIsSubParamUsed(isSubParamUsed);
  }

  else
  {
    // Normal access

    for (usedGrid.Reset(); usedGrid.Next();)
    {
      float value = timeInterpolationNeeded
                        ? InterpolatedValue(usedGrid.LatLon(), theInterpolatedTime, 180)
                        : InterpolatedValue(usedGrid.LatLon());
      values[usedGrid.Index() % usedGrid.XNumber()][usedGrid.Index() / usedGrid.XNumber()] = value;
    }
  }
  return values;
}

NFmiDataMatrix<float> NFmiFastQueryInfo::GridValues(const NFmiGrid &theWantedGrid,
                                                    const NFmiMetTime &theInterpolatedTime,
                                                    bool relative_uv)
{
  if (relative_uv) return GridValues(theWantedGrid, theInterpolatedTime);

  NFmiGrid usedGrid(theWantedGrid);
  NFmiDataMatrix<float> values(usedGrid.XNumber(), usedGrid.YNumber(), kFloatMissing);
  bool timeInterpolationNeeded = (Time(theInterpolatedTime) == false);

  for (usedGrid.Reset(); usedGrid.Next();)
  {
    float value = timeInterpolationNeeded
                      ? InterpolatedValue(usedGrid.LatLon(), theInterpolatedTime, 180)
                      : InterpolatedValue(usedGrid.LatLon());
    values[usedGrid.Index() % usedGrid.XNumber()][usedGrid.Index() / usedGrid.XNumber()] = value;
  }
  return values;
}

// Tämä hakee hilan sellaisenaan (datan originaali hila ja alue) halutulle korkeudelle [m].
// Jos haluat lentopinnoille dataa (Flight Level) on lentopinta -> metri kerroin = 30.5
// eli esim. lentopinta 50 saadaan laskulla 50 * 30.5 eli 1525 [m].
NFmiDataMatrix<float> NFmiFastQueryInfo::HeightValues(const NFmiMetTime &theInterpolatedTime,
                                                      float wantedHeightLevel)
{
  if (HeightDataAvailable() == false)
    throw std::runtime_error(
        "Error: NFmiFastQueryInfo::HeightValues - Can't calculate height values, data unsuitable.");

  NFmiDataMatrix<float> values(GridXNumber(), GridYNumber(), kFloatMissing);

  for (ResetLocation(); NextLocation();)
  {
    float value = HeightValue(wantedHeightLevel, theInterpolatedTime);
    values[LocationIndex() % GridXNumber()][LocationIndex() / GridXNumber()] = value;
  }
  return values;
}

// Sama korkeus haku, mutta haluttuun hilaan ja projektioon.
NFmiDataMatrix<float> NFmiFastQueryInfo::HeightValues(const NFmiGrid &theWantedGrid,
                                                      const NFmiMetTime &theInterpolatedTime,
                                                      float wantedHeightLevel)
{
  if (HeightDataAvailable() == false)
    throw std::runtime_error(
        "Error: NFmiFastQueryInfo::HeightValues - Can't calculate height values, data unsuitable.");
  NFmiGrid usedGrid(theWantedGrid);
  NFmiDataMatrix<float> values(usedGrid.XNumber(), usedGrid.YNumber(), kFloatMissing);

  auto id = FmiParameterName(Param().GetParam()->GetIdent());

  if (id == kFmiWindUMS || id == kFmiWindVMS)
  {
    // Rotate U- and V-components by the difference of the true north azimuthal angles.
    //
    // Note: getting/setting isSubParamUsed flag is obsolete when no more setting the parameter
    // index;
    //		 for now keeping it.

    bool isSubParamUsed = IsSubParamUsed();

    if (!Param(kFmiWindUMS)) throw std::runtime_error("Data does not contain Wind U-component");
    if (!Param(kFmiWindVMS)) throw std::runtime_error("Data does not contain Wind V-component");

    SetIsSubParamUsed(isSubParamUsed);

    // Get V values

    typedef std::unique_ptr<float, void (*)(float *)> valBuf;

    valBuf vValues(new float[usedGrid.XNumber() * usedGrid.YNumber()], valBufDeleter);
    float *vPtr = vValues.get();

    for (usedGrid.Reset(); usedGrid.Next(); vPtr++)
      *vPtr = HeightValue(wantedHeightLevel, usedGrid.LatLon(), theInterpolatedTime);

    // Get U values

    if (!Param(kFmiWindUMS))
      throw std::runtime_error("Internal error: could not switch to parameter U");
    SetIsSubParamUsed(isSubParamUsed);

    valBuf uValues(new float[usedGrid.XNumber() * usedGrid.YNumber()], valBufDeleter);
    float *uPtr = uValues.get();

    for (usedGrid.Reset(); usedGrid.Next(); uPtr++)
      *uPtr = HeightValue(wantedHeightLevel, usedGrid.LatLon(), theInterpolatedTime);

    // Rotate

    uPtr = uValues.get();
    vPtr = vValues.get();

    for (usedGrid.Reset(); usedGrid.Next(); uPtr++, vPtr++)
      DoWindComponentFix(usedGrid, *uPtr, *vPtr, id, values);

    if (!Param(id))
      throw std::runtime_error("Internal error: could not switch to parameter " +
                               boost::lexical_cast<std::string>(id));
    SetIsSubParamUsed(isSubParamUsed);
  }

  else
  {
    // Normal access

    for (usedGrid.Reset(); usedGrid.Next();)
    {
      float value = HeightValue(wantedHeightLevel, usedGrid.LatLon(), theInterpolatedTime);
      values[usedGrid.Index() % usedGrid.XNumber()][usedGrid.Index() / usedGrid.XNumber()] = value;
    }
  }
  return values;
}

NFmiDataMatrix<float> NFmiFastQueryInfo::HeightValues(const NFmiGrid &theWantedGrid,
                                                      const NFmiMetTime &theInterpolatedTime,
                                                      float wantedHeightLevel,
                                                      bool relative_uv)
{
  if (relative_uv) return HeightValues(theWantedGrid, theInterpolatedTime, wantedHeightLevel);

  if (HeightDataAvailable() == false)
    throw std::runtime_error(
        "Error: NFmiFastQueryInfo::HeightValues - Can't calculate height values, data unsuitable.");

  NFmiGrid usedGrid(theWantedGrid);
  NFmiDataMatrix<float> values(usedGrid.XNumber(), usedGrid.YNumber(), kFloatMissing);

  for (usedGrid.Reset(); usedGrid.Next();)
  {
    float value = HeightValue(wantedHeightLevel, usedGrid.LatLon(), theInterpolatedTime);
    values[usedGrid.Index() % usedGrid.XNumber()][usedGrid.Index() / usedGrid.XNumber()] = value;
  }
  return values;
}

// Data pitää sisällään lokaatio tietoja datassaan, jos se on asemadataa ja sille löytyy
// kFmiLongitude ja kFmiLatitude parametrit
bool NFmiFastQueryInfo::HasLatlonInfoInData() const
{
  if (!Grid())
  {
    if (itsLongitudeParamIndex != gMissingIndex && itsLatitudeParamIndex != gMissingIndex)
      return true;
  }
  return false;
}

// jos datassa on kFmiLongitude ja kFmiLatitude parametrit, lasketaan sijanti asetetun ajan ja
// paikan suhteen niiden avulla
NFmiPoint NFmiFastQueryInfo::GetLatlonFromData()
{
  double lon = PeekParamValue(itsLongitudeParamIndex);
  double lat = PeekParamValue(itsLatitudeParamIndex);
  return NFmiPoint(lon, lat);
}

// jos tiedetään jonkin parametrin indeksi, tämän avulla voidaan kurkata sen parametrin arvoa
// (aika,paikka ja leveli jo asetettuja)
// HUOM! Ei toimi aliparametrien (TotalWind ja WeatherAndCloudiness) kanssa!!!!
float NFmiFastQueryInfo::PeekParamValue(unsigned long theParamIndex)
{
  if (theParamIndex < SizeParams())
  {
    if (IsSubParamUsed())
    {  // Jos ali parametri on käytössä, ei voida optimoida
      auto oldParam = static_cast<FmiParameterName>(Param().GetParamIdent());
      ParamIndex(theParamIndex);
      SetIsSubParamUsed(false);
      float value = FloatValue();
      Param(oldParam);
      return value;
    }
    else
    {
      size_t idx = Index(theParamIndex, itsLocationIndex, itsLevelIndex, itsTimeIndex);
      return NFmiQueryInfo::PeekValue(idx);
    }
  }
  return kFloatMissing;
}

// Näillä Start/Restore -funktioilla otetaan nykyinen parametri tila talteen ja otetaan käyttöön
// 'erikois' korkeus-parametri.
// Palauttaa true, jos muutos oli mahdollinen. Jos kyseistä parametria ei voi käyttää, palauttaa
// false:n.
// HUOM! jos tämän kutsu palauttaa true:n, voidaan korkeus parametria käyttää ja käytön jälkeen
// pitää kutsua vastaavaa RestoreAfterUsingPressureParam -funktiota.
bool NFmiFastQueryInfo::StartUsingPressureParam()
{
  if (fPressureValueAvailable)  // pitää tarkistaa onko tälle datalle paineparametria tarjolla
                                // ollenkaan.
  {
    itsOldParamIndex = ParamIndex();  // otetaan talteen originaali parametri indeksi
    fOldFSubParamUsed =
        fUseSubParam;  // otetaan talteen tieto oliko originaali parametri ali-parametri vai ei
    ParamIndex(itsPressureParamIndex);
    fUseSubParam = false;
    return true;
  }
  return false;
}

// Ja käytön jälkeen palautus.
void NFmiFastQueryInfo::RestoreAfterUsingPressureParam()
{
  if (itsOldParamIndex !=
      gMissingIndex)  // ei tehdä palautusta, jos vanha indeksi on missing-arvossa
  {
    ParamIndex(itsOldParamIndex);
    fUseSubParam = fOldFSubParamUsed;

    // asetetaan vielä old-valuet missing-tilaan
    itsOldParamIndex = gMissingIndex;
    fOldFSubParamUsed = false;
  }
}

bool NFmiFastQueryInfo::StartUsingHeightParam()
{
  if (fHeightValueAvailable)  // pitää tarkistaa onko tälle datalle korkeusparametria tarjolla
                              // ollenkaan.
  {
    itsOldParamIndex = ParamIndex();  // otetaan talteen originaali parametri indeksi
    fOldFSubParamUsed =
        fUseSubParam;  // otetaan talteen tieto oliko originaali parametri ali-parametri vai ei
    ParamIndex(itsHeightParamIndex);
    fUseSubParam = false;
    return true;
  }
  return false;
}

void NFmiFastQueryInfo::RestoreAfterUsingHeightParam()
{
  RestoreAfterUsingPressureParam();  // tämä tekee tarvittavat asetukset
}

// Universaali funktio, jolla saa halutunlaisen korkeus parametrin kyseiseltä leveliltä haluttuun
// kohtaan ja aikaa interpoloituna
float NFmiFastQueryInfo::GetLevelHeightValue(FmiParameterName theParId,
                                             const NFmiPoint &theLatlon,
                                             const NFmiMetTime &theTime)
{
  float heightValue = kFloatMissing;
  if (theParId == kFmiPressure)
  {
    if (StartUsingPressureParam())
    {
      heightValue = InterpolatedValue(theLatlon, theTime);
      RestoreAfterUsingPressureParam();
    }
    else if (fPressureLevelDataAvailable)
      heightValue = itsPressureLevelDataPressures[itsLevelIndex];
  }
  if (theParId == kFmiGeomHeight || theParId == kFmiGeopHeight)
  {
    if (StartUsingHeightParam())
    {
      heightValue = InterpolatedValue(theLatlon, theTime);
      RestoreAfterUsingHeightParam();
    }
  }

  return heightValue;
}

float NFmiFastQueryInfo::GetLevelHeightValue(FmiParameterName theParId,
                                             const NFmiLocationCache &theLocationCache,
                                             const NFmiTimeCache &theTimeCache)
{
  float heightValue = kFloatMissing;
  if (theParId == kFmiPressure)
  {
    if (StartUsingPressureParam())
    {
      heightValue = CachedInterpolation(theLocationCache, theTimeCache);
      RestoreAfterUsingPressureParam();
    }
    else if (fPressureLevelDataAvailable)
      heightValue = itsPressureLevelDataPressures[itsLevelIndex];
  }
  else if (theParId == kFmiGeomHeight || theParId == kFmiGeopHeight)
  {
    if (StartUsingHeightParam())
    {
      heightValue = CachedInterpolation(theLocationCache, theTimeCache);
      RestoreAfterUsingHeightParam();
    }
    else if (fHeightLevelDataAvailable)
      heightValue = itsHeightLevelDataHeights[itsLevelIndex];
  }

  return heightValue;
}

// ----------------------------------------------------------------------
/*!
 * \brief Geographic interpolation to specific height with land/sea handling
 */
// ----------------------------------------------------------------------

float NFmiFastQueryInfo::LandscapeInterpolatedValue(float theHeight,
                                                    const NFmiPoint &theLatLon,
                                                    const NFmiMetTime &theTime,
                                                    int theMaxMinuteRange)
{
  bool isWater = (theHeight == 0.0);
  return LandscapeInterpolatedValue(theHeight, isWater, theLatLon, theTime, theMaxMinuteRange);
}

// Lapse rate adjustment to temperature

float lapseratefix(float theLapseRate, float theTrueHeight, float theModelHeight, bool theWaterFlag)
{
  // Limit inversion in Norwegian fjords
  const float sea_lapse_rate_limit = -3.0;

  if (theWaterFlag) theLapseRate = std::min(theLapseRate, sea_lapse_rate_limit);

  float diff = theTrueHeight - theModelHeight;
  if (theLapseRate > 0)
    diff = std::min(+150.f, std::max(-300.f, diff));  // Inversion: limit to -300...+150 meters
  else
    diff =
        std::min(+2000.f, std::max(-1500.f, diff));  // Normal case: limit to -1500...+2000 meters

  return theLapseRate / 1000 *
         diff;  // lapse rate unit is km, hence we divide by 1000 to get change per meters
}

float NFmiFastQueryInfo::LandscapeInterpolatedValue(float theHeight,
                                                    bool theWaterFlag,
                                                    const NFmiPoint &theLatLon,
                                                    const NFmiMetTime &theTime,
                                                    int theMaxMinuteRange)
{
  // Special handling for DewPoint

  if (Param().GetParam()->GetIdent() == kFmiDewPoint)
    return LandscapeInterpolatedValueDewPoint(theHeight, theLatLon, theTime, theMaxMinuteRange);

  // Never correct if
  //  a) the data is not in a grid : we cannot interpolate
  //  b) the height is not known: we do not even know if we're at sea or not
  if (!IsGrid() || theHeight == kFloatMissing || std::isnan(theHeight))
  {
    return InterpolatedValue(theLatLon, theTime, theMaxMinuteRange);
  }

  // Never interpolate outside the grid...
  NFmiPoint xy(0, 0);
  if (!Location(theLatLon, &xy))
  {
    return InterpolatedValue(theLatLon, theTime, theMaxMinuteRange);
  }

  // Peek offsets
  int dx = -static_cast<int>(std::round(xy.X()) - std::floor(xy.X()));
  int dy = -static_cast<int>(std::round(xy.Y()) - std::floor(xy.Y()));

  // Get the values from which to interpolate

  float bottomleft, bottomright, topleft, topright;

  bool time_exact = Time(theTime);

  if (time_exact)
    PeekCellValues(
        *this, dx, dy, bottomleft, bottomright, topleft, topright);  // TODO: maxminuterange???
  else
    PeekCellValues(*this,
                   dx,
                   dy,
                   theTime,
                   bottomleft,
                   bottomright,
                   topleft,
                   topright);  // TODO: maxminuterange???

  // If any value is missing, use default methods

  if (bottomleft == kFloatMissing || bottomright == kFloatMissing || topleft == kFloatMissing ||
      topright == kFloatMissing)
  {
    return InterpolatedValue(theLatLon, theTime, theMaxMinuteRange);
  }

  // Do height corrections if possible

  long paramindex = ParamIndex();
  if (Param(kFmiGeopHeight))
  {
    float zbl, zbr, ztl, ztr;
    if (time_exact)
      PeekCellValues(*this, dx, dy, zbl, zbr, ztl, ztr);
    else
      PeekCellValues(*this, dx, dy, theTime, zbl, zbr, ztl, ztr);

    if (zbl != kFloatMissing && zbr != kFloatMissing && ztl != kFloatMissing &&
        ztr != kFloatMissing)
    {
      // FMI uses premultiplied (1/f = 0.102) values

      float default_lapserate = -6.5;  // degrees per kilometer

      float lapserate_bl = default_lapserate;
      float lapserate_br = default_lapserate;
      float lapserate_tl = default_lapserate;
      float lapserate_tr = default_lapserate;

      if (Param(kFmiLapseRate))
      {
        PeekCellValues(*this, dx, dy, lapserate_bl, lapserate_br, lapserate_tl, lapserate_tr);
        if (lapserate_bl == kFloatMissing) lapserate_bl = default_lapserate;
        if (lapserate_br == kFloatMissing) lapserate_br = default_lapserate;
        if (lapserate_tl == kFloatMissing) lapserate_tl = default_lapserate;
        if (lapserate_tr == kFloatMissing) lapserate_tr = default_lapserate;
      }

      // Convert the values to the desired height

      bottomleft += lapseratefix(lapserate_bl, theHeight, zbl, theWaterFlag);
      bottomright += lapseratefix(lapserate_br, theHeight, zbr, theWaterFlag);
      topleft += lapseratefix(lapserate_tl, theHeight, ztl, theWaterFlag);
      topright += lapseratefix(lapserate_tr, theHeight, ztr, theWaterFlag);
    }
  }
  ParamIndex(paramindex);

  // Coefficients for bilinear interpolation at the desired height

  float wx = xy.X() - std::floor(xy.X());
  float wy = xy.Y() - std::floor(xy.Y());

  float wbl = (1 - wx) * (1 - wy);
  float wbr = wx * (1 - wy);
  float wtl = (1 - wx) * wy;
  float wtr = wx * wy;

  // Modify the coefficients based on the land sea mask

  if (Param(kFmiLandSeaMask))
  {
    // These are zero for sea and 1.0 for land without any lakes either
    float landbl, landbr, landtl, landtr;
    if (time_exact)
      PeekCellValues(*this, dx, dy, landbl, landbr, landtl, landtr);
    else
      PeekCellValues(*this, dx, dy, theTime, landbl, landbr, landtl, landtr);

    if (landbl != kFloatMissing && landbr != kFloatMissing && landtl != kFloatMissing &&
        landtr != kFloatMissing)
    {
      // Minimum weight for any value selected by Mikko Rauhala
      const float wlimit = 0.3;

      // Handle land areas
      if (!theWaterFlag)
      {
        // Scale percentage from 0...1 to wlimit...1
        wbl *= (landbl + wlimit) / (1 + wlimit);
        wbr *= (landbr + wlimit) / (1 + wlimit);
        wtl *= (landtl + wlimit) / (1 + wlimit);
        wtr *= (landtr + wlimit) / (1 + wlimit);
      }
      else
      {
        // Scale percentage from 0...1 to 1...wlimit
        wbl *= (1 - landbl + wlimit) / (1 + wlimit);
        wbr *= (1 - landbr + wlimit) / (1 + wlimit);
        wtl *= (1 - landtl + wlimit) / (1 + wlimit);
        wtr *= (1 - landtr + wlimit) / (1 + wlimit);
      }
    }
  }
  ParamIndex(paramindex);

  // Perform combined interpolation

  return (wbl * bottomleft + wbr * bottomright + wtl * topleft + wtr * topright) /
         (wbl + wbr + wtl + wtr);
}

// ----------------------------------------------------------------------
/*!
 * \brief Geographic interpolation to specific height with land/sea handling
 */
// ----------------------------------------------------------------------

float NFmiFastQueryInfo::LandscapeInterpolatedValueDewPoint(float theHeight,
                                                            const NFmiPoint &theLatLon,
                                                            const NFmiMetTime &theTime,
                                                            int theMaxMinuteRange)
{
  bool isWater = (theHeight == 0.0);
  return LandscapeInterpolatedValueDewPoint(
      theHeight, isWater, theLatLon, theTime, theMaxMinuteRange);
}

float NFmiFastQueryInfo::LandscapeInterpolatedValueDewPoint(float theHeight,
                                                            bool theWaterFlag,
                                                            const NFmiPoint &theLatLon,
                                                            const NFmiMetTime &theTime,
                                                            int theMaxMinuteRange)
{
  // Never correct if
  //  a) the data is not in a grid : we cannot interpolate
  //  b) the height is not known: we do not even know if we're at sea or not
  if (!IsGrid() || theHeight == kFloatMissing || std::isnan(theHeight))
  {
    return InterpolatedValue(theLatLon, theTime, theMaxMinuteRange);
  }

  // Never interpolate outside the grid...
  NFmiPoint xy(0, 0);
  if (!Location(theLatLon, &xy))
  {
    return InterpolatedValue(theLatLon, theTime, theMaxMinuteRange);
  }

  // Calculate from corrected temperature and normally interpolated humidity

  float t2m = kFloatMissing;
  float rh = kFloatMissing;

  // Get the helper variables first

  long tdewindex = ParamIndex();
  if (!Param(kFmiHumidity))
  {
    ParamIndex(tdewindex);
    return InterpolatedValue(theLatLon, theTime, theMaxMinuteRange);
  }
  rh = InterpolatedValue(theLatLon, theTime, theMaxMinuteRange);

  if (!Param(kFmiTemperature))
  {
    ParamIndex(tdewindex);
    return InterpolatedValue(theLatLon, theTime, theMaxMinuteRange);
  }
  t2m = LandscapeInterpolatedValue(theHeight, theWaterFlag, theLatLon, theTime, theMaxMinuteRange);
  ParamIndex(tdewindex);

  if (rh == kFloatMissing || t2m == kFloatMissing)
    return InterpolatedValue(theLatLon, theTime, theMaxMinuteRange);

  // The actual calculated value from eq 11 in
  // http://journals.ametsoc.org/doi/pdf/10.1175/BAMS-86-2-225
  // See also: https://wiki.fmi.fi/display/PROD/dewpoint_plugin.
  // Note table 1 in the reference shows how big the errors using
  // the linear approximations are, so we do not use it.

  const float Rw = 641.5;   // gas constant of water vapor
  const float L = 2.501e6;  // specific latent heat of evaporation of water

  t2m += 273.15;  // convert to Kelvins
  return t2m / (1 - t2m * log(rh / 100) * Rw / L) - 273.15;
}

// ----------------------------------------------------------------------
/*!
 * \brief Landscaping for dewpoint matrix
 */
// ----------------------------------------------------------------------

NFmiDataMatrix<float> NFmiFastQueryInfo::LandscapeInterpolatedValuesDewPoint(
    const NFmiDataMatrix<float> &tdewMatrix,
    const NFmiDataMatrix<float> &temperatureMatrix,
    NFmiDataMatrix<float> &humidityMatrix,
    const NFmiDataMatrix<NFmiLocationCache> &theLocationCache)
{
  const float Rw = 641.5;   // gas constant of water vapor
  const float L = 2.501e6;  // specific latent heat of evaporation of water

  const bool cropNativeGrid = (theLocationCache.NX() == 0);
  const auto nx = temperatureMatrix.NX();
  const auto ny = temperatureMatrix.NY();

  NFmiDataMatrix<float> values(nx, ny, kFloatMissing);

  if (!cropNativeGrid)
  {
    if ((theLocationCache.NX() != nx) || (theLocationCache.NY() != ny))
      throw std::runtime_error(
          "NFmiFastQueryInfo::LandscapeInterpolatedValuesDewPoint: Location and temperature matrix "
          "dimensions are not equal");

    auto oldParamIndex = ParamIndex();
    bool hasHumidity = Param(kFmiHumidity);

    if (!hasHumidity) ParamIndex(oldParamIndex);

    // Get humidity (or dewpoint if humidity is not available) values for given locations

    NFmiDataMatrix<float> &matrix = (hasHumidity ? humidityMatrix : values);
    matrix.Resize(nx, ny);

    for (unsigned long i = 0; (i < nx); i++)
      for (unsigned long j = 0; (j < ny); j++)
      {
        const NFmiLocationCache &lc = theLocationCache[i][j];
        matrix[i][j] = CachedInterpolation(lc);
      }

    ParamIndex(oldParamIndex);

    if (!hasHumidity) return values;
  }
  else if ((tdewMatrix.NX() != nx) || (tdewMatrix.NY() != ny))
    throw std::runtime_error(
        "NFmiFastQueryInfo::LandscapeInterpolatedValuesDewPoint: Dewpoint and temperature matrix "
        "dimensions are not equal");

  if ((nx == 0) || (ny == 0) || (humidityMatrix.NX() != nx) || (humidityMatrix.NY() != ny))
    throw std::runtime_error(
        "NFmiFastQueryInfo::LandscapeInterpolatedValuesDewPoint: Humidity and temperature matrix "
        "dimensions are not equal");

  for (unsigned long i = 0; i < nx; i++)
    for (unsigned long j = 0; j < ny; j++)
    {
      float t2m = temperatureMatrix[i][j];
      float rh = humidityMatrix[i][j];

      if ((t2m != kFloatMissing) && (rh != kFloatMissing))
      {
        t2m += 273.15;
        values[i][j] = t2m / (1 - t2m * log(rh / 100) * Rw / L) - 273.15f;
      }
      else if (cropNativeGrid)
        values[i][j] = tdewMatrix[i][j];
      else
      {
        const NFmiLocationCache &lc = theLocationCache[i][j];
        values[i][j] = CachedInterpolation(lc);
      }
    }

  return values;
}

// ----------------------------------------------------------------------
/*!
 * \brief Temperature matrix interpolation to specific height with land/sea handling
 */
// ----------------------------------------------------------------------

NFmiDataMatrix<float> NFmiFastQueryInfo::LandscapeInterpolatedValues(
    const NFmiDataMatrix<float> &theMatrix,
    const NFmiCoordinateMatrix &gridPointMatrix,
    const NFmiDataMatrix<float> &demMatrix,
    const NFmiDataMatrix<bool> &waterFlagMatrix,
    const NFmiDataMatrix<float> &heightMatrix,
    const NFmiDataMatrix<float> &lapseRateMatrix,
    const NFmiDataMatrix<float> &maskMatrix)
{
  const double eps = 0.000001;

  auto nx = theMatrix.NX();
  auto ny = theMatrix.NY();

  if ((nx == 0) || (ny == 0) ||
      ((heightMatrix.NX() > 0) && ((heightMatrix.NX() != nx) || (heightMatrix.NY() != ny))) ||
      ((lapseRateMatrix.NX() > 0) &&
       ((lapseRateMatrix.NX() != nx) || (lapseRateMatrix.NY() != ny))) ||
      ((maskMatrix.NX() > 0) && ((maskMatrix.NX() != nx) || (maskMatrix.NY() != ny))))
    throw std::runtime_error(
        "NFmiFastQueryInfo::LandscapeInterpolatedValues: Input parameter matrix dimensions are not "
        "equal");

  auto ngx = gridPointMatrix.Width();
  auto ngy = gridPointMatrix.Height();

  if (ngx == 0 || ngy == 0 || demMatrix.NX() != ngx || demMatrix.NY() != ngy ||
      waterFlagMatrix.NX() != ngx || waterFlagMatrix.NY() != ngy)
    throw std::runtime_error(
        "NFmiFastQueryInfo::LandscapeInterpolatedValues: Gridpoint, dem and waterflag matrix "
        "dimensions are not equal");

  NFmiDataMatrix<float> values(ngx, ngy, kFloatMissing);

  for (std::size_t i = 0; i < ngx; i++)
    for (std::size_t j = 0; j < ngy; j++)
    {
      // Get the values from which to interpolate. Don't correct if any value is unavailable/missing
      //
      const auto xy = gridPointMatrix(i, j);
      int dx = floor(xy.X());
      int dy = floor(xy.Y());

      if (!((dx >= 0) && ((dx + 1) < (int)nx) && (dy >= 0) && ((dy + 1) < (int)ny)))
      {
        if ((dx >= 0) && (dx < (int)nx) && (fabs(xy.X() - dx) <= eps) && (dy >= 0) &&
            (dy < (int)ny) && (fabs(xy.Y() - dy) <= eps))
          values[i][j] = theMatrix[dx][dy];
        else
          values[i][j] = kFloatMissing;

        continue;
      }

      float dem = demMatrix[i][j];
      float bottomleft = theMatrix[dx][dy];
      float bottomright = theMatrix[dx + 1][dy];
      float topleft = theMatrix[dx][dy + 1];
      float topright = theMatrix[dx + 1][dy + 1];

      if ((dem == kFloatMissing) || std::isnan(dem) || (bottomleft == kFloatMissing) ||
          (bottomright == kFloatMissing) || (topleft == kFloatMissing) ||
          (topright == kFloatMissing))
      {
        values[i][j] = NFmiInterpolation::BiLinear(
            xy.X() - dx, xy.Y() - dy, topleft, topright, bottomleft, bottomright);
        continue;
      }

      // Do height corrections if possible

      bool waterFlag = waterFlagMatrix[i][j];

      if (heightMatrix.NX() > 0)
      {
        float zbl = heightMatrix[dx][dy];
        float zbr = heightMatrix[dx + 1][dy];
        float ztl = heightMatrix[dx][dy + 1];
        float ztr = heightMatrix[dx + 1][dy + 1];

        if ((zbl != kFloatMissing) && (zbr != kFloatMissing) && (ztl != kFloatMissing) &&
            (ztr != kFloatMissing))
        {
          // FMI uses premultiplied (1/f = 0.102) values

          float default_lapserate = -6.5;  // degrees per kilometer

          float lapserate_bl = default_lapserate;
          float lapserate_br = default_lapserate;
          float lapserate_tl = default_lapserate;
          float lapserate_tr = default_lapserate;

          if (lapseRateMatrix.NX() > 0)
          {
            lapserate_bl = lapseRateMatrix[dx][dy];
            lapserate_br = lapseRateMatrix[dx + 1][dy];
            lapserate_tl = lapseRateMatrix[dx][dy + 1];
            lapserate_tr = lapseRateMatrix[dx + 1][dy + 1];

            if (lapserate_bl == kFloatMissing) lapserate_bl = default_lapserate;
            if (lapserate_br == kFloatMissing) lapserate_br = default_lapserate;
            if (lapserate_tl == kFloatMissing) lapserate_tl = default_lapserate;
            if (lapserate_tr == kFloatMissing) lapserate_tr = default_lapserate;
          }

          // Convert the values to the desired height

          bottomleft += lapseratefix(lapserate_bl, dem, zbl, waterFlag);
          bottomright += lapseratefix(lapserate_br, dem, zbr, waterFlag);
          topleft += lapseratefix(lapserate_tl, dem, ztl, waterFlag);
          topright += lapseratefix(lapserate_tr, dem, ztr, waterFlag);
        }
      }

      // Coefficients for bilinear interpolation at the desired height

      float wx = xy.X() - floor(xy.X());
      float wy = xy.Y() - floor(xy.Y());

      float wbl = (1 - wx) * (1 - wy);
      float wbr = wx * (1 - wy);
      float wtl = (1 - wx) * wy;
      float wtr = wx * wy;

      // Modify the coefficients based on the land sea mask

      if (maskMatrix.NX() > 0)
      {
        // These are zero for sea and 1.0 for land without any lakes either

        float landbl = maskMatrix[dx][dy];
        float landbr = maskMatrix[dx + 1][dy];
        float landtl = maskMatrix[dx][dy + 1];
        float landtr = maskMatrix[dx + 1][dy + 1];

        if ((landbl != kFloatMissing) && (landbr != kFloatMissing) && (landtl != kFloatMissing) &&
            (landtr != kFloatMissing))
        {
          // Minimum weight for any value selected by Mikko Rauhala

          const float wlimit = 0.3;

          // Handle land areas

          if (!waterFlag)
          {
            // Scale percentage from 0...1 to wlimit...1

            wbl *= (landbl + wlimit) / (1 + wlimit);
            wbr *= (landbr + wlimit) / (1 + wlimit);
            wtl *= (landtl + wlimit) / (1 + wlimit);
            wtr *= (landtr + wlimit) / (1 + wlimit);
          }
          else
          {
            // Scale percentage from 0...1 to 1...wlimit

            wbl *= (1 - landbl + wlimit) / (1 + wlimit);
            wbr *= (1 - landbr + wlimit) / (1 + wlimit);
            wtl *= (1 - landtl + wlimit) / (1 + wlimit);
            wtr *= (1 - landtr + wlimit) / (1 + wlimit);
          }
        }
      }

      // Perform combined interpolation

      values[i][j] = (wbl * bottomleft + wbr * bottomright + wtl * topleft + wtr * topright) /
                     (wbl + wbr + wtl + wtr);
    }

  return values;
}

// ----------------------------------------------------------------------
/*!
 * \brief Landscaping for native grid temperature or dewpoint
 */
// ----------------------------------------------------------------------

NFmiDataMatrix<float> NFmiFastQueryInfo::LandscapeValues(
    const NFmiDataMatrix<float> &theDEMMatrix, const NFmiDataMatrix<bool> &theWaterFlagMatrix)
{
  if (!IsGrid())
    throw std::runtime_error(
        "NFmiFastQueryInfo::LandscapedValues: Can only be used for gridded data");

  auto ident = Param().GetParam()->GetIdent();

  if ((ident != kFmiTemperature) && (ident != kFmiDewPoint))
    throw std::runtime_error(
        "NFmiFastQueryInfo::LandscapeValues: Can only be used for temperature or dewpoint");

  unsigned long nx = itsGridXNumber;
  unsigned long ny = itsGridYNumber;

  if ((theDEMMatrix.NX() != nx) || (theDEMMatrix.NX() != theWaterFlagMatrix.NX()) ||
      (theDEMMatrix.NY() != ny) || (theDEMMatrix.NY() != theWaterFlagMatrix.NY()))
    throw std::runtime_error(
        "NFmiFastQueryInfo::LandscapeValues: Dem and waterflag matrix dimensions must equal native "
        "grid size");

  auto values = Values();

  NFmiDataMatrix<float> temperatureMatrix;
  NFmiDataMatrix<float> &correctedTemperatureMatrix =
      ((ident == kFmiDewPoint) ? temperatureMatrix : values);
  NFmiDataMatrix<float> humidityMatrix;
  long oldParamIndex = ParamIndex();

  if (ident == kFmiDewPoint)
  {
    // Dewpoint is calculated from corrected temperature and humidity if available
    //
    if (Param(kFmiTemperature) && Param(kFmiHumidity))
    {
      humidityMatrix = Values();
      Param(kFmiTemperature);
      auto temperatureMatrix = Values();
    }
    if (temperatureMatrix.NX() == 0)
    {
      // Both temperature and humidity not available
      //
      ParamIndex(oldParamIndex);
      return values;
    }
  }

  // Get geopheight, lapserate and landseamask values if available

  NFmiDataMatrix<float> heightMatrix;
  NFmiDataMatrix<float> lapseRateMatrix;
  NFmiDataMatrix<float> maskMatrix;

  if (Param(kFmiGeopHeight)) heightMatrix = Values();
  if (Param(kFmiLapseRate)) lapseRateMatrix = Values();
  if (Param(kFmiLandSeaMask)) maskMatrix = Values();

  ParamIndex(oldParamIndex);

  // Load gridpoint matrix

  NFmiCoordinateMatrix gridPointMatrix(nx, ny, 0, 0, nx - 1, ny - 1);

  // Landscaping for temperature

  correctedTemperatureMatrix = LandscapeInterpolatedValues(correctedTemperatureMatrix,
                                                           gridPointMatrix,
                                                           theDEMMatrix,
                                                           theWaterFlagMatrix,
                                                           heightMatrix,
                                                           lapseRateMatrix,
                                                           maskMatrix);

  if (ident == kFmiDewPoint)
    // Landscaping for dewpoint

    values =
        LandscapeInterpolatedValuesDewPoint(values, correctedTemperatureMatrix, humidityMatrix);

  return values;
}

// ----------------------------------------------------------------------
/*!
 * \brief Landscaping with time interpolation for native grid temperature
 * 		  or dewpoint
 */
// ----------------------------------------------------------------------

NFmiDataMatrix<float> NFmiFastQueryInfo::LandscapeValues(
    const NFmiMetTime &theInterpolatedTime,
    const NFmiDataMatrix<float> &theDEMMatrix,
    const NFmiDataMatrix<bool> &theWaterFlagMatrix)

{
  int oldTimeIndex = TimeIndex();

  // Handle exact existing time
  if (Time(theInterpolatedTime))
  {
    auto values = LandscapeValues(theDEMMatrix, theWaterFlagMatrix);
    TimeIndex(oldTimeIndex);
    return values;
  }

  int nx = itsGridXNumber;
  int ny = itsGridYNumber;
  NFmiDataMatrix<float> values(nx, ny, kFloatMissing);

  // Cannot interpolate outside data range
  if (!IsInside(theInterpolatedTime))
  {
    TimeIndex(oldTimeIndex);
    throw std::runtime_error(std::string("Requested time ") +
                             theInterpolatedTime.ToStr(kYYYYMMDDHHMM).CharPtr() +
                             " outside the data time range");
  }

  // Extract leftside and rightside data values

  NFmiDataMatrix<float> values1;
  NFmiDataMatrix<float> values2;

  // pitää löytyä, koska isinside on tarkastettu edellä!!
  if (TimeToNearestStep(theInterpolatedTime, kBackward))
    values1 = LandscapeValues(theDEMMatrix, theWaterFlagMatrix);
  NFmiMetTime time1(Time());

  // pitää löytyä, koska isinside on tarkastettu edellä!!
  if (TimeToNearestStep(theInterpolatedTime, kForward))
    values2 = LandscapeValues(theDEMMatrix, theWaterFlagMatrix);
  NFmiMetTime time2(Time());

  auto diff1 = static_cast<float>(theInterpolatedTime.DifferenceInMinutes(time1));
  auto diff2 = static_cast<float>(time2.DifferenceInMinutes(time1));

  float factor = 1 - diff1 / diff2;

  // Then interpolate the data

  for (int i = 0; i < nx; i++)
    for (int j = 0; j < ny; j++)
      values[i][j] = InterpolationHelper(values1[i][j], values2[i][j], factor);

  TimeIndex(oldTimeIndex);

  return values;
}

// ----------------------------------------------------------------------
/*!
 * \brief Landscaping for temperature or dewpoint subgrid or for given locations
 */
// ----------------------------------------------------------------------

NFmiDataMatrix<float> NFmiFastQueryInfo::LandscapeCroppedValues(
    int x1,
    int y1,
    int x2,
    int y2,
    const NFmiDataMatrix<float> &theDEMMatrix,
    const NFmiDataMatrix<bool> &theWaterFlagMatrix,
    const NFmiDataMatrix<NFmiLocationCache> &theLocationCache)
{
  if (!IsGrid())
    throw std::runtime_error(
        "NFmiFastQueryInfo::LandscapeCroppedValues: Can only be used for gridded data");

  auto ident = Param().GetParam()->GetIdent();

  if ((ident != kFmiTemperature) && (ident != kFmiDewPoint))
    throw std::runtime_error(
        "NFmiFastQueryInfo::LandscapeCroppedValues: Can only be used for temperature or dewpoint");

  bool cropNativeGrid = (theLocationCache.NX() == 0);
  bool hasCroppedDEM = false;
  bool xExtended = false, yExtended = false;
  int nx, ny;

  // Crop values for given subgrid or for subgrid covering given locations

  if (cropNativeGrid)
  {
    // When possible, extend the subgrid dimensions by 1 to interpolate values for the last column
    // and row
    //
    // theDEMMatrix and theWaterFlagMatrix can cover either the hole grid or the (extended) subgrid

    nx = x2 - x1 + 1;
    ny = y2 - y1 + 1;

    if ((xExtended = ((nx < (int)theDEMMatrix.NX()) && (x2 < ((int)itsGridXNumber - 1)))))
    {
      x2++;
      nx++;
    }

    if ((yExtended = ((ny < (int)theDEMMatrix.NY()) && (y2 < ((int)itsGridYNumber - 1)))))
    {
      y2++;
      ny++;
    }

    hasCroppedDEM = (((int)theDEMMatrix.NX() == nx) && ((int)theDEMMatrix.NY() == ny));

    if (((!hasCroppedDEM) &&
         ((theDEMMatrix.NX() != itsGridXNumber) || (theDEMMatrix.NY() != itsGridYNumber))) ||
        (theDEMMatrix.NX() != theWaterFlagMatrix.NX()) ||
        (theDEMMatrix.NY() != theWaterFlagMatrix.NY()))
      throw std::runtime_error(
          "NFmiFastQueryInfo::LandscapeCroppedValues: Dem and waterflag matrix dimensions must "
          "equal native or cropped grid size");
  }
  else
  {
    nx = theLocationCache.NX();
    ny = theLocationCache.NY();

    if (((int)theDEMMatrix.NX() != nx) || (theDEMMatrix.NX() != theWaterFlagMatrix.NX()) ||
        ((int)theDEMMatrix.NY() != ny) || (theDEMMatrix.NY() != theWaterFlagMatrix.NY()))
      throw std::runtime_error(
          "NFmiFastQueryInfo::LandscapeCachedInterpolation: Location, dem and waterflag matrix "
          "dimensions must be equal");

    x1 = itsGridXNumber;
    x2 = 0;
    y1 = itsGridYNumber;
    y2 = 0;

    for (int i = 0; i < nx; i++)
      for (int j = 0; j < ny; j++)
        if (theLocationCache[i][j].itsLocationIndex != static_cast<unsigned long>(-1))
        {
          int x = floor(theLocationCache[i][j].itsGridPoint.X());
          if (x < x1) x1 = x;
          x++;
          if (x > x2) x2 = x;

          int y = floor(theLocationCache[i][j].itsGridPoint.Y());
          if (y < y1) y1 = y;
          y++;
          if (y > y2) y2 = y;
        }

    if (x1 < 0) x1 = 0;
    if (x2 >= (int)itsGridXNumber) x2 = itsGridXNumber - 1;
    if (y1 < 0) y1 = 0;
    if (y2 >= (int)itsGridYNumber) y2 = itsGridYNumber - 1;

    if (!((x2 > x1) && (y2 > y1)))
    {
      NFmiDataMatrix<float> values(nx, ny, kFloatMissing);
      return values;
    }
  }

  auto values = CroppedValues(x1, y1, x2, y2);

  NFmiDataMatrix<float> correctedTemperatureMatrix;
  NFmiDataMatrix<float> temperatureMatrix;
  NFmiDataMatrix<float> &inputTemperatureMatrix =
      ((ident == kFmiTemperature) ? values : temperatureMatrix);
  NFmiDataMatrix<float> &outputTemperatureMatrix =
      ((ident == kFmiTemperature) ? temperatureMatrix : correctedTemperatureMatrix);
  NFmiDataMatrix<float> humidityMatrix;
  long oldParamIndex = ParamIndex();

  if (ident == kFmiDewPoint)
  {
    // Dewpoint is calculated from corrected temperature and humidity if available
    //
    if (Param(kFmiTemperature) && Param(kFmiHumidity))
    {
      if (cropNativeGrid) humidityMatrix = CroppedValues(x1, y1, x2, y2);

      Param(kFmiTemperature);
      temperatureMatrix = CroppedValues(x1, y1, x2, y2);
    }

    if (temperatureMatrix.NX() == 0)
    {
      // Both temperature and humidity not available
      //
      // Interpolate dewpoint values for given locations or keep the cropped values

      ParamIndex(oldParamIndex);

      if (!cropNativeGrid)
      {
        values.Resize(nx, ny);

        for (int i = 0; (i < nx); i++)
          for (int j = 0; (j < ny); j++)
          {
            const NFmiLocationCache &lc = theLocationCache[i][j];
            values[i][j] = CachedInterpolation(lc);
          }
      }
      else
      {
        if (xExtended) values.RemoveColumn(nx - 1);
        if (yExtended) values.RemoveRow(ny - 1);
      }

      return values;
    }
  }

  NFmiDataMatrix<float> demMatrix;
  NFmiDataMatrix<bool> waterFlagMatrix;
  NFmiDataMatrix<float> heightMatrix;
  NFmiDataMatrix<float> lapseRateMatrix;
  NFmiDataMatrix<float> maskMatrix;

  const NFmiDataMatrix<float> &demValues =
      (((!cropNativeGrid) || hasCroppedDEM) ? theDEMMatrix : demMatrix);
  const NFmiDataMatrix<bool> &waterFlags =
      (((!cropNativeGrid) || hasCroppedDEM) ? theWaterFlagMatrix : waterFlagMatrix);

  // Get geopheight, lapserate and landseamask values if available

  if (Param(kFmiGeopHeight)) heightMatrix = CroppedValues(x1, y1, x2, y2);
  if (Param(kFmiLapseRate)) lapseRateMatrix = CroppedValues(x1, y1, x2, y2);
  if (Param(kFmiLandSeaMask)) maskMatrix = CroppedValues(x1, y1, x2, y2);

  ParamIndex(oldParamIndex);

  NFmiCoordinateMatrix gridPointMatrix(nx, ny, 0, 0, nx - 1, ny - 1);

  if (cropNativeGrid)
  {
    // Cropping native grid; load native gridpoints, and dem and waterflags for the subgrid
    // if the input matrices cover the hole native grid
    //
    if (!hasCroppedDEM)
    {
      demMatrix.Resize(nx, ny);
      waterFlagMatrix.Resize(nx, ny);
    }

    for (int i = 0, i1 = x1; i < nx; i++, i1++)
      for (int j = 0, j1 = y1; j < ny; j++, j1++)
      {
        if (!hasCroppedDEM)
        {
          // DEM data is more accurate

          auto dem = theDEMMatrix[i1][j1];

          demMatrix[i][j] = dem;
          waterFlagMatrix[i][j] = ((dem == 0) || theWaterFlagMatrix[i1][j1]);
        }
      }
  }
  else
  {
    // Load given gridpoints
    //
    for (int i = 0; i < nx; i++)
      for (int j = 0; j < ny; j++)
      {
        // Note: The subgrid x/y offsets are substracted from given gridpoints to correlate to the
        //		 cropped data at indexes [0..nx-1][0..ny-1]
        //
        auto const &loc = theLocationCache[i][j];
        gridPointMatrix.Set(i, j, NFmiPoint(loc.itsGridPoint.X() - x1, loc.itsGridPoint.Y() - y1));
      }
  }

  // Landscaping for temperature

  outputTemperatureMatrix = LandscapeInterpolatedValues(inputTemperatureMatrix,
                                                        gridPointMatrix,
                                                        demValues,
                                                        waterFlags,
                                                        heightMatrix,
                                                        lapseRateMatrix,
                                                        maskMatrix);

  if (ident == kFmiDewPoint)
  {
    // Landscaping for dewpoint
    //
    values = LandscapeInterpolatedValuesDewPoint(
        values, outputTemperatureMatrix, humidityMatrix, theLocationCache);
  }
  else
    values = outputTemperatureMatrix;

  if (cropNativeGrid)
  {
    if (xExtended) values.RemoveColumn(nx - 1);
    if (yExtended) values.RemoveRow(ny - 1);
  }

  return values;
}

// ----------------------------------------------------------------------
/*!
 * \brief Time interpolated landscaped values for a subgrid
 */
// ----------------------------------------------------------------------

NFmiDataMatrix<float> NFmiFastQueryInfo::LandscapeCroppedValues(
    const NFmiMetTime &theInterpolatedTime,
    int x1,
    int y1,
    int x2,
    int y2,
    const NFmiDataMatrix<float> &theDEMMatrix,
    const NFmiDataMatrix<bool> &theWaterFlagMatrix,
    const NFmiDataMatrix<NFmiLocationCache> &theLocationCache)
{
  // Only grids can be returned as matrices
  if (!IsGrid()) return {};

  int oldTimeIndex = TimeIndex();

  // Handle exact existing time
  if (Time(theInterpolatedTime))
  {
    auto values =
        LandscapeCroppedValues(x1, y1, x2, y2, theDEMMatrix, theWaterFlagMatrix, theLocationCache);
    TimeIndex(oldTimeIndex);
    return values;
  }

  // Cannot interpolate outside data range
  if (!IsInside(theInterpolatedTime))
  {
    TimeIndex(oldTimeIndex);
    throw std::runtime_error(std::string("Requested time ") +
                             theInterpolatedTime.ToStr(kYYYYMMDDHHMM).CharPtr() +
                             " outside the data time range");
  }

  // Extract leftside and rightside data values

  auto nx = static_cast<int>(x2 - x1 + 1);
  auto ny = static_cast<int>(y2 - y1 + 1);

  NFmiDataMatrix<float> values(nx, ny, kFloatMissing);

  NFmiDataMatrix<float> values1;
  NFmiDataMatrix<float> values2;

  // pitää löytyä, koska isinside on tarkastettu edellä!!
  if (TimeToNearestStep(theInterpolatedTime, kBackward))
    values1 =
        LandscapeCroppedValues(x1, y1, x2, y2, theDEMMatrix, theWaterFlagMatrix, theLocationCache);
  NFmiMetTime time1(Time());

  // pitää löytyä, koska isinside on tarkastettu edellä!!
  if (TimeToNearestStep(theInterpolatedTime, kForward))
    values2 =
        LandscapeCroppedValues(x1, y1, x2, y2, theDEMMatrix, theWaterFlagMatrix, theLocationCache);
  NFmiMetTime time2(Time());

  auto diff1 = static_cast<float>(theInterpolatedTime.DifferenceInMinutes(time1));
  auto diff2 = static_cast<float>(time2.DifferenceInMinutes(time1));

  float factor = 1 - diff1 / diff2;

  // Then interpolate the data. We must be careful to obey the interpolation
  // rules of both discrete data and combined parameters

  FmiInterpolationMethod interp = Param().GetParam()->InterpolationMethod();

  if (interp != kLinearly)
  {
    if (factor > 0.5)
      values = values1;
    else
      values = values2;
  }
  else
  {
    for (int j = 0; j < ny; j++)
      for (int i = 0; i < nx; i++)
        values[i][j] = InterpolationHelper(values1[i][j], values2[i][j], factor);
  }

  TimeIndex(oldTimeIndex);

  return values;
}

// ----------------------------------------------------------------------
/*!
 * \brief Landscaping for temperature or dewpoint using given locations
 */
// ----------------------------------------------------------------------

NFmiDataMatrix<float> NFmiFastQueryInfo::LandscapeCachedInterpolation(
    const NFmiDataMatrix<NFmiLocationCache> &theLocationCache,
    const NFmiDataMatrix<float> &theDEMMatrix,
    const NFmiDataMatrix<bool> &theWaterFlagMatrix)
{
  if (!IsGrid())
    throw std::runtime_error(
        "NFmiFastQueryInfo::LandscapeCachedInterpolation: Can only be used for gridded data");

  auto ident = Param().GetParam()->GetIdent();

  if ((ident != kFmiTemperature) && (ident != kFmiDewPoint))
    throw std::runtime_error(
        "NFmiFastQueryInfo::LandscapeCachedInterpolation: Can only be used for temperature or "
        "dewpoint");

  int nx = theLocationCache.NX();
  int ny = theLocationCache.NY();

  if (((int)theDEMMatrix.NX() != nx) || (theDEMMatrix.NX() != theWaterFlagMatrix.NX()) ||
      ((int)theDEMMatrix.NY() != ny) || (theDEMMatrix.NY() != theWaterFlagMatrix.NY()))
    throw std::runtime_error(
        "NFmiFastQueryInfo::LandscapeCachedInterpolation: Location, dem and waterflag matrix "
        "dimensions must be equal");

  // Landscaping

  auto croppedMatrix =
      LandscapeCroppedValues(0, 0, 0, 0, theDEMMatrix, theWaterFlagMatrix, theLocationCache);

  // Load landscaped values for given locations

  NFmiDataMatrix<float> values(nx, ny, kFloatMissing);

  for (int i = 0; i < nx; i++)
    for (int j = 0; j < ny; j++)
      values[i][j] = ((theLocationCache[i][j].itsLocationIndex != static_cast<unsigned long>(-1))
                          ? croppedMatrix[i][j]
                          : kFloatMissing);

  return values;
}

// ----------------------------------------------------------------------
/*!
 * \brief Landscaping with time interpolation for temperature or dewpoint
 *		  using given locations
 */
// ----------------------------------------------------------------------

NFmiDataMatrix<float> NFmiFastQueryInfo::LandscapeCachedInterpolation(
    const NFmiDataMatrix<NFmiLocationCache> &theLocationCache,
    const NFmiTimeCache &theTimeCache,
    const NFmiDataMatrix<float> &theDEMMatrix,
    const NFmiDataMatrix<bool> &theWaterFlagMatrix)
{
  if (theTimeCache.NoValue())
    return LandscapeCachedInterpolation(theLocationCache, theDEMMatrix, theWaterFlagMatrix);

  auto oldTimeIndex = TimeIndex();

  TimeIndex(theTimeCache.itsTimeIndex1);
  auto valueMatrix1 =
      LandscapeCachedInterpolation(theLocationCache, theDEMMatrix, theWaterFlagMatrix);

  TimeIndex(theTimeCache.itsTimeIndex2);
  auto valueMatrix2 =
      LandscapeCachedInterpolation(theLocationCache, theDEMMatrix, theWaterFlagMatrix);

  TimeIndex(oldTimeIndex);

  int nx = theLocationCache.NX();
  int ny = theLocationCache.NY();

  NFmiDataMatrix<float> values(nx, ny, kFloatMissing);

  for (int i = 0; i < nx; i++)
    for (int j = 0; j < ny; j++)
      values[i][j] =
          InterpolationHelper(valueMatrix1[i][j], valueMatrix2[i][j], theTimeCache.itsOffset);

  return values;
}

// ----------------------------------------------------------------------
/*!
 * \brief Return native coordinates in a 2D matrix
 *
 * Note: NFmiDataMatrix is deprecated
 */
// ----------------------------------------------------------------------

NFmiCoordinateMatrix NFmiFastQueryInfo::CoordinateMatrix() const
{
  return itsHPlaceDescriptor->CoordinateMatrix();
}

// ----------------------------------------------------------------------
/*!
 * Palauttaa kaikki hilan data-arvot
 * Muutettu siten että hiladata menee kuten ennenkin, mutta
 * asemadata ladataankin 'yksiulotteiseen'-matriisiin (eli 1 x N).
 * Huom! x-dimension pitää olla 1 ja y-dimensioon laitetaan paikkojen
 * määrä ja sen pitää tapahtua näin jolloin matrix-luokka tekee
 * vain 1 + 1 vector-luokan instanssia (toisin päin tekisi 1 + N kpl).
 *
 * \param theMatrix The matrix in which to store the values
 */
// ----------------------------------------------------------------------

NFmiDataMatrix<float> NFmiFastQueryInfo::Values() const
{
  bool fIsGrid = IsGrid();
  unsigned long nx = fIsGrid ? itsGridXNumber : 1;
  unsigned long ny = fIsGrid ? itsGridYNumber : itsLocationSize;

  NFmiDataMatrix<float> values(nx, ny, kFloatMissing);

  size_t idx = Index(itsParamIndex, 0, itsLevelIndex, itsTimeIndex);
  size_t offset = Index(itsParamIndex, 1, itsLevelIndex, itsTimeIndex) - idx;

  // Mika: Must have this loop order so that the offset trick works

  for (unsigned long j = 0; j < ny; j++)
    for (unsigned long i = 0; i < nx; i++)
    {
      values[i][j] = NFmiQueryInfo::PeekValue(idx);
      idx += offset;
    }

  return values;
}

// ======================================================================<|MERGE_RESOLUTION|>--- conflicted
+++ resolved
@@ -4742,17 +4742,11 @@
 // ker dataa matriisiin
 // Reittipoikkileikkaus eli on alku ja loppu paikat ja ajat. Jokaista paikkaa vastaa oma aika.
 // aikoja ja paikkoja pit olla yht paljon.
-<<<<<<< HEAD
+
 NFmiDataMatrix<float> NFmiFastQueryInfo::RouteCrossSectionValuesHybrid(
     const std::vector<NFmiLevel> &theLevels,
     const std::vector<NFmiPoint> &theLatlonPoints,
     const std::vector<NFmiMetTime> &thePointTimes)
-=======
-void NFmiFastQueryInfo::RouteCrossSectionValuesHybrid(NFmiDataMatrix<float> &theValues,
-                                                      const std::vector<NFmiLevel> &theLevels,
-                                                      const std::vector<NFmiPoint> &theLatlonPoints,
-                                                      const std::vector<NFmiMetTime> &thePointTimes)
->>>>>>> 9a55a51c
 {
   // Ker data halutulle parametrille (paikka+aika intepolointeineen)
   return CalcRouteCrossSectionLeveldataHybrid(*this, theLevels, theLatlonPoints, thePointTimes);
