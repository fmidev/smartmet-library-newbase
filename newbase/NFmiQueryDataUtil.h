// ======================================================================
/*!
 * \file NFmiQueryDataUtil.h
 * \brief Interface of class NFmiQueryDataUtil
 */
// ======================================================================

#pragma once

#include "NFmiArea.h"
#include "NFmiDataIdent.h"
#include "NFmiDataMatrix.h"
#include "NFmiDef.h"
#include "NFmiGlobals.h"
#include "NFmiGrid.h"
#include "NFmiLevel.h"
#include "NFmiMetTime.h"

#include <boost/shared_ptr.hpp>

#ifndef BOOST_DISABLE_THREADS

#ifdef _MSC_VER
#pragma warning( \
    disable : 4244 4267 4512)  // boost:in thread kirjastosta tulee ikävästi 4244 varoituksia
#endif
#include <boost/thread.hpp>
#ifdef _MSC_VER
#pragma warning(default : 4244 4267 4512)  // laitetaan 4244 takaisin päälle, koska se on tärkeä
                                           // (esim. double -> int auto castaus varoitus)
#endif

#endif  // BOOST_DISABLE_THREADS

#include <set>
#include <string>
#include <vector>

class NFmiFastQueryInfo;
class NFmiQueryInfo;
class NFmiGrid;
class NFmiQueryData;
class NFmiTimeDescriptor;
class NFmiTimeBag;
class NFmiParamBag;
class NFmiPoint;
class NFmiString;
class NFmiRect;
class NFmiDataModifier;
class NFmiCalculationCondition;
class NFmiLocationBag;
class NFmiArea;
class NFmiLogger;

/*!
 * \class MyGrid
 * Tässä pari apu luokkaa useiden hilojen yhdistämistä varten.
 * En käyttänyt NFmiGrid-luokkaa, koska sillä ja sen emolla ei
 * ollut kopi-konstruktoria ei sijoitus operaattoreita (enkä jaksanut tehdä).
 * Käytetään apuna mm. kun grib:eistä tehdään qdataa ja kun yhdistellään
 * monista qdatoista yksi uusi qdata.
 */
class MyGrid
{
 public:
  MyGrid() : itsArea(0), itsNX(0), itsNY(0) {}
  MyGrid(const NFmiArea *theArea, int theNX, int theNY)
      : itsArea(theArea ? theArea->Clone() : 0), itsNX(theNX), itsNY(theNY)
  {
  }

  MyGrid(const MyGrid &theGrid)
      : itsArea(theGrid.itsArea ? theGrid.itsArea->Clone() : 0),
        itsNX(theGrid.itsNX),
        itsNY(theGrid.itsNY)
  {
  }

  MyGrid(const NFmiGrid &theGrid)
      : itsArea(theGrid.Area() ? theGrid.Area()->Clone() : 0),
        itsNX(theGrid.XNumber()),
        itsNY(theGrid.YNumber())
  {
  }

  ~MyGrid() { delete itsArea; }
  MyGrid &operator=(const MyGrid &theGrid)
  {
    if (this != &theGrid)
    {
      delete itsArea;
      itsArea = theGrid.itsArea ? theGrid.itsArea->Clone() : 0;
      itsNX = theGrid.itsNX;
      itsNY = theGrid.itsNY;
    }
    return *this;
  }

  MyGrid &operator=(const NFmiGrid &theGrid)
  {
    delete itsArea;
    itsArea = theGrid.Area() ? theGrid.Area()->Clone() : 0;
    itsNX = theGrid.XNumber();
    itsNY = theGrid.YNumber();
    return *this;
  }
  bool operator==(const MyGrid &theGrid)
  {
    if (itsNX == theGrid.itsNX)
      if (itsNY == theGrid.itsNY)
      {
        if (itsArea == 0 && theGrid.itsArea == 0)
          return true;
        else if (itsArea && theGrid.itsArea)
        {
          if (itsArea->ClassId() == theGrid.itsArea->ClassId())
            if (*itsArea == *(theGrid.itsArea)) return true;
        }
      }
    return false;
  }

  bool operator<(const MyGrid &theGrid) const;

  bool operator==(const NFmiGrid &theGrid)
  {
    MyGrid tmpGrid(theGrid);
    return (*this == tmpGrid);
  }

  // private:
  NFmiArea *itsArea;
  unsigned long itsNX;
  unsigned long itsNY;
};

struct CombinedParamStruct
{  // tämä structi piti tehdä, että sain vähennettyä boost::in Thread:ille annettujen parametrin
  // määrää (max 9 parametria)
  CombinedParamStruct() : weather1(false), weather2(false), wind1(false), wind2(false), wind3(false)
  {
  }

  bool weather1;  // tehdään weatherandcloudiness seuraavista: kFmiWeatherSymbol1,
                  // kFmiTotalCloudCover, kFmiCloudSymbol ja kFmiFogSymbol
  bool weather2;  // tehdään weatherandcloudiness seuraavista: kFmiWeatherSymbol3
  bool wind1;     // tehdään totalwind seuraavista: kFmiWindVectorMS
  bool wind2;     // tehdään totalwind seuraavista: kFmiWindDirection ja kFmiWindSpeedMS
  bool wind3;     // tehdään totalwind seuraavista: kFmiWindUMS ja kFmiWindVMS
};

static const NFmiRect gMissingCropRect(kFloatMissing, kFloatMissing, kFloatMissing, kFloatMissing);

// Tähän rakenteeseen saadaan kaikki tieto mistä tahansa hilasta, että
// voidaan tehdä yhdistelyjä.
// Käytetään apuna mm. kun grib:eistä tehdään qdataa ja kun yhdistellään
// monista qdatoista yksi uusi qdata.
struct GridRecordData
{
  GridRecordData();
  void ChangeParam(const NFmiParam &theWantedParam);

  NFmiMetTime itsOrigTime;
  NFmiMetTime itsValidTime;
  NFmiDataIdent itsParam;
  NFmiLevel itsLevel;
  MyGrid itsOrigGrid;  // tämä on datan originaali gridi
  MyGrid itsGrid;  // tämä on haluttu datan gridi, joka yleensa sama kuin orig, mutta jos on haluttu
                   // cropata dataa, tässä croppi hila
  bool fDoProjectionConversion;
  NFmiDataMatrix<float> itsGridData;
  NFmiRect itsLatlonCropRect;        // tähän talletetaan mahdollinen croppi recti
  NFmiPoint itsGridPointCropOffset;  // tähän talletetaan mahdollinen cropin offset originaali
                                     // gridin hila yksikössä
  double itsMissingValue;
  bool fParamChanged;
  NFmiParam itsOrigParam;
};

class NFmiStopFunctor
{
 public:
  NFmiStopFunctor() : fStop(false) {}
  ~NFmiStopFunctor() {}
  bool Stop() const { return fStop; }
  void Stop(bool newValue) { fStop = newValue; }

 private:
  bool fStop;
};

class NFmiOperationProgress
{
 public:
  virtual ~NFmiOperationProgress() {}
  virtual void StepIt() = 0;
  virtual void SetRange(int low, int high, int stepCount) = 0;
  virtual void AddRange(int value) = 0;
  virtual bool DoPostMessage(unsigned int message, unsigned int wParam = 0, long lParam = 0) = 0;
  virtual bool WaitUntilInitialized() = 0;
};

class NFmiThreadCallBacks
{
 public:
  NFmiThreadCallBacks(NFmiStopFunctor *theStopper = 0, NFmiOperationProgress *theProgress = 0)
      : itsStopper(theStopper), itsProgress(theProgress)
  {
  }

  bool Stop() const;
  void Stop(bool newValue);
  void StepIt();
  void SetRange(int low, int high, int stepCount);
  void AddRange(int value);
  bool DoPostMessage(unsigned int message, unsigned int wParam = 0, long lParam = 0);
  void CheckIfStopped();  // heittää poikkeuksen, jos lopetetaan
  bool WaitUntilInitialized();

 private:
  NFmiStopFunctor *itsStopper;
  NFmiOperationProgress *itsProgress;
};

class NFmiStopThreadException
{
 public:
  NFmiStopThreadException() {}
  ~NFmiStopThreadException() {}
};

// Tämä luokka laskee worker-threadi parvelle aina kulloisenkin 'vapaan' laskettavan timeIndeksin.
// Tältä siis pyydetään seuraav työstettävä aika-indeksi mm.
// FillSingleTimeGridDataInThread-funktiossa.
class NFmiTimeIndexCalculator
{
 public:
  typedef boost::shared_mutex MutexType;
  typedef boost::shared_lock<MutexType>
      ReadLock;  // Read-lockia ei oikeasti tarvita, mutta laitan sen tähän, jos joskus tarvitaankin
  typedef boost::unique_lock<MutexType> WriteLock;

  NFmiTimeIndexCalculator(unsigned long theTimeSize);
  NFmiTimeIndexCalculator(unsigned long theStartTimeIndex, unsigned long theEndTimeIndex);
  bool GetCurrentTimeIndex(unsigned long &theTimeIndexOut);

 private:
  unsigned long itsStartTimeIndex;
  unsigned long itsEndTimeIndex;
  unsigned long itsCurrentTimeIndex;
  MutexType itsMutex;
  bool fNoMoreWork;

  NFmiTimeIndexCalculator(const NFmiTimeIndexCalculator &);  // ei toteuteta kopio konstruktoria
  NFmiTimeIndexCalculator &operator=(
      NFmiTimeIndexCalculator const &);  // ei toteuteta sijoitus operaattoria
};

// Tämä luokka laskee worker-threadi parvelle aina sopivan locationIndex-välin laskettavaksi.
// Idea on siis se että hila laskut jaetaan sopivan mittäisiin pätkiin esim. 50 pituisiin
// ja kukin worker threadi aina vuorollaan kysisi, minkä pätkän nyt voisi tehdä.
class NFmiLocationIndexRangeCalculator
{
 public:
  typedef boost::shared_mutex MutexType;
  typedef boost::shared_lock<MutexType>
      ReadLock;  // Read-lockia ei oikeasti tarvita, mutta laitan sen tähän, jos joskus tarvitaankin
  typedef boost::unique_lock<MutexType> WriteLock;

  NFmiLocationIndexRangeCalculator(unsigned long theLocationSize, unsigned long theChunkSize);
  NFmiLocationIndexRangeCalculator(unsigned long theStartLocationIndex,
                                   unsigned long theEndLocationIndex,
                                   unsigned long theChunkSize);

  bool GetCurrentLocationRange(unsigned long &theStartIndexOut, unsigned long &theEndIndexOut);

 private:
  unsigned long itsStartLocationIndex;
  unsigned long itsEndLocationIndex;
  unsigned long itsCurrentLocationIndex;
  unsigned long itsChunkSize;
  MutexType itsMutex;
  bool fNoMoreWork;

  // ei toteuteta kopio konstruktoria
  NFmiLocationIndexRangeCalculator(const NFmiLocationIndexRangeCalculator &);
  // ei toteuteta sijoitus operaattoria
  NFmiLocationIndexRangeCalculator &operator=(NFmiLocationIndexRangeCalculator const &);
};

//! Undocumented
class NFmiQueryDataUtil
{
 public:
  typedef std::vector<GridRecordData *> GridDataVector;
  using SoundingLevelContainer = std::vector<unsigned long>;
  using SignificantSoundingLevels = std::unique_ptr<SoundingLevelContainer>;
  static SignificantSoundingLevels GetSignificantSoundingLevelIndices(NFmiFastQueryInfo &theInfo);

  static void DestroyGridRecordData(GridDataVector &theGridRecordDatas);  // apufunktio, joka tuhoaa
                                                                          // dynaamisen datan ja
                                                                          // tyhjentää vektorin

  /*!
   *  \class LimitChecker
   *  Tarkistaa ettei jokin laskettu arvo mene yli alle säädettyjen rajojen.
   *  Tarpeen mm. Lagrange interpoloinnissa, jossa voi syntyä uusia minimi ja maksimi
   *  arvoja. Tällöin esim. tuulen suunnaksi voi tulla negatiivinen arvo tai yli 360 astetta.
   *  Halutessa myös pyöräyttää ympäri eli jos arvoksi olisi tuulen suunnalle tulossa
   *  370, osaa laittaa arvoksi 10 eikä leikkaa 360:een. Jos taas kyseessä vaikka
   *  kosteusprosentti, pitää yli sadan mene arvo leikata 100:n.
   */
  class LimitChecker
  {
   public:
    LimitChecker(float theLowerLimit, float theUpperLimit, bool theCircularValue = false);
    float GetInsideLimitsValue(float theValue) const;

    inline float LowerLimit() const { return itsLowerLimit; }
    inline void LowerLimit(float newValue)
    {
      itsLowerLimit = newValue;
      Update();
    }
    inline float UpperLimit() const { return itsUpperLimit; }
    inline void UpperLimit(float newValue)
    {
      itsUpperLimit = newValue;
      Update();
    }
    inline bool CircularValue() const { return fCircularValue; }
    inline void CircularValue(bool newValue)
    {
      fCircularValue = newValue;
      Update();
    }

   private:
    void Update();

    float itsLowerLimit;
    float itsUpperLimit;
    bool fCircularValue;       // esim tuulen suunta menee ympäri rajojen
    float itsLimitDifference;  // ympyrä laskuja varten
  };                           // class LimitChecker

 public:
  static void CheckIfStopped(NFmiStopFunctor *theStopFunctor);
  static void CheckIfStopped(NFmiThreadCallBacks *theThreadCallBacks);
  static void DoStepIt(NFmiThreadCallBacks *theThreadCallBacks);
  static void SetRange(NFmiThreadCallBacks *theThreadCallBacks, int low, int high, int stepCount);
  static void AddRange(NFmiThreadCallBacks *theThreadCallBacks, int value);

  template <typename T>
  static bool IsEqualEnough(T value1, T value2, T usedEpsilon)
  {
    if (::fabs(static_cast<double>(value1 - value2)) < usedEpsilon) return true;
    return false;
  }

  static NFmiQueryData *ReadNewestData(const std::string &theFileFilter);
  static bool AreAreasEqual(const NFmiArea *theArea1, const NFmiArea *theArea2);
  static bool AreGridsEqual(const NFmiGrid *theGrid1, const NFmiGrid *theGrid2);
  static bool AreAreasSameKind(const NFmiArea *theArea1, const NFmiArea *theArea2);

  static NFmiQueryData *GridQD2NewGridQD(NFmiQueryData *theSourceData,
                                         NFmiGrid *theWantedGridFormat);

  static NFmiQueryData *ExtractParams(NFmiQueryData *theSourceData,
                                      const NFmiParamBag &theWantedParams);

  static NFmiQueryData *ExtractLocations(NFmiQueryData *theSourceData,
                                         const NFmiLocationBag &theWantedLocations,
                                         FmiInterpolationMethod theInterpolationMethod);

  static NFmiQueryData *CombineParams(NFmiQueryData *theSourceData1, NFmiQueryData *theSourceData2);

  static NFmiQueryData *CombineLocations(NFmiQueryData *theSourceData1,
                                         NFmiQueryData *theSourceData2,
                                         int thePriorisedDataNumber);

  static NFmiQueryData *Interpolate2OtherGrid(NFmiQueryData *theSourceData,
                                              const NFmiGrid *theWantedGrid,
                                              NFmiLogger *theLogger = 0);

  static NFmiQueryData *Interpolate2OtherGrid(NFmiQueryData *theSourceData,
                                              const NFmiGrid *theWantedGrid,
                                              NFmiLogger *theLogger,
                                              int theMaxThreadCount);
  
  static void FillGridData(NFmiQueryData *theSource,
                           NFmiQueryData *theTarget,
                           unsigned long theStartTimeIndex = gMissingIndex,
                           unsigned long theEndTimeIndex = gMissingIndex,
                           NFmiLogger *theLogger = 0,
                           bool fUseOnlyOneThread = true);

  static void FillGridDataFullMT(NFmiQueryData *theSource,
                                 NFmiQueryData *theTarget,
                                 unsigned long theStartTimeIndex = gMissingIndex,
                                 unsigned long theEndTimeIndex = gMissingIndex,
                                 unsigned int usedThreadCount = 0,
                                 NFmiLogger *theDebugLogger = 0);

  static NFmiQueryData *ExtractTimes(const NFmiQueryData *theSourceData,
                                     const NFmiTimeDescriptor &theWantedTimeDesc);

  static NFmiQueryData *InterpolateTimes(NFmiQueryData *theSourceData,
                                         int theTimeResolutionInMinutes,
                                         int theStartTimeResolutionInMinutes,
                                         NFmiTimeBag *thePossibleReferenceTimeBag = 0,
                                         int theMaxTimeSearchRangeInMinutes = 360,
                                         FmiInterpolationMethod theInterpolationMethod = kLinearly);

  static NFmiQueryData *Area1QDOverArea2QD(NFmiQueryData *areaData1, NFmiQueryData *areaData2);

  static NFmiTimeDescriptor NewTimeDescriptor(NFmiQueryData *theSourceData,
                                              int theTimeResolutionInMinutes);

  //! Aikaresoluution pitää olla sama
  static bool OverWriteTimesFromFile(NFmiFastQueryInfo &theLongerInfo,
                                     NFmiFastQueryInfo &theShorterInfo);

  static NFmiQueryData *SpaceOutData(NFmiFastQueryInfo &theSourceInfo,
                                     const NFmiPoint &newGridSize,
                                     NFmiDataModifier *theModifier,
                                     int theModifierId,
                                     double theAreaFactor,
                                     double theRange,
                                     const NFmiRect &theDataGatheringRange,
                                     const NFmiCalculationCondition &theMaskCondition);

  static NFmiQueryData *CombineTimes(NFmiFastQueryInfo &theSourceInfo1,
                                     NFmiFastQueryInfo &theSourceInfo2,
                                     int theMaxTimeBagSizeInNewData,
                                     int theStartTimeFunction,
                                     int theEndTimeFunction,
                                     int theOriginTimeFunction,
                                     bool fMakeChangingTimeResolution);

  static NFmiQueryData *CombineTimes(std::vector<std::string> &theFileNames,
                                     int theMaxTimesInNewData);

  static NFmiQueryData *MakeCombineParams(NFmiFastQueryInfo &theSourceInfo,
                                          double theWantedInfoVersion,
                                          bool fKeepCloudSymbolParameter,
                                          bool fDoTotalWind,
                                          bool fDoWeatherAndCloudiness,
                                          FmiParameterName theWindGustParId,
                                          bool fAllowLessParamsWhenCreatingWeather,
                                          int theMaxUsedThreadCount,
                                          bool fDoaccuratePrecip,
                                          bool fForceTimeBag = false);

  static NFmiQueryData *MakeCombineParams(NFmiFastQueryInfo &theSourceInfo,
                                          double theWantedInfoVersion,
                                          bool fKeepCloudSymbolParameter,
                                          bool fDoTotalWind,
                                          bool fDoWeatherAndCloudiness,
                                          FmiParameterName theWindGustParId,
                                          const std::vector<int> &thePrecipFormParIds,
                                          bool fAllowLessParamsWhenCreatingWeather,
                                          int theMaxUsedThreadCount,
                                          bool fDoaccuratePrecip,
                                          bool fForceTimeBag = false);

  static NFmiQueryData *MakeCombineParams(NFmiFastQueryInfo &theSourceInfo,
                                          double theWantedInfoVersion,
                                          bool fKeepCloudSymbolParameter,
                                          bool fDoTotalWind,
                                          bool fDoWeatherAndCloudiness,
                                          FmiParameterName theWindGustParId,
                                          const std::vector<int> &thePrecipFormParIds,
                                          const std::vector<int> &theFogParIds,
                                          const std::vector<int> &thePotParIds,
                                          bool fAllowLessParamsWhenCreatingWeather,
                                          int theMaxUsedThreadCount,
                                          bool fDoaccuratePrecip,
                                          bool fForceTimeBag = false);

  static NFmiQueryData *CreateEmptyData(NFmiQueryInfo &srcInfo);
  static NFmiQueryData *CreateEmptyData(NFmiQueryInfo &srcInfo,
                                        const std::string &theFilename,
                                        bool fInitialize);

  //@{ \name datan konversiot 6:sta 7:aan tai päinvastoin -funktiot
  static NFmiQueryData *FqdV6ToV7(NFmiFastQueryInfo &theSourceInfo);
  static NFmiQueryData *FqdV7ToV6(NFmiFastQueryInfo &theSourceInfo);
  //@}

  static NFmiQueryData *DoTimeFiltering(NFmiQueryData *theSourceData,
                                        int theFilterId,
                                        int theTimeOffsetStartInMinutes,
                                        int theTimeOffsetEndInMinutes,
                                        double theAdditionalParam1 = 1,
                                        double theAdditionalParam2 = 1);

  static NFmiQueryData *DoAreaFiltering(NFmiQueryData *theSourceData,
                                        int theFilterId,
                                        int theAreaType,
                                        double theAdditionalParam1 = 1,
                                        double theAdditionalParam2 = 1);

  // ********************************************************************************
  // ***************  NowcastFilter osuus on nyt täällä!  ***************************
  // ********************************************************************************
  static bool DoNowCastFiltering(const NFmiString &theData1FileName,
                                 const NFmiString &theData2FileName,
                                 const NFmiString &theOutputFileName,
                                 int theTimeRangeForPureData);

  static NFmiQueryData *DoNowCastFiltering(NFmiFastQueryInfo &theInfo1,
                                           NFmiFastQueryInfo &theInfo2,
                                           int theTimeRangeForPureData);

  // ********************************************************************************
  // ***************  NowcastFilter osuus on nyt täällä!  ***************************
  // ********************************************************************************

  static const NFmiString &GetOfficialQueryDataProdIdsKey();

  static NFmiQueryData *QDCrop(
      NFmiFastQueryInfo &theInfo, int theLeft, int theTop, int theRight, int theBottom);

  static std::string GetFileFilterDirectory(const std::string &theFileFilter);
  using LoggingFunction = std::function<void(const std::string &)>;
  static NFmiQueryData *CombineQueryDatas(
      bool fDoRebuild,
      boost::shared_ptr<NFmiQueryData> &theBaseQData,
      std::vector<boost::shared_ptr<NFmiQueryData>> &theQDataVector,
      bool fDoTimeStepCombine,
      int theMaxTimeStepsInData = 0,
      NFmiStopFunctor *theStopFunctor = nullptr,
      LoggingFunction *loggingFunction = nullptr,
      const std::string *theFileFilterPtr = nullptr);
  static NFmiQueryData *CombineQueryDatas(bool fDoRebuildCheck,
                                          const std::string &theBaseDataFileFilter,
                                          const std::string &theFileFilter,
                                          bool fDoTimeStepCombine,
                                          int theMaxTimeStepsInData = 0,
                                          NFmiStopFunctor *theStopFunctor = nullptr,
                                          LoggingFunction *loggingFunction = nullptr);
  static int CalcOptimalThreadCount(int maxAvailableThreads, int separateTaskCount);
<<<<<<< HEAD

=======
  static std::vector<std::string> GetFileNamesForCombinationWork(const std::string &theFileFilter);
  static boost::shared_ptr<NFmiQueryData> GetNewestQueryData(const std::string &theFileFilter);
  static std::vector<boost::shared_ptr<NFmiQueryData>> ReadQueryDataFilesForCombinationWork(
      boost::shared_ptr<NFmiQueryData> theBaseQData,
      const std::string &theDirName,
      std::vector<std::string> &theFilesIn,
      NFmiStopFunctor *theStopFunctor,
      bool fDoRebuildCheck);
  static NFmiQueryData *CombineAcceptedTimeStepQueryData(
      bool fDoRebuild,
      boost::shared_ptr<NFmiQueryData> &theBaseQData,
      std::vector<boost::shared_ptr<NFmiQueryData>> &theQDataVector,
      const std::vector<NFmiMetTime> &theAcceptedTimes,
      NFmiStopFunctor *theStopFunctor = 0);
  static std::vector<NFmiMetTime> MakeValidTimesList(
      std::vector<boost::shared_ptr<NFmiFastQueryInfo>> &theFastInfoVector,
      int theMaxTimeStepsInData);
  static std::vector<boost::shared_ptr<NFmiFastQueryInfo>> MakeTotalFastInfoVector(
      std::vector<boost::shared_ptr<NFmiQueryData>> &theQDataVector,
      boost::shared_ptr<NFmiQueryData> &theBaseQData,
      bool fDoRebuild);

  
>>>>>>> 8eb4f545
};  // class NFmiQueryDataUtil

// ======================================================================<|MERGE_RESOLUTION|>--- conflicted
+++ resolved
@@ -114,7 +114,8 @@
         else if (itsArea && theGrid.itsArea)
         {
           if (itsArea->ClassId() == theGrid.itsArea->ClassId())
-            if (*itsArea == *(theGrid.itsArea)) return true;
+            if (*itsArea == *(theGrid.itsArea))
+              return true;
         }
       }
     return false;
@@ -354,7 +355,8 @@
   template <typename T>
   static bool IsEqualEnough(T value1, T value2, T usedEpsilon)
   {
-    if (::fabs(static_cast<double>(value1 - value2)) < usedEpsilon) return true;
+    if (::fabs(static_cast<double>(value1 - value2)) < usedEpsilon)
+      return true;
     return false;
   }
 
@@ -387,7 +389,7 @@
                                               const NFmiGrid *theWantedGrid,
                                               NFmiLogger *theLogger,
                                               int theMaxThreadCount);
-  
+
   static void FillGridData(NFmiQueryData *theSource,
                            NFmiQueryData *theTarget,
                            unsigned long theStartTimeIndex = gMissingIndex,
@@ -541,9 +543,7 @@
                                           NFmiStopFunctor *theStopFunctor = nullptr,
                                           LoggingFunction *loggingFunction = nullptr);
   static int CalcOptimalThreadCount(int maxAvailableThreads, int separateTaskCount);
-<<<<<<< HEAD
-
-=======
+
   static std::vector<std::string> GetFileNamesForCombinationWork(const std::string &theFileFilter);
   static boost::shared_ptr<NFmiQueryData> GetNewestQueryData(const std::string &theFileFilter);
   static std::vector<boost::shared_ptr<NFmiQueryData>> ReadQueryDataFilesForCombinationWork(
@@ -566,8 +566,6 @@
       boost::shared_ptr<NFmiQueryData> &theBaseQData,
       bool fDoRebuild);
 
-  
->>>>>>> 8eb4f545
 };  // class NFmiQueryDataUtil
 
 // ======================================================================