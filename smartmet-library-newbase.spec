--- conflicted
+++ resolved
@@ -3,11 +3,7 @@
 %define SPECNAME smartmet-library-%{DIRNAME}
 Summary: newbase library
 Name: %{SPECNAME}
-<<<<<<< HEAD
-Version: 19.11.25
-=======
 Version: 19.12.4
->>>>>>> da0f48a1
 Release: 1%{?dist}.fmi
 License: MIT
 Group: Development/Libraries
@@ -91,14 +87,12 @@
 %{_libdir}/libsmartmet-%{DIRNAME}.a
 
 %changelog
-<<<<<<< HEAD
-* Mon Nov 25 2019 Mika Heiskanen <mika.heiskanen@fmi.fi> - 19.11.25-1.fmi
-- Added NFmiFastQueryInfo SpatialReference() and WorldXY() methods to enable accurate coordinate transformations
-=======
 * Wed Dec  4 2019 Mika Heiskanen <mika.heiskanen@fmi.fi> - 19.12.4-1.fmi
 - Use -fno-omit-frame-pointer for a better profiling and debugging experience
 - Fixed dependency to be on gdal-libs instead of gdal
->>>>>>> da0f48a1
+
+* Mon Nov 25 2019 Mika Heiskanen <mika.heiskanen@fmi.fi> - 19.11.25-1.fmi
+- Added NFmiFastQueryInfo SpatialReference() and WorldXY() methods to enable accurate coordinate transformations
 
 * Thu Nov 21 2019 Mika Heiskanen <mika.heiskanen@fmi.fi> - 19.11.21-1.fmi
 - Fixed NFmiProj end iterator tests for integer settings
