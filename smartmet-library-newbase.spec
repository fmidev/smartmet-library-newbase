--- conflicted
+++ resolved
@@ -3,11 +3,7 @@
 %define SPECNAME smartmet-library-%{DIRNAME}
 Summary: newbase library
 Name: %{SPECNAME}
-<<<<<<< HEAD
 Version: 21.2.17
-=======
-Version: 21.2.16
->>>>>>> 10de248a
 Release: 1%{?dist}.fmi
 License: MIT
 Group: Development/Libraries
@@ -99,13 +95,11 @@
 %{_libdir}/libsmartmet-%{DIRNAME}.a
 
 %changelog
-<<<<<<< HEAD
 * Wed Feb 17 2021 Mika Heiskanen <mika.heiskanen@fmi.fi> - 21.2.17-1.fmi
 - Fixed NFmiRotatedLatLon WKT
-=======
+
 * Tue Feb 16 2021 Andris Pavēnis <andris.pavenis@fmi.fi> - 21.2.16-1.fmi
 - Fmi::NFmiQueryInfo: use std::unique_ptr instead of raw pointers
->>>>>>> 10de248a
 
 * Mon Feb 15 2021 Mika Heiskanen <mika.heiskanen@fmi.fi> - 21.2.15-2.fmi
 - Updated NFmiSmoother to use Fmi::CoordinateMatrix
