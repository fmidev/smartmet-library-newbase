--- conflicted
+++ resolved
@@ -3,13 +3,8 @@
 %define SPECNAME smartmet-library-%{DIRNAME}
 Summary: newbase library
 Name: %{SPECNAME}
-<<<<<<< HEAD
-Version: 19.11.19
-Release: 3%{?dist}.fmi
-=======
 Version: 19.11.20
 Release: 1%{?dist}.fmi
->>>>>>> f9d72703
 License: MIT
 Group: Development/Libraries
 URL: https://github.com/fmidev/smartmet-library-newbase
@@ -92,16 +87,14 @@
 %{_libdir}/libsmartmet-%{DIRNAME}.a
 
 %changelog
-<<<<<<< HEAD
-* Tue Nov 19 2019 Mika Heiskanen <mika.heiskanen@fmi.fi> - 19.11.19-3.fmi
-- Improved detection of legacy FMI projections
-- Fixed creation of legacy YKJ projection to use +ellps=intl instead of +datum=intl
-=======
 * Wed Nov 20 2019 Mika Heiskanen <mika.heiskanen@fmi.fi> - 19.11.20-1.fmi
 - Made some NFmiQueryDataUtil methods public to handle time-slice data combinations
 - Replaced checkedVector by std::vector
 - Moved NFmiDataMatrix interpolation and print methods to SmartMet Workstation library
->>>>>>> f9d72703
+
+* Tue Nov 19 2019 Mika Heiskanen <mika.heiskanen@fmi.fi> - 19.11.19-3.fmi
+- Improved detection of legacy FMI projections
+- Fixed creation of legacy YKJ projection to use +ellps=intl instead of +datum=intl
 
 * Tue Nov 19 2019 Mika Heiskanen <mika.heiskanen@fmi.fi> - 19.11.19-2.fmi
 - Added fractile parameters for LowAndMiddleClouds
