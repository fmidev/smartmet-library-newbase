%define DIRNAME newbase
%define LIBNAME smartmet-%{DIRNAME}
%define SPECNAME smartmet-library-%{DIRNAME}
Summary: newbase library
Name: %{SPECNAME}
<<<<<<< HEAD
Version: 19.2.13
=======
Version: 19.2.14
>>>>>>> c4ee09c0
Release: 1%{?dist}.fmi
License: MIT
Group: Development/Libraries
URL: https://github.com/fmidev/smartmet-library-newbase
Source: %{name}.tar.gz
BuildRoot: %{_tmppath}/%{name}-%{version}-%{release}-root-%(%{__id_u} -n)
BuildRequires: rpm-build
BuildRequires: gcc-c++
BuildRequires: make
BuildRequires: boost-devel
BuildRequires: bzip2-devel
BuildRequires: geos-devel >= 3.5.0
BuildRequires: gdal-devel
BuildRequires: fmt-devel
Requires: boost-date-time
Requires: boost-regex
Requires: boost-filesystem
Requires: boost-iostreams
Requires: boost-system
Requires: gdal
Requires: geos >= 3.5.0
Requires: fmt >= 5.2.0
Requires: postgis < 2.1
#TestRequires: make
#TestRequires: gcc-c++
#TestRequires: boost-devel
#TestRequires: smartmet-library-regression
#TestRequires: gdal-devel
#TestRequires: bzip2-devel
#TestRequires: zlib-devel
#TestRequires: smartmet-timezones
Provides: %{LIBNAME}
Obsoletes: libsmartmet-newbase < 16.12.19
Obsoletes: libsmartmet-newbase-debuginfo < 16.12.19

%description
FMI newbase library

%prep
rm -rf $RPM_BUILD_ROOT

%setup -q -n %{SPECNAME}
 
%build
make %{_smp_mflags}

%install
%makeinstall

%clean
rm -rf $RPM_BUILD_ROOT

%files
%defattr(0775,root,root,0775)
%{_libdir}/libsmartmet-%{DIRNAME}.so

%post -p /sbin/ldconfig
%postun -p /sbin/ldconfig

%package -n %{SPECNAME}-devel
Summary: FMI newbase development files
Provides: %{SPECNAME}-devel
Requires: %{SPECNAME}
Obsoletes: libsmartmet-newbase-devel < 16.12.19

%description -n %{SPECNAME}-devel
FMI newbase development files

%files -n %{SPECNAME}-devel
%defattr(0664,root,root,0775)
%{_includedir}/smartmet/%{DIRNAME}

%package -n %{SPECNAME}-static
Summary: FMI newbase static library
Provides: %{SPECNAME}-static

%description -n %{SPECNAME}-static
FMI newbase static library

%files -n %{SPECNAME}-static
%defattr(0664,root,root,0775)
%{_libdir}/libsmartmet-%{DIRNAME}.a

%changelog
<<<<<<< HEAD
* Wed Feb 13 2019 Mika Heiskanen <mika.heiskanen@fmi.fi> - 19.2.13-1.fmi
- New fractile parameters for ERA5 data
=======
* Thu Feb 14 2019 Mika Heiskanen <mika.heiskanen@fmi.fi> - 19.2.14-1.fmi
- Added Lambert Conformal Conic projection
>>>>>>> c4ee09c0

* Fri Feb  8 2019 Mika Heiskanen <mika.heiskanen@fmi.fi> - 19.2.8-1.fmi
- Added WebMercator projection (EPSG:3857)

* Wed Feb  6 2019 Mika Heiskanen <mika.heiskanen@fmi.fi> - 19.2.6-1.fmi
- Added secondary parameters for cloud cover (total, low, middle, high)

* Mon Jan 28 2019 Mika Heiskanen <mika.heiskanen@fmi.fi> - 19.1.28-1.fmi
- Added parameters for snow load fractiles 0, 10, 25, 50, 75, 90 and 100

* Fri Jan 18 2019 Mika Heiskanen <mika.heiskanen@fmi.fi> - 19.1.18-1.fmi
- Added parameter FreezingDegreeDays

* Tue Dec  4 2018 Mika Heiskanen <mika.heiskanen@fmi.fi> - 18.12.4-1.fmi
- Added GrassFireIndex and ForestFireIndex
- Made some protected NFmiFastQueryInfo methods public to enable fast multithreaded writing

* Mon Nov 26 2018 Mika Heiskanen <mika.heiskanen@fmi.fi> - 18.11.26-1.fmi
- Add new parameter 'Snow Drift Index'

* Tue Oct 23 2018 Mika Heiskanen <mika.heiskanen@fmi.fi> - 18.10.23-1.fmi
- Added parameter GroundWaterLevel for measuring the absolute difference from the long term average height
- Added parameter GroundWaterLevelIndex for classifying the relative difference from the long term average height

* Sat Sep 29 2018 Mika Heiskanen <mika.heiskanen@fmi.fi> - 18.9.29-1.fmi
- Upgraded fmt

* Mon Sep 24 2018 Mika Heiskanen <mika.heiskanen@fmi.fi> - 18.9.24-1.fmi
- Added MetCoop global radiation fractile parameters

* Tue Sep 11 2018 Mika Heiskanen <mika.heiskanen@fmi.fi> - 18.9.11-1.fmi
- Fixed NFmiAreaFactory handling of GDAL area definitions

* Mon Sep 10 2018 Mika Heiskanen <mika.heiskanen@fmi.fi> - 18.9.10-1.fmi
- Fixed NFmiGdalArea AreaStr to return the datum given to it

* Thu Sep  6 2018 Pertti Kinnia <pertti.kinnia@fmi.fi> - 18.9.6-1.fmi
- Added missing parameter check preventing kFmiPrecipitation1h being used to produce 'weatherandcloudiness' object

* Tue Aug 28 2018 Mika Heiskanen <mika.heiskanen@fmi.fi> - 18.8.28-1.fmi
- Added boost_iostreams linkage

* Thu Aug 23 2018 Mika Heiskanen <mika.heiskanen@fmi.fi> - 18.8.23-2.fmi
- Compile NFmiEnumConverter with -O0 since compiling takes a lot of memory

* Thu Aug 23 2018 Mika Heiskanen <mika.heiskanen@fmi.fi> - 18.8.23-1.fmi
- Link boost date_time to the library

* Wed Aug 22 2018 Mika Heiskanen <mika.heiskanen@fmi.fi> - 18.8.22-1.fmi
- Fixed to compile on Windows

* Mon Aug  6 2018 Mika Heiskanen <mika.heiskanen@fmi.fi> - 18.8.6-2.fmi
- New parameter CAPEShear

* Mon Aug  6 2018 Mika Heiskanen <mika.heiskanen@fmi.fi> - 18.8.6-1.fmi
- Fixed NFmiVoidPtrList destructor not to call derived class Clear()
- New parameter InstantaneousWindGust

* Thu Aug  2 2018 Mika Heiskanen <mika.heiskanen@fmi.fi> - 18.8.2-1.fmi
- Fixed constructors/destructors not to call virtual methods

* Wed Aug  1 2018 Mika Heiskanen <mika.heiskanen@fmi.fi> - 18.8.1-1.fmi
- Use C++11 for-loops instead of BOOST_FOREACH

* Mon Jul 23 2018 Mika Heiskanen <mika.heiskanen@fmi.fi> - 18.7.23-1.fmi
- Fixed NFmiQueryInfo::ResetText
- Fixed potential segfault in NFmiQueryInfo::Size
- Fixed NFmiString self assignment

* Wed Jun 13 2018 Mika Heiskanen <mika.heiskanen@fmi.fi> - 18.6.13-1.fmi
- Removed -DBOOST, -DFMI_COMPRESSION and -DBOOST_IOSTREAMS_NO_LIB options as obsolete

* Thu Jun  7 2018 Mika Heiskanen <mika.heiskanen@fmi.fi> - 18.6.7-1.fmi
- New parameter: WaterTemperature

* Wed Jun  6 2018 Mikko Parviainen <mikko.parviainen@fmi.fi> - 18.6.6-1.fmi
- New parameter: RadarPrecipitation1d

* Tue Jun  5 2018 Mika Heiskanen <mika.heiskanen@fmi.fi> - 18.6.5-1.fmi
- Three new parameters: ProbabilityOfGustLimit1Aggregation1, ProbabilityOfPrecLimit1Aggregation1, ProbabilityOfHailLimit1Aggregation1

* Thu May 24 2018 Mika Heiskanen <mika.heiskanen@fmi.fi> - 18.5.24-1.fmi
- Optimized rotated latlon conversions for speed

* Wed May 23 2018 Mika Heiskanen <mika.heiskanen@fmi.fi> - 18.5.23-1.fmi
- Removed incorrect virtual specification from NFmiFastQueryInfo::PressureValues

* Mon May 21 2018 Mika Heiskanen <mika.heiskanen@fmi.fi> - 18.5.21-1.fmi
- Added regridding methods with relative_uv parameter to control whether U/V adjustment needs to be applied

* Wed May  2 2018 Mika Heiskanen <mika.heiskanen@fmi.fi> - 18.5.2-1.fmi
- Optimized NFmiEnumConverter for speed

* Thu Apr 19 2018 Pertti Kinnia <pertti.kinnia@fmi.fi> - 18.4.19-1.fmi
- NFmiGdalArea::AreaStr(): Return bbox at the end of projection string
- AreaFactory::Create(): Fixed parsing for NFmiGdalArea projection string (BS-1140)

* Mon Apr 16 2018 Pertti Kinnia <pertti.kinnia@fmi.fi> - 18.4.16-1.fmi
- GetValueAtHeight(): using ModLinear interpolation for wind direction
- PressureValue(P): fixed factor for ModLinear interpolation

* Sat Apr  7 2018 Mika Heiskanen <mika.heiskanen@fmi.fi> - 18.4.7-1.fmi
- Upgrade to boost 1.66

* Wed Apr  4 2018 Mika Heiskanen <mika.heiskanen@fmi.fi> - 18.4.4-1.fmi
- Add parameter for average mixing ratio in the lowest 500 meters

* Mon Mar 26 2018 Mika Heiskanen <mika.heiskanen@fmi.fi> - 18.3.26-1.fmi
- Store memory mapped file name into NFmiRawData to ease core dump analysis

* Fri Mar 23 2018 Mika Heiskanen <mika.heiskanen@fmi.fi> - 18.3.23-1.fmi
- New parameter: GrowingDegreeDays

* Sat Mar 10 2018 Mika Heiskanen <mika.heiskanen@fmi.fi> - 18.3.10-1.fmi
- Avoid ostringstream global locale locks by using fmt library for WKT formatting

* Wed Mar  7 2018 Mika Heiskanen <mika.heiskanen@fmi.fi> - 18.3.7-1.fmi
- Added new parameter kFmiFeelsLike needed for press production

* Thu Feb  8 2018 Mika Heiskanen <mika.heiskanen@fmi.fi> - 18.2.8-1.fmi
- Added explicit postgis dependency to avoid pgdg dependency problems

* Mon Jan 22 2018 Mika Heiskanen <mika.heiskanen@fmi.fi> - 18.1.22-1.fmi
- Improved pressure level interpolations (SOL-6124)

* Sat Jan 13 2018 Mika Heiskanen <mika.heiskanen@fmi.fi> - 18.1.13-1.fmi
- Fixed Lambert azimuthal equal area WKT

* Wed Jan  3 2018 Mika Heiskanen <mika.heiskanen@fmi.fi> - 18.1.3-1.fmi
- Do not use NetCDF Latitude and Longitude parameter numbers when converting name to integer

* Fri Dec 22 2017 Mika Heiskanen <mika.heiskanen@fmi.fi> - 17.12.22-1.fmi
- New parameter PrecipitationForm4
- New parameter DirectNormalIrradianceAccumulation

* Tue Dec 19 2017 Mika Heiskanen <mika.heiskanen@fmi.fi> - 17.12.19-1.fmi
- New parameter names for weather symbols
- New parameter name for solar radiation

* Mon Dec 11 2017 Mika Heiskanen <mika.heiskanen@fmi.fi> - 17.12.11-1.fmi
- Fixed LAEA CalcDelta method to divide the input by earth radius

* Wed Nov 29 2017 Mika Heiskanen <mika.heiskanen@fmi.fi> - 17.11.29-1.fmi
- Fixed Lambert equal area world coordinates to be scaled by earth radius

* Tue Nov 28 2017 Mika Heiskanen <mika.heiskanen@fmi.fi> - 17.11.28-1.fmi
- Fixed undefined behavious in assignment

* Mon Nov 27 2017 Mika Heiskanen <mika.heiskanen@fmi.fi> - 17.11.27-1.fmi
- Fixed potential memory leaks and nullptr dereferences

* Thu Nov 23 2017 Mika Heiskanen <mika.heiskanen@fmi.fi> - 17.11.23-1.fmi
- Improved error messages when trying to create empty output querydata

* Thu Nov 16 2017 Mika Heiskanen <mika.heiskanen@fmi.fi> - 17.11.16-1.fmi
- Added two 24h precipitation probability parameters (which are used even now, but not 'registered')
- Added short wave radiation accumulation parameter (for Harmonie / open data)

* Mon Nov 13 2017 Mika Heiskanen <mika.heiskanen@fmi.fi> - 17.11.13-1.fmi
- Fixed cached interpolations to work with the nearest point method

* Sun Oct 29 2017 Mika Heiskanen <mika.heiskanen@fmi.fi> - 17.10.29-1.fmi
- Optimized data copying from querydata to another

* Tue Oct 17 2017 Mika Heiskanen <mika.heiskanen@fmi.fi> - 17.10.17-1.fmi
- Added new parameters for olive pollen

* Thu Oct  5 2017 Mika Heiskanen <mika.heiskanen@fmi.fi> - 17.10.5-1.fmi
- New probability type parameters

* Wed Sep 27 2017 Mika Heiskanen <mika.heiskanen@fmi.fi> - 17.9.27-1.fmi
- Add probability parameters for MUCAPE, MLCAPE and MUCAPE -10 .. -40

* Thu Sep 14 2017 Mika Heiskanen <mika.heiskanen@fmi.fi> - 17.9.14-1.fmi
- NFmiGdalArea now prepends AreaStr with WGS84 so that NFmiAreaFactory can be used on the output

* Wed Sep 13 2017 Mika Heiskanen <mika.heiskanen@fmi.fi> - 17.9.13-2.fmi
- Added all CF standard names (http://cfconventions.org/Data/cf-standard-names/45/build/cf-standard-name-table.html)

* Wed Sep 13 2017 Mika Heiskanen <mika.heiskanen@fmi.fi> - 17.9.13-1.fmi
- New sounding index parameters for the last equilibrium level

* Mon Sep 11 2017 Mika Heiskanen <mika.heiskanen@fmi.fi> - 17.9.11-1.fmi
- Fixed NFmiRotatedLatLonArea WKT

* Mon Aug 28 2017 Mika Heiskanen <mika.heiskanen@fmi.fi> - 17.8.28-1.fmi
- Upgrade to boost 1.65
- Ignore use of NFmiGdalArea in NFmiArea if not UNIX

* Tue Aug 1 2017 Ville Ilkka <ville.ilkka@fmi.fi> - 17.8.1-1.fmi
- Added a new parameter for 5cm snow accumulation days

* Tue Jul 25 2017 Mika Heiskanen <mika.heiskanen@fmi.fi> - 17.7.25-1.fmi
- Fixed NFmiBox to use delete[]
- Removed NearestMetTime method whose implementation caused infinite recursion

* Thu Jun  1 2017 Mika Heiskanen <mika.heiskanen@fmi.fi> - 17.6.1-1.fmi
- Add parameters for sea level fractiles, mean and deviation

* Fri May 26 2017 Mika Heiskanen <mika.heiskanen@fmi.fi> - 17.5.26-1.fmi
- Added sea level probability parameters

* Fri Apr 28 2017 Mika Heiskanen <mika.heiskanen@fmi.fi> - 17.4.28-1.fmi
- Temporary fix to HashValue methods. Will change NFmiArea::HashValue to be virtual later on.

* Tue Apr  4 2017 Mika Heiskanen <mika.heiskanen@fmi.fi> - 17.4.4-1.fmi
- Added support for interpolating within given time window when interpolating to given pressure or height

* Mon Apr  3 2017 Mika Heiskanen <mika.heiskanen@fmi.fi> - 17.4.3-1.fmi
- New methods for dealing with moving sounding data
- Bug fix to FindTimeIndicesForGivenTimeRange

* Tue Mar 28 2017 Mika Heiskanen <mika.heiskanen@fmi.fi> - 17.3.28-1.fmi
- Modified info masks to enable operating on climatology data at any given time in history

* Wed Mar 22 2017 Mika Heiskanen <mika.heiskanen@fmi.fi> - 17.3.22-1.fmi
- Added Opera ODIM parameter ZDR with name DifferentialReflectivity
- Added Opera ODIM parameter KDP with name SpecificDifferentialPhase
- Added Opera ODIM parameter PHIDP with name DifferentialPhase
- Added Opera ODIM parameter SQI with name SignalQualityIndex
- Added Opera ODIM parameter RHORV with name ReflectivityCorrelation

* Thu Mar  9 2017 Mika Heiskanen <mika.heiskanen@fmi.fi> - 17.3.9-1.fmi
- Added sounding tools for SmartMet Editor

* Mon Mar  6 2017 Mika Heiskanen <mika.heiskanen@fmi.fi> - 17.3.6-1.fmi
- Added CMakeList.txt created for the Windows build
- Minor fixes needed for by the Windows build

* Wed Mar  1 2017 Mika Heiskanen <mika.heiskanen@fmi.fi> - 17.3.1-1.fmi
- ProbabilityOfColdLimit5 is the probability of temperature being below -35C

* Tue Feb 28 2017 Mika Heiskanen <mika.heiskanen@fmi.fi> - 17.2.28-1.fmi
- Renamed AvailableEnsembleMemberPercentage to AvailableEnsembleMemberCount
- Renamed HoarFrostTemperature to FrostPoint

* Wed Feb 15 2017 Mika Heiskanen <mika.heiskanen@fmi.fi> - 17.2.15-1.fmi
- Added static packaging

* Mon Feb 13 2017 Mika Heiskanen <mika.heiskanen@fmi.fi> - 17.2.13-1.fmi
- Fixed a race condition in NFmiQueryData::LatLonCache()

* Fri Feb 10 2017 Mika Heiskanen <mika.heiskanen@fmi.fi> - 17.2.10-1.fmi
- Backported numerous changes from the SmartMet Editor branch

* Tue Feb  7 2017 Mika Heiskanen <mika.heiskanen@fmi.fi> - 17.2.7-1.fmi
- Fixed querydata copying to copy memory mapped data from the correct address

* Thu Feb  2 2017 Mika Heiskanen <mika.heiskanen@fmi.fi> - 17.2.2-1.fmi
- Added possibility to memory map writeable querydata

* Wed Feb  1 2017 Mika Heiskanen <mika.heiskanen@fmi.fi> - 17.2.1-1.fmi
- Fixed two SnowDepth fractile parameter names
- Added parameter for post-processed cloud top height (ft)
- Added parameter for average wind speed (ms)
- Added parameter for potential precipitation type (code)
- Added parameter for humidity relative to ice (%)
- Added parameter for hoar frost temperature (C)
- Added parameter for available ensemble members (%)
- Added parameter for post-processed wind gust speed
- Added four parameters for probability of wave height with different limits (%)

* Thu Jan 26 2017 Mika Heiskanen <mika.heiskanen@fmi.fi> - 17.1.26-1.fmi
- Added methods for calculating a hash value for the grid defined in querydata

* Tue Jan 17 2017 Mika Heiskanen <mika.heiskanen@fmi.fi> - 17.1.17-1.fmi
- New parameters for air pollutant concentrations

* Tue Jan 10 2017 Mika Heiskanen <mika.heiskanen@fmi.fi> - 17.1.10-1.fmi
- New parameter IcingRate [g/h] for wind mill icing forecasts
- New parameter IceMass [kg] for wind mill icing forecasts

* Mon Dec 19 2016 Mika Heiskanen <mika.heiskanen@fmi.fi> - 16.12.19-1.fmi
- Added Visibility2 (post processed)
- Added fractile parameters

* Fri Nov 18 2016 Mika Heiskanen <mika.heiskanen@fmi.fi> - 16.11.18-1.fmi
- Added new Copernicus parameters: kFmiFrostLayerTop and kFmiFrostLayerBottom

* Tue Nov 15 2016 Mika Heiskanen <mika.heiskanen@fmi.fi> - 16.11.15-2.fmi
- Fixed NFmiGdalArea to handle an unset authority name or code properly

* Tue Nov 15 2016 Mika Heiskanen <mika.heiskanen@fmi.fi> - 16.11.15-1.fmi
- New parameter: CloudBase2, post processed cloud base height

* Tue Sep 20 2016 Mika Heiskanen <mika.heiskanen@fmi.fi> - 16.9.20-1.fmi
- Fixed GdalArea to handle missing authority codes and names

* Fri Sep  9 2016 Mika Heiskanen <mika.heiskanen@fmi.fi> - 16.9.9-2.fmi
- Bug fix to preserving header strings

* Fri Sep  9 2016 Mika Heiskanen <mika.heiskanen@fmi.fi> - 16.9.9-1.fmi
- Fixed preparation code for time interpolation to preserve querydata header strings

* Wed Aug 31 2016 Mika Heiskanen <mika.heiskanen@fmi.fi> - 16.6.31-1.fmi
- Added safety checks against bad time resolutions in querydata headers

* Thu Jun 16 2016 Mika Heiskanen <mika.heiskanen@fmi.fi> - 16.6.16-1.fmi
- Fixed a bug in handling NFmiTimeBag time resolutions of multiple days

* Wed Jun 15 2016 Mika Heiskanen <mika.heiskanen@fmi.fi> - 16.6.15-1.fmi
- Updated logic for selecting a symbol for cloudy weather (SOL-4077)
- Updated logic for selecting a symbol for heavy thunder (SOL-4077)

* Mon Jun 13 2016 Mika Heiskanen <mika.heiskanen@fmi.fi> - 16.6.13-1.fmi
- Switched to cartesian nearest location searches, the approximation did not satisfy the triangle inequality

* Fri Jun  3 2016 Mika Heiskanen <mika.heiskanen@fmi.fi> - 16.6.3-1.fmi
- Added Clim4Energy parameters (SOL-3596)
- SkinReservoirContent, HighVegetationCover, HighVegetationType, LowVegetationType
- SoilTemperatureLevel1, SoilTemperatureLevel2, SoilTemperatureLevel3, SoilTemperatureLevel4
- VolumetricSoilWaterLayer1, VolumetricSoilWaterLayer2, VolumetricSoilWaterLayer3, VolumetricSoilWaterLayer4

* Thu May 26 2016 Mika Heiskanen <mika.heiskanen@fmi.fi> - 16.5.26-1.fmi
- Added SILAM parameter AreaOfRisk

* Tue May 24 2016 Mika Heiskanen <mika.heiskanen@fmi.fi> - 16.5.24-1.fmi
- Optimized NFmiLocationBag::IsInside for speed

* Thu May 12 2016 Mika Heiskanen <mika.heiskanen@fmi.fi> - 16.5.12-1.fmi
- Much faster nearest location searches for point data

* Wed May  4 2016 Mika Heiskanen <mika.heiskanen@fmi.fi> - 16.5.4-1.fmi
- Added sounding parameters previously known only by qdsoundingindex

* Fri Apr  8 2016 Mika Heiskanen <mika.heiskanen@fmi.fi> - 16.4.8-1.fmi
- Fixed a memory leak in NFmiNearTree::Clear

* Thu Mar 17 2016 Mika Heiskanen <mika.heiskanen@fmi.fi> - 16.3.17-1.fmi
- New parameter snow density (mass per unit of volume), kg/m3

* Thu Feb  4 2016 Tuomo Lauri <tuomo.lauri@fmi.fi> - 16.2.4-1.fmi
- Added gridded landscaping functionality

* Wed Feb  3 2016 Mika Heiskanen <mika.heiskanen@fmi.fi> - 16.2.3-1.fmi
- New parameter: PotentialPrecipitationForm

* Sun Jan 17 2016 Mika Heiskanen <mika.heiskanen@fmi.fi> - 16.1.17-1.fmi
- Merge from Windows SmartMet editor development:
- Added a producer for BUFR soundings
- Bug fix to subvalue extraction of weather symbols
- Bug fix to precipitation form extraction
- Bug fix to file extension extraction when there is no suffix in the file
- Bug fix to extracting given heights using masks
- Bug fix to pressure level extractions

* Thu Nov 26 2015 Mika Heiskanen <mika.heiskanen@fmi.fi> - 15.11.26-1.fmi
- Added a swap method for NFmiQueryData to speed up qdpress

* Mon Nov 23 2015 Mika Heiskanen <mika.heiskanen@fmi.fi> - 15.11.23-1.fmi
- New parameter: BoundaryLayerTurbulence
- Optimized loop order in numerous NFmiQueryDataUtil utility functions
- Limit the number of threads in area interpolations to 8

* Wed Nov 11 2015 Mika Heiskanen <mika.heiskanen@fmi.fi> - 15.11.11-1.fmi
- Bug fix to SetPrecipitationFormValue

* Tue Nov 10 2015 Mika Heiskanen <mika.heiskanen@fmi.fi> - 15.11.10-2.fmi
- Added normal assignment operators for NFmiTime and NFmiMetTime

* Tue Nov 10 2015 Mika Heiskanen <mika.heiskanen@fmi.fi> - 15.11.10-1.fmi
- Optimized AreaStr methods for speed

* Mon Nov  9 2015 Mika Heiskanen <mika.heiskanen@fmi.fi> - 15.11.9-1.fmi
- New parameters: NO-, O3-, PM10- and PM25Contents

* Wed Nov  4 2015 Mika Heiskanen <mika.heiskanen@fmi.fi> - 15.11.4-1.fmi
- Added boost local_date_time based constructors for NFmiTime and NFmiMetTime
- Optimized time interpolations to avoid constructing unnecessary time objects from the wall clock

* Mon Oct 26 2015 Mika Heiskanen <mika.heiskanen@fmi.fi> - 15.10.26-1.fmi
- Compile with -g to enable studying cores

* Tue Oct 13 2015 Mika Heiskanen <mika.heiskanen@fmi.fi> - 15.10.13-1.fmi
- Limit lapse rate corrections during inversion to -300...+150 meters to avoid problems at Finnish hills

* Mon Sep 28 2015 Mika Heiskanen <mika.heiskanen@fmi.fi> - 15.9.28-2.fmi
- Limit lapse rate corrections at sea during inversion to prevent Norwegien fjords from freezing

* Mon Sep 28 2015 Mika Heiskanen <mika.heiskanen@fmi.fi> - 15.9.28-1.fmi
- Added a bbox based constructor to NFmiGdalArea

* Fri Sep 25 2015 Mika Heiskanen <mika.heiskanen@fmi.fi> - 15.9.25-1.fmi
- Swapped lapse rate height limits since default lapse rate is now negative

* Thu Sep 24 2015 Mika Heiskanen <mika.heiskanen@fmi.fi> - 15.9.24-1.fmi
- Default lapse rate is now -6.5 degrees to match the sign in ECMWF data

* Thu Sep 17 2015 Mika Heiskanen <mika.heiskanen@fmi.fi> - 15.9.17-1.fmi
- Added ProbabilityThunderstorm2
- Added 6 precipitation form probability parameters: drizzle, rain (liquid), sleet, snow, freezing drizzle and freezing rain

* Tue Sep 15 2015 Mika Heiskanen <mika.heiskanen@fmi.fi> - 15.9.15-1.fmi
- Added height limits for lapse rate corrections

* Thu Sep 10 2015 Mika Heiskanen <mika.heiskanen@fmi.fi> - 15.9.10-1.fmi
- Added reading lapse rate parameter from querydata into landscape corrections

* Fri Sep  4 2015 Tuomo Lauri <tuomo.lauri@fmi.fi> - 15.9.4-1.fmi
- Fixed names of various deposition parameters

* Wed Aug 26 2015 Mika Heiskanen <mika.heiskanen@fmi.fi> - 15.8.26-1.fmi
- Optimized parameter changes via FmiParameter name for speed

* Mon Jul 27 2015 Mika Heiskanen <mika.heiskanen@fmi.fi> - 15.7.27-1.fmi
- Two new aviation parameters

* Mon Jun 29 2015 Mika Heiskanen <mika.heiskanen@fmi.fi> - 15.6.29-1.fmi
- Fixed NFmiGridBase::InInside

* Tue Jun 23 2015 Mika Heiskanen <mika.heiskanen@fmi.fi> - 15.6.23-1.fmi
- Dropped reference humidity in feels like formulas to 50%

* Mon Jun 22 2015 Mika Heiskanen <mika.heiskanen@fmi.fi> - 15.6.22-1.fmi
- Use 60% as the reference humidity for SummerSimmer index, deserts are not good references points in Finland

* Wed Jun 17 2015 Mika Heiskanen <mika.heiskanen@fmi.fi> - 15.6.17-1.fmi
- Added parameters for de-icing. Class 0 = no de-icing needed, 1 = frost on plain, 2 = weak/moderate precipitation, 3 = heavy precipitation, 4 = no de-icing possible

* Mon Jun 15 2015 Mika Heiskanen <mika.heiskanen@fmi.fi> - 15.6.15-1.fmi
- Tuned the FeelsLike radiation effect based on ApparentTemperature formulas

* Wed Jun 10 2015 Mika Heiskanen <mika.heiskanen@fmi.fi> - 15.6.10-1.fmi
- Added parameter TotalColumnWater

* Mon Jun  8 2015 Mika Heiskanen <mika.heiskanen@fmi.fi> - 15.6.8-1.fmi
- FeelsLike temperature now takes global radiation into account

* Wed Apr 29 2015 Mika Heiskanen <mika.heiskanen@fmi.fi> - 15.4.29-1.fmi
- Enabled landscape interpolation to take water/land mask value as input
- Fixed PeekLocationValue not to modify the location index

* Wed Apr 22 2015  <mheiskan@centos7.fmi.fi> - 15.4.22-1.fmi
- Cleaned NFmiQueryDataUtil API
- Fixed NFmiGdalArea WorldXYWidth and WorldXYHeight methods

* Tue Apr 14 2015 Mika Heiskanen <mika.heiskanen@fmi.fi> - 15.4.15-1.fmi
- Changed NFmiQueryData LatLonCache to be calculated on demand

* Thu Apr  9 2015 Mika Heiskanen <mika.heiskanen@fmi.fi> - 15.4.9-2.fmi
- Fixed NFmiQueryData::Read to update the LatLonCache

* Thu Apr  9 2015 Mika Heiskanen <mika.heiskanen@fmi.fi> - 15.4.9-1.fmi
- Made NFmiQueryData::LatLonCache method thread safe

* Mon Mar 30 2015 Mika Heiskanen <mika.heiskanen@fmi.fi> - 15.3.30-1.fmi
- Added landscape-interpolation
- Build as a dynamic library instead of static

* Mon Mar 16 2015 Mika Heiskanen <mika.heiskanen@fmi.fi> - 15.3.16-1.fmi
- New flight route methods
- Added parameter ClearAirTurbulance2

* Tue Feb 24 2015 Mika Heiskanen <mika.heiskanen@fmi.fi> - 15.2.24-1.fmi
- Fixed WindChill formula to match the Canadien one for speeds < 5 km/h
- New version of FeelsLike combines a customized wind chill with the head index

* Tue Feb 17 2015 Mika Heiskanen <mika.heiskanen@fmi.fi> - 15.2.17-2.fmi
- Added parameter PrecipitationInstantTotal

* Tue Feb 17 2015 Mika Heiskanen <mika.heiskanen@fmi.fi> - 15.2.17-1.fmi
- Fixes to nearest neighbour interpolation for global data

* Fri Feb 13 2015 Mika Heiskanen <mika.heiskanen@fmi.fi> - 15.2.13-1.fmi
- Fixes	to interpolation methods

* Fri Feb  6 2015 Mika Heiskanen <mika.heiskanen@fmi.fi> - 15.2.6-1.fmi
- Fixes to interpolation for global data

* Fri Dec  5 2014 Mika Heiskanen <mika.heiskanen@fmi.fi> - 14.12.5-1.fmi
- Added parameters ProbabilityOfPrecLimit5 - ProbabilityOfPrecLimit10

* Tue Nov 11 2014 Mika Heiskanen <mika.heiskanen@fmi.fi> - 14.11.11-1.fmi
- Partio added PrecipitationForm3
- Fix to pressure level interpolation

* Wed Nov  5 2014 Mika Heiskanen <mika.heiskanen@fmi.fi> - 14.11.5-1.fmi
- Fixed pressure level interpolation to handle subparameters correctly

* Thu Oct 30 2014 Mika Heiskanen <mika.heiskanen@fmi.fi> - 14.10.30-1.fmi
- New way to interpolate with respect to pressure is more robust

* Mon Oct 13 2014 Mika Heiskanen <mika.heiskanen@fmi.fi> - 14.10.13-2.fmi
- NFmiDataMatrix interpolation now understands nearest neighbor interpolation
- Fixes to Atlantic & Pacific view handling

* Mon Oct 13 2014 Mika Heiskanen <mika.heiskanen@fmi.fi> - 14.10.13-1.fmi
- New precipitation and buoyancy parameters

* Tue Sep 30 2014 Tuomo Lauri <tuomo.lauri@fmi.fi> - 14.9.30-1.fmi
- Added SeasonalWaterLevelIndex SYKE parameter

* Wed Aug  6 2014 Mika Heiskanen <mika.heiskanen@fmi.fi> - 14.8.6-1.fmi
- Fixed WKT for NFmiLatLonArea and NFmiRotatedLatLonArea

* Tue Aug  5 2014 Mika Heiskanen <mika.heiskanen@fmi.fi> - 14.8.5-1.fmi
- Fixed WKT for NFmiLatLonArea and NFmiRotatedLatLonArea

* Fri Aug  1 2014 Mika Heiskanen <mika.heiskanen@fmi.fi> - 14.8.1-2.fmi
- Use the last file origin time for multiquerydata

* Fri Aug  1 2014 Mika Heiskanen <mika.heiskanen@fmi.fi> - 14.8.1-1.fmi
- Added new MyOcean parameters: SeaDepth, MixedlayerThickness, SeaSurfaceElevation
- Marko: Fixed bug in Mercator projection which reflected southern hemisphere data to the northern hemisphere
- Marko: Various bug fixes

* Wed May 28 2014 Santeri Oksman <santeri.oksman@fmi.fi> - 14.5.28-1.fmi
- Added WeatherSymbol parameter

* Mon Apr 28 2014 Tuomo Lauri <tuomo.lauri@fmi.fi> - 14.4.28-1.fmi
- Adjusted SYKE - related flooding parameters 
- Fixed parameter conflicts due to simultaneous changes by two persons
- 381 ConvectiveInhibition is now Roughness, parameter 66 is to be used for CIN

* Thu Apr 10 2014 Mika Heiskanen <mika.heiskanen@fmi.fi> - 14.4.10-1.fmi
- Added new pollen parameters for birch, grass, alder, mugwort and ragweed

* Mon Apr  7 2014 Mika Heiskanen <mika.heiskanen@fmi.fi> - 14.4.7-1.fmi
- Partio added AbsoluteHumidity and PrecipitationInstantSolid
- Kinniä fixed define-directive handling in the preprocessor

* Fri Mar 28 2014 Pertti Kinniä <pertti.kinnia@fmi.fi> - 14.3.28-1.fmi
- Modifications to NFmiPreProcessor's #define handling (added some functionality needed by frontier)

* Fri Mar 14 2014 Mika Heiskanen <mika.heiskanen@fmi.fi> - 14.3.14-1.fmi
- Added possibility to request a time bag when using MakeCombineParams (TAF editor fix)

* Thu Mar 13 2014 Mikko Visa <mikko.visa@fmi.fi> - 14.3.13-1.fmi
- Added dry and wet deposition parameters produced by HILATAR model

* Wed Feb 19 2014 Mikko Visa <mikko.visa@fmi.fi> - 14.2.19-1.fmi
- Wind U/V parameters fixed (BRAINSTORM-332 was reopened, previous fix was not ok)

* Mon Feb 17 2014 Mikko Visa <mikko.visa@fmi.fi> - 14.2.17-1.fmi
- Wind U/V parameters fixed (BRAINSTORM-332)

* Mon Feb 10 2014 Mika Heiskanen <mika.heiskanen@fmi.fi> - 14.2.10-1.fmi
- Fixed NFmiStaticTime::my_timegm to work beyond 2038

* Fri Jan 24 2014 Mika Heiskanen <mika.heiskanen@fmi.fi> - 14.1.24-1.fmi
- Creating a new area from an original one no longer requires the new one to be inside the old one

* Wed Jan 22 2014 Mika Heiskanen <mika.heiskanen@fmi.fi> - 14.1.22-1.fmi
- NFmiAreaFactory now supports creating a projection with the desired resolution
- NFmiAreaFactory now allows 'x' in addition to ',' in the grid size specification

* Mon Jan 20 2014 Mika Heiskanen <mika.heiskanen@fmi.fi> - 14.1.20-1.fmi
- Fixed NFmiAreaFactory to throw for unknown projection names

* Thu Jan  9 2014 Santeri Oksman <santeri.oksman@fmi.fi> - 14.1.9-1.fmi
- Added trivial methods to calculate upper and lower limits of water to snow conversion

* Thu Dec  5 2013 Jukka A. Pakarinen <jukka.pakarinen@fmi.fi> - 13.12.5-1.fmi
- IceVelocity parameter name changes and removed 396 and 397 parameters.

* Wed Dec  4 2013 Mika Heiskanen <mika.heiskanen@fmi.fi> - 13.12.4-1.fmi
- Querydata loaded now makes an exact sanity check on the size of the input file raw data section

* Mon Dec  2 2013 Mika Heiskanen <mika.heiskanen@fmi.fi> - 13.12.2-1.fmi
- Station ID is now a signed long

* Thu Nov 28 2013 Mika Heiskanen <mika.heiskanen@fmi.fi> - 13.11.28-1.fmi
- Querydata loader now makes a sanity check on the size of the input file raw data section

* Wed Nov 27 2013 Mika Heiskanen <mika.heiskanen@fmi.fi> - 13.11.27-1.fmi
- Added support for reading gnomonic querydata

* Mon Nov 25 2013 Mika Heiskanen <mika.heiskanen@fmi.fi> - 13.11.25-1.fmi
- Bug fixes to Atlantic vs. Pacific view code

* Tue Nov 19 2013 Mika Heiskanen <mika.heiskanen@fmi.fi> - 13.11.19-1.fmi
- Fixes to radiation parameter names

* Tue Nov 12 2013 Mika Heiskanen <mika.heiskanen@fmi.fi> - 13.11.12-1.fmi
- New parameters for SADIS forecasts: ClearAirTurbulence, HorizontalExtentOfCumulonimbus, InCloudTurbulence

* Thu Nov  7 2013 Mika Heiskanen <mika.heiskanen@fmi.fi> - 13.11.7-1.fmi
- New parameters for accumulated radiation (FMI open data)

* Wed Nov  6 2013 Mika Heiskanen <mika.heiskanen@fmi.fi> - 13.11.6-2.fmi
- Added Snow1h parameter

* Wed Nov  6 2013 Mika Heiskanen <mika.heiskanen@fmi.fi> - 13.11.6-1.fmi
- Added PrecipitationLevel parameter for radar precipitation adjusted to percieved strength

* Mon Nov  4 2013 Mika Heiskanen <mika.heiskanen@fmi.fi> - 13.11.4-1.fmi
- Overflow bug fix to NFmiMetTime constructor

* Thu Oct 31 2013 Mika Heiskanen <mika.heiskanen@fmi.fi> - 13.10.31-1.fmi
- NFmiMultiQueryInfo now has a time dependent origin time

* Wed Oct 30 2013 Mika Heiskanen <mika.heiskanen@fmi.fi> - 13.10.30-1.fmi
- NFmiMultiQueryInfo now works with overlapping forecasts too

* Fri Oct 25 2013 Mika Heiskanen <mika.heiskanen@fmi.fi> - 13.10.25-1.fmi
- NFmiMetTime now supports implicit conversion to boost::posix_time::ptime

* Thu Oct 24 2013 Mika Heiskanen <mika.heiskanen@fmi.fi> - 13.10.24-1.fmi
- Support for Lambert equal area projection when reading querydata
- Support for boost::posix_time::ptime

* Thu Oct 17 2013 Mika Heiskanen <mika.heiskanen@fmi.fi> - 13.10.17-1.fmi
- Added NFmiMultiQueryInfo for handling multiple datas with different times only
- Improvements to automatic calculation of snow fall rates

* Thu Sep 26 2013 Mika Heiskanen <mika.heiskanen@fmi.fi> - 13.9.26-1.fmi
- Various fixes and improvements by Marko Pietarinen

* Mon Sep 23 2013 Mika Heiskanen <mika.heiskanen@fmi.fi> - 13.9.23-2.fmi
- Patch to NFmiMultiQueryInfo

* Mon Sep 23 2013 Mika Heiskanen <mika.heiskanen@fmi.fi> - 13.9.23-1.fmi
- Added NFmiQueryInfo::IsInside
- Added NFmiMultiQueryInfo

* Tue Sep 17 2013 Mika Heiskanen <mika.heiskanen@fmi.fi> - 13.9.17-1.fmi
- Added NFmiHPlaceDescriptor::IsInside which is speed optimized with a NearTree
- Optimized NFmiLocationBag search operations for speed
- Added EastwardIceVelocity and NorthwardIceVelocity parameters.

* Tue Sep 10 2013 Tuomo Lauri <tuomo.lauri@fmi.fi> - 13.9.10-1.fmi
- Added Runoff and WaterLevelDifference SYKE parameters

* Sat Sep  7 2013 Mika Heiskanen <mika.heiskanen@fmi.fi> - 13.9.7-1.fmi
- Added possibility to output accurate precipitation dat into NFmiQueryDataUtil

* Thu Sep  5 2013 Mika Heiskanen <mika.heiskanen@fmi.fi> - 13.9.5-1.fmi
- Added new Read and Write methods to NFmiQueryData

* Sat Aug  3 2013 Mika Heiskanen <mika.heiskanen@fmi.fi> - 13.8.2-2.fmi
- Added possibility to advice NFmiQueryData memory mapping on access patterns

* Fri Aug  2 2013 Mika Heiskanen <mika.heiskanen@fmi.fi> - 13.8.2-1.fmi
- Fixed weather symbol interpolation bug for non-composite weather params
- Enabled Pacific views of data by enabling 0...360 longitude views of data

* Mon Jul 22 2013 Mika Heiskanen <mika.heiskanen@fmi.fi> - 13.7.22-1.fmi
- Fixed code not to call timegm due to thread safety issues
- Fixed code not to call readdir which is not re-entrant
- Fixed code to use rand_r instead of rand

* Wed Jul  3 2013 Mika Heiskanen <mika.heiskanen@fmi.fi> - 13.7.3-1.fmi
- Updated to boost 1.54

* Tue Jul  2 2013 Mika Heiskanen <mika.heiskanen@fmi.fi> - 13.7.2-1.fmi
- Added NFmiDataModifierChange to be able to process Harmonie precipitation data

* Tue Jun 25 2013 Mika Heiskanen <mika.heiskanen@fmi.fi> - 13.6.25-1.fmi
- NFmiEnumConverter lacked 19 parameter names, fixed

* Mon Jun 10 2013 Mika Heiskanen <mika.heiskanen@fmi.fi> - 13.6.10-1.fmi
- Using more cores when combining data
- Use 1 hour precipitation if available when combining data

* Tue Jun  4 2013 Timo Kuoremäki <timo.kuoremaki@fmi.fi> - 13.6.4-2.fmi
- Fixed build

* Tue Jun  4 2013 Timo Kuoremäki <timo.kuoremaki@fmi.fi> - 13.6.4-1.fmi
- Added Lambert azimuthal equal-area projection

* Mon May 27 2013 Mika Heiskanen <mika.heiskanen@fmi.fi> - 13.5.27-1.fmi
- Added about 10 parameter names to EnumConverter

* Wed May 22 2013 Mika Heiskanen <mika.heiskanen@fmi.fi> - 13.5.22-2.fmi
- Merged improvements made in Smartmet editor branch

* Wed May  22 2013 Roope Tervo <roope.tervo@fmi.fi> - 13.5.22-1.fmi
- fixed centered invrotlatlon projection

* Thu Apr  4 2013 Mika Heiskanen <mika.heiskanen@fmi.fi> - 13.4.4-1.fmi
- Fixed NFmiFastQueryInfo::GridValues to rotate wind U/V components

* Wed Apr  3 2013 Mika Heiskanen <mika.heiskanen@fmi.fi> - 13.4.3-1.fmi
- Fixed true north azimuth calculation for rotated latlon projection
- Fixed NFmiTotalWind construction from UV components to use the north azimuth

* Thu Mar 21 2013 Mika Heiskanen <mika.heiskanen@fmi.fi> - 13.3.21-2.fmi
- Replaced auto_ptr with shared_ptr since C++11 deprecates it

* Thu Mar 21 2013 Mika Heiskanen <mika.heiskanen@fmi.fi> - 13.3.21-1.fmi
- Added parameters WindGustU, WindGustV and HeightMinus20C to enum converter

* Wed Mar  6 2013 Mika Heiskanen <mika.heiskanen@fmi.fi> - 13.3.6-1.fmi
- Fixed interpolation bug in InterpolatedValueFromTimeList

* Fri Feb 15 2013 Mika Heiskanen <mika.heiskanen@fmi.fi> - 13.2.15-1.fmi
- New parameter names added by Mikko Partio
- Fixed NFmiFileSystem::FileSize to work for > 2GB files

* Wed Feb  6 2013 Tuomo Lauri <tuomo.lauri@fmi.fi> - 13.2.6-1.fmi
- Pertti's additions

* Wed Jan 16 2013 Mika Heiskanen <mika.heiskanen@fmi.fi> - 13.1.16-1.fmi
- Fixed NFmiLocationFinder to work with Unix linefeeds

* Mon Jan 14 2013 Mika Heiskanen <mika.heiskanen@fmi.fi> - 13.1.14-1.fmi
- Added new parameter FlagDate

* Thu Jan 10 2013 Mika Heiskanen <mika.heiskanen@fmi.fi> - 13.1.10-1.fmi
- WKT method is now compiled only in UNIX mode since the Windows version does not link with macgyver
- Added NFmiArea::CenterLatLon

* Fri Jan  4 2013 Mika Heiskanen <mika.heiskanen@fmi.fi> - 13.1.4-1.fmi
- New parameter names for ground minimum temperature fractiles

* Tue Nov 27 2012 Mika Heiskanen <mika.heiskanen@fmi.fi> - 12.11.27-1.fmi
- Fixes to wind interpolation

* Wed Nov  7 2012 Mika Heiskanen <mika.heiskanen@fmi.fi> - 12.11.7-1.el6.fmi
- Upgrade to boost 1.52

* Fri Oct 19 2012 Mika Heiskanen <mika.heiskanen@fmi.fi> - 12.10.19-2.el6.fmi
- Added one more new growth season parameter name

* Fri Oct 19 2012 Mika Heiskanen <mika.heiskanen@fmi.fi> - 12.10.19-1.el6.fmi
- Added new growth season parameter names

* Thu Sep 27 2012 Mika Heiskanen <mika.heiskanen@fmi.fi> - 12.9.27-1.el6.fmi
- Added RoadIceCover and RoadIceCoverOnVehiclePath parameters for the road model
- API improvements by Marko Pietarinen

* Mon Jul 23 2012 Mika Heiskanen <mika.heiskanen@fmi.fi> - 12.7.23-1.el6.fmi
- Added a function for calculating the Apparent Temperature

* Fri Jul  6 2012 Mika Heiskanen <mika.heiskanen@fmi.fi> - 12.7.6-1.el6.fmi
- Fixed issues discovered by cppcheck

* Thu Jul  5 2012 Mika Heiskanen <mika.heiskanen@fmi.fi> - 12.7.5-1.el6.fmi
- Upgrade to boost 1.50 and icu 49 to get rid of libicu segmentation faults

* Wed Jul  4 2012 Mika Heiskanen <mika.heiskanen@fmi.fi> - 12.7.4-1.el6.fmi
- New parameter names for wind fractiles

* Mon Jun  4 2012 Tuomo Lauri <tuomo.lauri@fmi.fi> - 12.6.4-1.el6.fmi
- Switched to use auto_ptr in NFmiAreaFactory interface

* Fri Jun  1 2012 Tuomo Lauri <tuomo.lauri@fmi.fi> - 12.6.1-1.el6.fmi
- Added Proj4-string support to NFmiAreaFactory 

* Wed Apr 18 2012 Mika Heiskanen <mika.heiskanen@fmi.fi> - 12.4.18-1.el5.fmi
- Fixed a special case in interpolation to return kFloatMissing when appropriate

* Fri Apr 13 2012 Mika Heiskanen <mika.heiskanen@fmi.fi> - 12.4.13-1.el5.fmi
- Fixed month names and time phrases to use latin1

* Thu Apr 12 2012 Mika Heiskanen <mika.heiskanen@fmi.fi> - 12.4.12-1.el5.fmi
- Fixed NFmiTime weekday names to use latin1

* Thu Apr  5 2012 Mika Heiskanen <mika.heiskanen@fmi.fi> - 12.4.5-1.el5.fmi
- Fixed SummerSimmerIndex to use relative humidity in range 0-1 instead of 0-100

* Sat Mar 31 2012 Mika Heiskanen <mika.heiskanen@fmi.fi> - 12.3.31-1.el5.fmi
- Added SummerSimmerIndex calculation
- Added FeelsLikeTemperature calculation

* Thu Mar 29 2012 Mikko Partio <mikko.partio@fmi.fi> - 12.3.29-1.el5.fmi
- Added new leveltype

* Wed Mar 28 2012 Mika Heiskanen <mika.heiskanen@fmi.fi> - 12.3.28-1.el6.fmi
- Upgraded to boost 1.49

* Tue Mar 27 2012 Mika Heiskanen <mika.heiskanen@fmi.fi> - 12.3.27-1.el6.fmi
- Added parameter AshOnOff for representing Met Office VAA/VAG ash boundary data

* Fri Mar 16 2012 Mika Heiskanen <mika.heiskanen@fmi.fi> - 12.3.16-1.el6.fmi
- Added parameter kFmiConvectiveAvailablePotentialEnergy = 380
- Added parameter kFmiConvectiveInhibition = 381
- Added parameter kFmiStormRelativeHelicity = 382
- Fixed thread safety issues
- Removed unmapping of memory mapped data from NFmiRawData, kernel handles it better
- Removed read and write locks from NFmiRawData as unnecessary

* Fri Feb 24 2012 Mika Heiskanen <mika.heiskanen@fmi.fi> - 12.2.24-1.el6.fmi
- Single threaded versions are no longer built
- Added +-inf and NaN detection and their conversion to kFloatMissing
- Multithreading time critical operations
- NFmiAreaMask classes now enable shallow copies
- Code optimizations

* Wed Feb  8 2012 Mika Heiskanen <mika.heiskanen@fmi.fi> - 12.2.8-1.el6.fmi
- Added parameternames IceSpeed and IceDirection

* Tue Feb  7 2012 Mika Heiskanen <mika.heiskanen@fmi.fi> - 12.2.7-2.el5.fmi
- WindChill formula will now use 1.7 m/s as the minimum wind speed (walking speed)

* Tue Feb  7 2012 Mika Heiskanen <mika.heiskanen@fmi.fi> - 12.2.7-1.el5.fmi
- Added Friction parametername
- Removed block based memory mapping from NFmiRawData as detrimental to efficiency
- Bug fix to weather and cloudiness handling

* Fri Nov 25 2011 Mika Heiskanen <mika.heiskanen@fmi.fi> - 11.11.25-1.el5.fmi
- Added an explicit << operator for FmiParameterName to get rid of g++ errors

* Thu Nov 24 2011 Mika Heiskanen <mika.heiskanen@fmi.fi> - 11.11.24-1.el5.fmi
- Added RadarBorder parameter

* Wed Nov 16 2011 Mika Heiskanen <mika.heiskanen@fmi.fi> - 11.11.16-1.el5.fmi
- Added cross section functions

* Tue Nov  8 2011 Mika Heiskanen <mika.heiskanen@fmi.fi> - 11.11.8-1.el5.fmi
- Latvian language upgrades

* Mon Oct 17 2011 Mika Heiskanen <mika.heiskanen@fmi.fi> - 11.10.17-3.el5.fmi
- Added GrowthPeriodStarted and GrowthPeriodEnded parameters

* Mon Oct 17 2011 Mika Heiskanen <mika.heiskanen@fmi.fi> - 11.10.17-2.el5.fmi
- Numerous improvements and fixes by Marko Pietarinen

* Mon Oct 17 2011 Mika Heiskanen <mika.heiskanen@fmi.fi> - 11.10.17-1.el5.fmi
- Added AshConcentration parameter
- Changed fmi.conf to smartmet.conf

* Wed Sep 21 2011 Mika Heiskanen <mika.heiskanen@fmi.fi> - 11.9.21-1.el5.fmi
- Added new parameters Reflectivity, RadialVelocity and SpectralWidth

* Tue Aug 30 2011 Mika Heiskanen <mika.heiskanen@fmi.fi> - 11.8.30-1.el6.fmi
- NFmiRotatedLatLon area improvement

* Wed Jul 20 2011 Mika Heiskanen <mika.heiskanen@fmi.fi> - 11.7.20-1.el6.fmi
- Upgrade to boost 1.47

* Thu Jul  7 2011 Mika Heiskanen <mika.heiskanen@fmi.fi> - 11.7.7-1.el6.fmi
- Added biomass parameters

* Wed Jun 15 2011 Mika Heiskanen <mika.heiskanen@fmi.fi> - 11.6.15-1.el6.fmi
- Fixed NFmiFileSystem::PatternFiles to work when pattern contains no path component

* Mon Jun  6 2011 Mika Heiskanen <mika.heiskanen@fmi.fi> - 11.6.6-1.el5.fmi
- Numerous improvements by Marko

* Tue May 31 2011 Mika Heiskanen <mika.heiskanen@fmi.fi> - 11.5.31-1.el6.fmi
- Numerous improvements by Marko

* Thu May 26 2011 Mika Heiskanen <mika.heiskanen@fmi.fi> - 11.5.26-1.el6.fmi
- Improvements to handle GRIB conversions better

* Fri May 20 2011 Mika Heiskanen <mika.heiskanen@fmi.fi> - 11.5.20-1.el6.fmi
- RHEL6 release for Latvia

* Tue Apr 19 2011 Mika Heiskanen <mika.heiskanen@fmi.fi> - 11.4.19-1.el5.fmi
- Fixed error messages to be in English

* Thu Mar 24 2011 Mika Heiskanen <mika.heiskanen@fmi.fi> - 11.3.24-1.el5.fmi
- Upgraded to boost 1.46

* Thu Mar 17 2011 Pekka Keränen <pekka.keranen@geosaaga.fi> - 11.3.17-1.el6.fmi
- Fixed compiler errors in RHEL6

* Fri Mar 11 2011 Pekka Keränen <pekkka.keranen@geosaaga.fi> - 11.3.11-1.el6.fmi
- Fixed compiler errors in RHEL6

* Wed Feb 23 2011 Mika Heiskanen <mika.heiskanen@fmi.fi> - 11.2.23-1.el5.fmi
- Added TrafficIndex for tiejaksokeli production

* Wed Feb  9 2011 Mika Heiskanen <mika.heiskanen@fmi.fi> - 11.2.9-1.el5.fmi
- Fixed FillGridData not to thread when BOOST_DISABLE_THREADS is defined

* Tue Feb  8 2011 Mika Heiskanen <mika.heiskanen@fmi.fi> - 11.2.8-1.el5.fmi
- Added parameter name RoadReasoning needed for Karttakeskus co-operation

* Thu Feb  3 2011 Mika Heiskanen <mika.heiskanen@fmi.fi> - 11.2.3-1.el5.fmi
- New EPS parameter names

* Tue Jan 11 2011 Mika Heiskanen <mika.heiskanen@fmi.fi> - 11.1.11-1.el5.fmi
- DirectoryFiles now skips files starting with a period.

* Tue Jan  4 2011 Mika Heiskanen <mika.heiskanen@fmi.fi> - 11.1.4-1.el5.fmi
- Settings variable names can now contain whitespace

* Wed Sep 29 2010 Mika Heiskanen <mika.heiskanen@fmi.fi> - 10.9.29-1.el5.fmi
- Fixed bugs found by clang++

* Tue Sep 14 2010 Mika Heiskanen <mika.heiskanen@fmi.fi> - 10.9.14-1.el5.fmi
- Upgraded to boost 1.44

* Tue Jul  6 2010 Mika Heiskanen <mika.heiskanen@fmi.fi> - 10.7.6-2.el5.fmi
- Removed NFmiLevel::gMissingLevel due to thread safety issues
- Added NFmiLevel::IsMissing() to replace gMissingLevel

* Mon Jul  5 2010 Mika Heiskanen <mika.heiskanen@fmi.fi> - 10.7.5-2.el5.fmi
- Fixed numbers for SurfaceWaterPhase and ProbabilityOfSnow

* Mon Jul  5 2010 Mika Heiskanen <mika.heiskanen@fmi.fi> - 10.7.5-1.el5.fmi
- Fixed hessaa interpretation to be the same as in press production

* Mon Jun  7 2010 Mika Heiskanen <mika.heiskanen@fmi.fi> - 10.6.7-1.el5.fmi
- Added support for PKJ projection in NFmiAreaFactory
- NFmiVersion.h into use by Asko

* Fri Apr 23 2010 Mika Heiskanen <mika.heiskanen@fmi.fi> - 10.4.23-1.el5.fmi
- Added Tuliset ensemble parameters

* Fri Mar 26 2010 Mika Heiskanen <mika.heiskanen@fmi.fi> - 10.3.26-1.el5.fmi
- Various small bugfixes and improvements

* Tue Feb  2 2010 Mika Heiskanen <mika.heiskanen@fmi.fi> - 10.2.2-1.el5.fmi
- Small new utility methods required by other programs

* Fri Jan 15 2010 Mika Heiskanen <mika.heiskanen@fmi.fi> - 10.1.15-1.el5.fmi
- Upgrade to boost 1.41

* Tue Jan 12 2010 Mika Heiskanen <mika.heiskanen@fmi.fi> - 10.1.12-1.el5.fmi
- Fixed NFmiSettings variable substitutions

* Mon Jan 11 2010 Mika Heiskanen <mika.heiskanen@fmi.fi> - 10.1.11-1.el5.fmi
- Numerous small improvements and bug fixes

* Tue Jul 14 2009 Mika Heiskanen <mika.heiskanen@fmi.fi> - 9.7.14-1.el5.fmi
- Upgrade to boost 1.39 

* Tue Apr 21 2009 Mika Heiskanen <mika.heiskanen@fmi.fi> - 9.4.21-1.el5.fmi
- Fixed bug in NFmiQueryInfo::InterpolatedValueForTimeBag

* Thu Apr 16 2009 Mika Heiskanen <mika.heiskanen@fmi.fi> - 9.4.16-1.el5.fmi
- Bugfix to NFmiQueryInfo constructor for named files

* Wed Apr  8 2009 Mika Heiskanen <mika.heiskanen@fmi.fi> - 9.4.8-1.el5.fmi
- Build both single threaded and multithreaded versions

* Mon Apr  6 2009 Mika Heiskanen <mika.heiskanen@fmi.fi> - 9.4.6-1.el5.fmi
- Comment preprocessor crashed if file started with line containing only spaces

* Mon Mar 16 2009 Mika Heiskanen <mika.heiskanen@fmi.fi> - 9.3.16-1.el5.fmi
- const correctness improvements

* Wed Mar  4 2009 Santeri Oksman <santeri.oksman@fmi.fi> - 9.3.4-2.el5.fmi
- Fixed if-else-endif parsering.

* Wed Mar  4 2009 Mika Heiskanen <mika.heiskanen@fmi.fi> - 9.3.4-1.el5.fmi
- Fixed NFmiPreprocessor error message for missing include files

* Mon Feb  9 2009 Santeri Oksman <santeri.oksman@fmi.fi> - 9.2.9-1.el5.fmi
- Added NFmiLocationFinder::FindWmo by Lars Winberg
- New datatype kSingleStationRadarData by Marko Pietarinen
- New method NFmiMilliSecondTimer::CurrentTimeDiffInMSeconds by Marko Pietarinen
- Find in NFmiFileSystem is implemented using boost by Santeri Oksman

* Wed Jan 21 2009 Mika Heiskanen <mika.heiskanen@fmi.fi> - 9.1.21-1.el5.fmi
- Added radar detectability (kFmiDetectability)

* Tue Jan 20 2009 Marko Pietarinen <marko.pietarinen@fmi.fi> - 9.1.20-1.el5.fmi
- Enabled larger filesizes in NFmiFileSystem

* Mon Jan 19 2009 Marko Pietarinen <marko.pietarinen@fmi.fi> - 9.1.19-1.el5.fmi
- Bug fixes on handling relative paths in NFmiFileString (Saudi-Arabia METARs)

* Fri Jan  9 2009 Mika Heiskanen <mika.heiskanen@fmi.fi> - 9.1.9-1.el5.fmi
- Fixed V5 querydata write to always be in ASCII mode

* Thu Dec 18 2008 Mika Heiskanen <mika.heiskanen@fmi.fi> - 8.12.18-1.el5.fmi
- NFmiEnumConverter is now case independent
- API additions by Marko Pietarinen

* Thu Nov 20 2008 Santeri Oksman <santeri.oksman@fmi.fi> - 8.11.20-1.el5.fmi
- Mika Heiskanen fixed a bug in if-else-endif parsing in NFmiPreProcessor.

* Mon Nov 10 2008 Antti Westerberg <antti.westerberg@fmi.fi> - 8.11.10-1.el5.fmi
- New parametername added (ExceptionalPrecipitation)

* Tue Oct 21 2008 Mika Heiskanen <mika.heiskanen@fmi.fi> - 8.10.21-1.el5.fmi
- Changed const char * exceptions to runtime_errors

* Tue Oct  7 2008 Mika Heiskanen <mika.heiskanen@fmi.fi> - 8.10.7-1.el5.fmi
- FindQueryData will now discard 0-size files

* Mon Sep 29 2008 Mika Heiskanen <mika.heiskanen@fmi.fi> - 8.9.29-1.el5.fmi
- New parameternames added for eps fractiles (cloudiness + precipitation)

* Mon Sep 22 2008 Mika Heiskanen <mika.heiskanen@fmi.fi> - 8.9.22-3.el5.fmi
- Revived NFmiMetBox since seaphone binary needs it

* Mon Sep 22 2008 Mika Heiskanen <mika.heiskanen@fmi.fi> - 8.9.22-2.el5.fmi
- Marko Pietarinen fixed a bug in wind direction interpolation

* Mon Sep 22 2008 Mika Heiskanen <mika.heiskanen@fmi.fi> - 8.9.22-1.el5.fmi
- A few bugfixes and improvements

* Thu Sep 11 2008 Mika Heiskanen <mika.heiskanen@fmi.fi> - 8.9.11-1.el5.fmi
- Bugfix release

* Wed Jul 16 2008 Mika Heiskanen <mika.heiskanen@fmi.fi> - 8.7.16-1.el5.fmi
- Added support for reading compressed querydata

* Tue Jul 15 2008 Mika Heiskanen <mika.heiskanen@fmi.fi> - 8.7.15-1.el5.fmi
- Added support for memory mapped querydata
- Removed FmiRound and FmiTrunc macros

* Wed Mar 12 2008 Mika Heiskanen <mika.heiskanen@fmi.fi> - 8.3.12-1.el5.fmi
- Fixed ARFLAGS

* Tue Mar 11 2008 Mika Heiskanen <mika.heiskanen@fmi.fi> - 8.3.11-1.el5.fmi
- Fixed wind interpolation
- Minor code improvements

* Mon Feb 18 2008 Mika Heiskanen <mika.heiskanen@fmi.fi> - 8.2.18-2.el5.fmi
- Precipitation form filtering improvements
- NFmiSettings API now uses strings instead of char *

* Fri Jan 25 2008 Mika Heiskanen <mika.heiskanen@fmi.fi> - 8.1.25-2.el5.fmi
- Forgot to commit NFmiEnumConverter changes

* Fri Jan 25 2008 Mika Heiskanen <mika.heiskanen@fmi.fi> - 8.1.25-1.el5.fmi
- Added PedestrianIndex and TimeToNextSalting parameter names

* Wed Jan 16 2008 Mikko Rauhala <mikko.rauhala@fmi.fi> - 8.1.16-1.el5.fmi
- Various fixes by Marko Pietarinen, 
- Changed to Ubuntu style version numbering 

* Sat Jan 12 2008 mheiskan <mika.heiskanen@fmi.fi> - 1.0.8-1.el5.fmi
- GRIB related updates

* Thu Dec 27 2007 mheiskan <mika.heiskanen@fmi.fi> - 1.0.7-1.el5.fmi
- Fixed interpolation bug in wind direction code

* Tue Dec 18 2007 mheiskan <mika.heiskanen@fmi.fi> - 1.0.6-1.el5.fmi
- Various bugfixes by Marko Pietarinen
- Added missing Linux implementations to NFmiFileSystem namespace

* Fri Nov 30 2007 mheiskan <mika.heiskanen@fmi.fi> - 1.0.5-1.el5.fmi
- Bugfixes in projection classes and wind chill calculations

* Mon Nov 19 2007 mheiskan <mika.heiskanen@fmi.fi> - 1.0.3-1.el5.fmi
- Fixed a bug which caused qdinfo to crash for data with multiple levels

* Thu Nov 15 2007 mheiskan <mika.heiskanen@fmi.fi> - 1.0.3-1.el5.fmi
- Added new parameters for EC EPS fractiles

* Thu Oct 18 2007 mheiskan <mika.heiskanen@fmi.fi> - 1.0.2-1.el5.fmi
- Added EpochTime method to NFmiStaticTime
- Fixed typo in WKT() for NFmiStereographicArea
- Fixed regression test build system

* Mon Sep 24 2007 mheiskan <mika.heiskanen@fmi.fi> - 1.0.1-4.el5.fmi
- Fixed "make depend".

* Fri Sep 14 2007 mheiskan <mika.heiskanen@fmi.fi> - 1.0.1-3.el5.fmi
- Added "make tag" feature.

* Thu Sep 13 2007 mheiskan <mika.heiskanen@fmi.fi> - 1.0.1-2.el5.fmi
- Simplied makefile logic.

* Thu Jun  7 2007 tervo <tervo@xodin.weatherproof.fi> - 1.0.1-1.el5.fmi
- Changed file owners into root.
- Initial build.<|MERGE_RESOLUTION|>--- conflicted
+++ resolved
@@ -3,11 +3,7 @@
 %define SPECNAME smartmet-library-%{DIRNAME}
 Summary: newbase library
 Name: %{SPECNAME}
-<<<<<<< HEAD
-Version: 19.2.13
-=======
 Version: 19.2.14
->>>>>>> c4ee09c0
 Release: 1%{?dist}.fmi
 License: MIT
 Group: Development/Libraries
@@ -92,13 +88,11 @@
 %{_libdir}/libsmartmet-%{DIRNAME}.a
 
 %changelog
-<<<<<<< HEAD
+* Thu Feb 14 2019 Mika Heiskanen <mika.heiskanen@fmi.fi> - 19.2.14-1.fmi
+- Added Lambert Conformal Conic projection
+
 * Wed Feb 13 2019 Mika Heiskanen <mika.heiskanen@fmi.fi> - 19.2.13-1.fmi
 - New fractile parameters for ERA5 data
-=======
-* Thu Feb 14 2019 Mika Heiskanen <mika.heiskanen@fmi.fi> - 19.2.14-1.fmi
-- Added Lambert Conformal Conic projection
->>>>>>> c4ee09c0
 
 * Fri Feb  8 2019 Mika Heiskanen <mika.heiskanen@fmi.fi> - 19.2.8-1.fmi
 - Added WebMercator projection (EPSG:3857)
