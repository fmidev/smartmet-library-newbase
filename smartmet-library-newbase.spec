%bcond_with tests
%define DIRNAME newbase
%define LIBNAME smartmet-%{DIRNAME}
%define SPECNAME smartmet-library-%{DIRNAME}
Summary: newbase library
Name: %{SPECNAME}
<<<<<<< HEAD
Version: 21.9.13
=======
Version: 21.9.14
>>>>>>> fcf4eab2
Release: 1%{?dist}.fmi
License: MIT
Group: Development/Libraries
URL: https://github.com/fmidev/smartmet-library-newbase
Source: %{name}.tar.gz
BuildRoot: %{_tmppath}/%{name}-%{version}-%{release}-root-%(%{__id_u} -n)
BuildRequires: boost169-devel
BuildRequires: bzip2-devel
BuildRequires: fmt-devel >= 7.1.3
BuildRequires: gcc-c++
BuildRequires: gdal32-devel
BuildRequires: geos39-devel
BuildRequires: make
BuildRequires: rpm-build
BuildRequires: smartmet-library-macgyver-devel >= 21.6.16
BuildRequires: smartmet-library-gis-devel >= 21.6.16
%if %{with tests}
BuildRequires: smartmet-library-regression
%endif
Requires: smartmet-library-gis >= 21.6.16
Requires: smartmet-library-macgyver >= 21.6.16
Requires: boost169-date-time
Requires: boost169-filesystem
Requires: boost169-iostreams
Requires: boost169-regex
Requires: boost169-system
Requires: fmt >= 7.1.3
Requires: gdal32-libs
Requires: geos39
#TestRequires: boost169-devel
#TestRequires: bzip2-devel
#TestRequires: gcc-c++
#TestRequires: gdal32-devel
#TestRequires: gdal32-libs
#TestRequires: make
#TestRequires: postgresql12-libs
#TestRequires: smartmet-library-gis-devel >= 21.6.16
#TestRequires: smartmet-library-macgyver-devel >= 21.6.16
#TestRequires: smartmet-library-macgyver >= 21.6.16
#TestRequires: smartmet-library-gis >= 21.6.16
#TestRequires: smartmet-library-regression
#TestRequires: smartmet-timezones
#TestRequires: zlib-devel
Provides: %{LIBNAME}
Obsoletes: libsmartmet-newbase < 16.12.19
Obsoletes: libsmartmet-newbase-debuginfo < 16.12.19

%description
FMI newbase library

%prep
rm -rf $RPM_BUILD_ROOT

%setup -q -n %{SPECNAME}
 
%build
make %{_smp_mflags}
%if %{with tests}
make test %{_smp_mflags}
%endif

%install
%makeinstall

%clean
rm -rf $RPM_BUILD_ROOT

%files
%defattr(0775,root,root,0775)
%{_libdir}/libsmartmet-%{DIRNAME}.so

%post -p /sbin/ldconfig
%postun -p /sbin/ldconfig

%package -n %{SPECNAME}-devel
Summary: FMI newbase development files
Provides: %{SPECNAME}-devel
Requires: %{SPECNAME}
Obsoletes: libsmartmet-newbase-devel < 16.12.19

%description -n %{SPECNAME}-devel
FMI newbase development files

%files -n %{SPECNAME}-devel
%defattr(0664,root,root,0775)
%{_includedir}/smartmet/%{DIRNAME}

%package -n %{SPECNAME}-static
Summary: FMI newbase static library
Provides: %{SPECNAME}-static

%description -n %{SPECNAME}-static
FMI newbase static library

%files -n %{SPECNAME}-static
%defattr(0664,root,root,0775)
%{_libdir}/libsmartmet-%{DIRNAME}.a

%changelog
<<<<<<< HEAD
* Mon Sep 13 2021 Mika Heiskanen <mika.heiskanen@fmi.fi> - 21.9.13-1.fmi
- Fixed YKJ projection PROJ string

* Mon Sep  6 2021 Mika Heiskanen <mika.heiskanen@fmi.fi> - 21.9.6-1.fmi
- Updated DetectClassId to check for +datum=WGS84

* Thu Sep  2 2021 Mika Heiskanen <mika.heiskanen@fmi.fi> - 21.9.2-1.fmi
- Use WGS84 datum by default

* Tue Aug 24 2021 Mika Heiskanen <mika.heiskanen@fmi.fi> - 21.8.24-1.fmi
- Increased grid location error tolerance due to accuracy issues in sphere <--> WGS84 conversions

* Tue Aug  3 2021 Mika Heiskanen <mika.heiskanen@fmi.fi> - 21.8.3-1.fmi
- Added +type=crs to PROJ strings
- Fixed NFmiArea::ProjStr to return the string from Fmi::SpatialReference
- Added NFmiArea::EnableBilinearInterpolation, DisableBilinearinterpolation and BilinearInterpolationEnabled methods

* Mon Jun 28 2021 Mika Heiskanen <mika.heiskanen@fmi.fi> - 21.6.28-1.fmi
- Added WGS84 define into NFmiGlobals so outside code can detect which newbase version is installed
=======
* Tue Sep 14 2021 Mika Heiskanen <mika.heiskanen@fmi.fi> - 21.9.14-1.fmi
- Added rail probability parameter
>>>>>>> fcf4eab2

* Wed Jun 16 2021 Mika Heiskanen <mika.heiskanen@fmi.fi> - 21.6.16-1.fmi
- Use Fmi::Exception

* Mon Jun  7 2021 Mika Heiskanen <mika.heiskanen@fmi.fi> - 21.6.7-1.fmi
- Fixed self assignment issues

* Thu May  6 2021 Mika Heiskanen <mika.heiskanen@fmi.fi> - 21.5.6-1.fmi
- Fixed azimuthal projections to handle negative central/true latitudes correctly

* Thu Apr 22 2021 Mika Heiskanen <mika.heiskanen@fmi.fi> - 21.4.22-1.fmi
- Added NWCSAF parameters

* Sat Mar 20 2021 Mika Heiskanen <mika.heiskanen@fmi.fi> - 21.3.20-1.fmi
- Faster and disk friendlier grid interpolations

* Fri Mar 19 2021 Mika Heiskanen <mika.heiskanen@fmi.fi> - 21.3.19-1.fmi
- Fixed NFmiEquidistantArea to initialize the spatial reference for all constructor calls

* Tue Mar  9 2021 Mika Heiskanen <mika.heiskanen@fmi.fi> - 21.3.9-1.fmi
- Added move assignment and constructor for NFmiDataMatrix

* Tue Mar  2 2021 Mika Heiskanen <mika.heiskanen@fmi.fi> - 21.3.2-1.fmi
- Added parameter HardPackedSnowIndex (FIN: Polanne)

* Mon Mar  1 2021 Mika Heiskanen <mika.heiskanen@fmi.fi> - 21.3.1-1.fmi
- Faster construction of newbase times from Boost.Date_time ones
- Added numbers for metaparameters used by the SmartMet Server

* Fri Feb 26 2021 Mika Heiskanen <mika.heiskanen@fmi.fi> - 21.2.26-1.fmi
- Added enumerations for metaparameters which are usually calculated on the fly

* Mon Feb 22 2021 Anssi Reponen <anssi.reponen@fmi.fi> - 21.2.22-1.fmi
- Added new PrecipitationAccumulation parameter (QDTOOLS-92)

* Sat Feb 20 2021 Mika Heiskanen <mika.heiskanen@fmi.fi> - 21.2.20-1.fmi
- Fixed NFmiRotatedLatLon PROJ.4 string after a copy paste error

* Thu Feb 18 2021 Mika Heiskanen <mika.heiskanen@fmi.fi> - 21.2.18-1.fmi
- Added NFmiArea::SpatialReference()
- Added NFmiFastQueryInfo::SpatialReference()

* Wed Feb 17 2021 Mika Heiskanen <mika.heiskanen@fmi.fi> - 21.2.17-1.fmi
- Fixed NFmiRotatedLatLon WKT

* Tue Feb 16 2021 Andris Pavēnis <andris.pavenis@fmi.fi> - 21.2.16-1.fmi
- Fmi::NFmiQueryInfo: use std::unique_ptr instead of raw pointers

* Mon Feb 15 2021 Mika Heiskanen <mika.heiskanen@fmi.fi> - 21.2.15-2.fmi
- Updated NFmiSmoother to use Fmi::CoordinateMatrix

* Mon Feb 15 2021 Mika Heiskanen <mika.heiskanen@fmi.fi> - 21.2.15-1.fmi
- Merged more API changes from WGS84 branch: interpolation methods return a datamatrix

* Wed Feb 10 2021 Mika Heiskanen <mika.heiskanen@fmi.fi> - 21.2.10-2.fmi
- Fixed GIS-library dependencies

* Wed Feb 10 2021 Mika Heiskanen <mika.heiskanen@fmi.fi> - 21.2.10-1.fmi
- Fixed NFmiLatLonArea WKT to be equirectangular instead of longlat
- Added NFmiArea::CoordinateMatrix
- Added NFmiFastQueryInfo::WorldXY
- Added NFmiFastQueryInfo::NeedsGlobeWrap
- Added linkage to gis-library

* Mon Feb  8 2021 Mika Heiskanen <mika.heiskanen@fmi.fi> - 21.2.8-1.fmi
- Added CoordinateMatrix access

* Mon Feb  1 2021 Mika Heiskanen <mika.heiskanen@fmi.fi> - 21.2.1-1.fmi
- Removed broken +over option from ob_trans (rotated) projections

* Fri Jan 22 2021 Mika Heiskanen <mika.heiskanen@fmi.fi> - 21.1.22-1.fmi
- Added probability and fractile parameters for road forecasts

* Tue Jan 19 2021 Mika Heiskanen <mika.heiskanen@fmi.fi> - 21.1.19-1.fmi
- Added ProbabilityOfForestFireIndexLevel[1-3]

* Thu Jan 14 2021 Mika Heiskanen <mika.heiskanen@fmi.fi> - 21.1.14-1.fmi
- Repackaged smartmet to resolve debuginfo issues

* Tue Jan  5 2021 Mika Heiskanen <mika.heiskanen@fmi.fi> - 21.1.5-1.fmi
- Upgrade to fmt 7.1.3

* Mon Jan  4 2021 Andris Pavenis <andris.pavenis@fmi.fi> - 21.1.4-1.fmi
- Rebuild due to PGDG repository change: gdal-3.2 uses geos-3.9 instead of geos-3.8

* Tue Dec 15 2020 Mika Heiskanen <mika.heiskanen@fmi.fi> - 20.12.15-1.fmi
- Upgrade to pgdg12

* Fri Dec 11 2020 Andris Pavenis <andris.pavenis@fmi.fi> - 20.12.11-1.fmi
- Build and test updates
- Uses gdal-3.2 for RHEL8

* Thu Dec 10 2020 Andris Pavenis <andris.pavenis@fmi.fi> - 20.12.10-1.fmi
- Rebuild due to makefile.inc changes

* Mon Nov 30 2020 Mika Heiskanen <mika.heiskanen@fmi.fi> - 20.11.30-1.fmi
- Added maximum thread count option for grid projections

* Wed Oct 28 2020 Andris Pavenis <andris.pavenis@fmi.fi> - 20.10.28-1.fmi
- Rebuild due to fmt upgrade

* Fri Oct 16 2020 Mika Heiskanen <mika.heiskanen@fmi.fi> - 20.10.16-1.fmi
- Prevent crash in NFmiTransformList
- Fixed memory leak in NFmiQueryInfo::TimePeriodValue

* Fri Oct  9 2020 Mika Heiskanen <mika.heiskanen@fmi.fi> - 20.10.9-1.fmi
- Use std::array instead of std::vector in interpolation for speed

* Wed Oct  7 2020 Mika Heiskanen <mika.heiskanen@fmi.fi> - 20.10.7-1.fmi
- Fixed version numbering

* Mon Oct  5 2020 Andris Pavenis <andris.pavenis@fmi.fi> - 20.10.5-1.fmi
- Build update (use makefile.inc from smartmet-library-macgyver)

* Fri Oct  2 2020 Mika Heiskanen <mika.heiskanen@fmi.fi> - 20.10.2-1.fmi
- New aviation parameters

* Tue Sep 29 2020 Mika Heiskanen <mika.heiskanen@fmi.fi> - 20.9.29-1.fmi
- Added NFmiWindFix for recalculating wind components from wind speed and direction

* Fri Sep 25 2020 Mika Heiskanen <mika.heiskanen@fmi.fi> - 20.9.25-1.fmi
- Use Fmi::stod for speed
- Optimized NFmiArea::DetectClassId for speed
- Optimized NFmiAreaFactory for speed
- Added N200 sea level min, max, mean, dev, probability and fractile parameters

* Fri Sep 11 2020 Mika Heiskanen <mika.heiskanen@fmi.fi> - 20.9.11-1.fmi
- Removed obsolete FMI_DLL export declarations

* Mon Sep  7 2020 Mika Heiskanen <mika.heiskanen@fmi.fi> - 20.9.7-1.fmi
- Fixed stack smashing issue when reading Lambert Conformal Conic querydata

* Thu Aug 27 2020 Mika Heiskanen <mika.heiskanen@fmi.fi> - 20.8.27-1.fmi
- Fixed NFmiHPlaceDescriptor::LatLon index calculations

* Wed Aug 26 2020 Mika Heiskanen <mika.heiskanen@fmi.fi> - 20.8.26-1.fmi
- Removed LatLonCache as obsolete, NFmiArea stores the grid point WGS84 coordinates internally

* Tue Aug 25 2020 Mika Heiskanen <mika.heiskanen@fmi.fi> - 20.8.25-1.fmi
- Added bilinear interpolation of coordinates

* Fri Aug 21 2020 Mika Heiskanen <mika.heiskanen@fmi.fi> - 20.8.21-1.fmi
- Upgrade to fmt 6.2

* Mon Aug 17 2020 Mika Heiskanen <mika.heiskanen@fmi.fi> - 20.8.17-1.fmi
- Repackaged since OGRCoordinateTransformationFactory API changed

* Thu Aug 13 2020 Mika Heiskanen <mika.heiskanen@fmi.fi> - 20.8.13-1.fmi
- GIS-library ABI changed

* Thu Jul  2 2020 Mika Heiskanen <mika.heiskanen@fmi.fi> - 20.7.2-1.fmi
- SpatialReference API changed

* Tue Jun 30 2020 Mika Heiskanen <mika.heiskanen@fmi.fi> - 20.6.30-1.fmi
- Handle NFmiLatLonArea as WGS84 data to make global models work
* Tue Jun 16 2020 Mika Heiskanen <mika.heiskanen@fmi.fi> - 20.6.16-1.fmi
- Added parameter SeaLevelN2000 where N2000 is the vertical reference system

* Mon Jun  1 2020 Mika Heiskanen <mika.heiskanen@fmi.fi> - 20.6.1-3.fmi
- NFmiArea::AreaFactoryStr now uses ":" as the separator for legacy projections for backward compatibility

* Mon Jun  1 2020 Mika Heiskanen <mika.heiskanen@fmi.fi> - 20.6.1-2.fmi
- Added possibility to disable writing legacy projection classes and to use PROJ definitions instead

* Mon Jun  1 2020 Mika Heiskanen <mika.heiskanen@fmi.fi> - 20.6.1-1.fmi
- Bug fix release: revert incorrect +towgs84=0,0,0 changes

* Thu May 28 2020 Mika Heiskanen <mika.heiskanen@fmi.fi> - 20.5.28-1.fmi
- Added NFmiArea::DetectClassId needed by smartmet-plugin-download

* Fri May 22 2020 Mika Heiskanen <mika.heiskanen@fmi.fi> - 20.5.22-1.fmi
- Moved NFmiProj to GIS-library as Fmi::ProjInfo

* Thu Apr 23 2020 Mika Heiskanen <mika.heiskanen@fmi.fi> - 20.4.23-1.fmi
- Added NFmiFastQueryInfo::NeedsGlobeWrap
- CoordinateMatrix can now be requested with globe wrap included (an extra coordinate column at the right)

* Wed Apr 22 2020 Mika Heiskanen <mika.heiskanen@fmi.fi> - 20.4.20-1.fmi
- GIS-library ABI changed

* Sat Apr 18 2020 Mika Heiskanen <mika.heiskanen@fmi.fi> - 20.4.18-1.fmi
- Upgrade to Boost 1.69

* Tue Apr 14 2020 Mika Heiskanen <mika.heiskanen@fmi.fi> - 20.4.14-1.fmi
- Add three probability parameters for POT

* Sun Apr 12 2020 Mika Heiskanen <mika.heiskanen@fmi.fi> - 20.4.12-1.fmi
- Moved CoordinateMatrix to smartmet-library-gis

* Mon Apr  6 2020 Mika Heiskanen <mika.heiskanen@fmi.fi> - 20.4.6-1.fmi
- Moved SpatialReference and CoordinateTransformation to smartmet-library-gis

* Fri Apr  3 2020 Mika Heiskanen <mika.heiskanen@fmi.fi> - 20.4.3-1.fmi
- Added NFmiSpatialReference::IsGeographic and IsAxisSwapped
- Added NFmiSpatialReference::GetSourceCS and GetTargetCS
- Added NFmiCoordinateTransformation::operator* and get to get the internal GDAL object

* Tue Mar 31 2020 Mika Heiskanen <mika.heiskanen@fmi.fi> - 20.3.31-1.fmi
- Prefer using NFmiCoordinateMatrix over NFmiDataMatrix<NFmiPoint>
- Clean up NFmiFastQueryInfo API on NFmiDataMatrix use

* Mon Mar 30 2020 Mika Heiskanen <mika.heiskanen@fmi.fi> - 20.3.30-1.fmi
- Fixed NFmiCoordinateMatrix to be flipped by default
- NFmiCoordinateTransformation::Transform now returns a boolean instead of throwing

* Thu Mar 26 2020 Mika Heiskanen <mika.heiskanen@fmi.fi> - 20.3.26-1.fmi
- Added NFmiSpatialReference and NFmiCoordinateTransformation to encapsulate GDAL use

* Thu Feb 13 2020 Mika Heiskanen <mika.heiskanen@fmi.fi> - 20.2.13-1.fmi
- Use nearest point interpolation for WindVector parameter

* Thu Feb  6 2020 Mika Heiskanen <mika.heiskanen@fmi.fi> - 20.2.6-1.fmi
- Restored ability to read compressed files

* Wed Feb  5 2020 Mika Heiskanen <mika.heiskanen@fmi.fi> - 20.2.5-1.fmi
- Removed Z-coordinate from NFmiPoint. PROJ.6 handles Z-coordinates differently and makes the addition useless.

* Wed Jan 29 2020 Mika Heiskanen <mika.heiskanen@fmi.fi> - 20.1.29-1.fmi
- New parameter: nearby weather number
- New parameter: snow accumulation 24h fractiles 0,10,25,50,75,90,100
- New parameter: snow accumulation 120h fractiles 0,10,25,50,75,90,100

* Wed Jan  8 2020 Mika Heiskanen <mika.heiskanen@fmi.fi> - 20.1.8-1.fmi
- Added Z-coordinate to NFmiPoint for more accurate coordinate conversions

* Thu Dec 12 2019 Mika Heiskanen <mika.heiskanen@fmi.fi> - 19.12.12-1.fmi
- Use forward declarations to avoid escalation of handling PGDG GDAL 3.0 includes

* Tue Dec 10 2019 Mika Heiskanen <mika.heiskanen@fmi.fi> - 19.12.10-1.fmi
- Upgrade to GDAL 3.0 and GEOS 3.8

* Wed Dec  4 2019 Mika Heiskanen <mika.heiskanen@fmi.fi> - 19.12.4-1.fmi
- Use -fno-omit-frame-pointer for a better profiling and debugging experience
- Fixed dependency to be on gdal-libs instead of gdal

* Mon Nov 25 2019 Mika Heiskanen <mika.heiskanen@fmi.fi> - 19.11.25-1.fmi
- Added NFmiFastQueryInfo SpatialReference() and WorldXY() methods to enable accurate coordinate transformations

* Thu Nov 21 2019 Mika Heiskanen <mika.heiskanen@fmi.fi> - 19.11.21-1.fmi
- Fixed NFmiProj end iterator tests for integer settings
- Revert old interpolation behaviour of qdpoint -i options
- Fixed eternal loop in NFmiDataMatrixUtils

* Wed Nov 20 2019 Mika Heiskanen <mika.heiskanen@fmi.fi> - 19.11.20-1.fmi
- Made some NFmiQueryDataUtil methods public to handle time-slice data combinations
- Replaced checkedVector by std::vector
- Moved NFmiDataMatrix interpolation and print methods to SmartMet Workstation library

* Tue Nov 19 2019 Mika Heiskanen <mika.heiskanen@fmi.fi> - 19.11.19-3.fmi
- Improved detection of legacy FMI projections
- Fixed creation of legacy YKJ projection to use +ellps=intl instead of +datum=intl

* Tue Nov 19 2019 Mika Heiskanen <mika.heiskanen@fmi.fi> - 19.11.19-2.fmi
- Added fractile parameters for LowAndMiddleClouds

* Tue Nov 19 2019 Mika Heiskanen <mika.heiskanen@fmi.fi> - 19.11.19-1.fmi
- Fixed NFmiStreamQueryData to produce version 7 querydata by default

* Thu Nov 14 2019 Anssi Reponen <anssi.reponen@fmi.fi> - 19.11.14-1.fmi
- Two new functions to NFmiSvgTools

* Mon Nov 11 2019 Mika Heiskanen <mika.heiskanen@fmi.fi> - 19.11.11-1.fmi
- Bug fix to NFmiAreaFactory default grid size

* Fri Nov  1 2019 Mika Heiskanen <mika.heiskanen@fmi.fi> - 19.11.1-1.fmi
- Added PotentialWindSpeed parameter - wind speed reduced to 10 m height

* Thu Oct 31 2019 Mika Heiskanen <mika.heiskanen@fmi.fi> - 19.10.31-1.fmi
- Merged changed from SmartMet Editor branch

* Thu Sep 26 2019 Mika Heiskanen <mika.heiskanen@fmi.fi> - 19.9.26-1.fmi
- Removed global FmiInfoVersion variable
- Added constant global DefaultInfoVersion = 7
- Removed most of support for info versions below 6
- Fixed projection parser memory overflow discovered with ASAN
- Removed NFmiMetBox as obsolete
- Removed constructor/destructor call counters as obsolete debugging variables
- Use memcpy instead of reinterpret_cast to avoid ASAN warnings on alignment issues
- Removed wrong dependency on postgis

* Mon Aug 12 2019 Mika Heiskanen <mika.heiskanen@fmi.fi> - 19.8.12-1.fmi
- Fixed time interpolation to check the time gap to both times

* Mon Jul 29 2019 Mika Heiskanen <mika.heiskanen@fmi.fi> - 19.7.29-2.fmi
- Matrix fetcing Values-methods now throw if the requested time is outside the available time range

* Mon Jul 29 2019 Mika Heiskanen <mika.heiskanen@fmi.fi> - 19.7.29-1.fmi
- Add probability parameters for Convective Severity Index

* Tue May 14 2019 Mika Heiskanen <mika.heiskanen@fmi.fi> - 19.5.14-1.fmi
- Add param for 120h precipitation fractile

* Mon May  6 2019 Mika Heiskanen <mika.heiskanen@fmi.fi> - 19.5.6-1.fmi
- Add parameter for 'probability of lightning with area and time aggregation' (STU-10114)

* Tue Apr 23 2019 Mika Heiskanen <mika.heiskanen@fmi.fi> - 19.4.23-1.fmi
- Added param SoundingMaximumEBS (STU-10042)

* Thu Apr 11 2019 Mika Heiskanen <mika.heiskanen@fmi.fi> - 19.4.11-1.fmi
- Add param ConvectiveSeverityIndex (STU-10042)
- Add param FogProbabilityLimit1 (STU-9623)
- Add fractile parameters for monthly precipitation (STU-9410)

* Fri Apr  5 2019 Santeri Oksman <santeri.oksman@fmi.fi> - 19.4.5-1.fmi
- Added parameters VolumetricSoilWaterLayer28 and VolumetricSoilWaterLayerAnomaly28(SOL-7344)

* Thu Mar 21 2019 Pertti Kinnia <pertti.kinnia@fmi.fi> - 19.3.21-1.fmi
- Fixed bug in creating GDalArea

* Thu Mar 14 2019 Mika Heiskanen <mika.heiskanen@fmi.fi> - 19.3.14-1.fmi
- Added more fractile parameters for Precipitation24, TotalColumnWaterVapour and TotalPrecipitation

* Wed Mar  6 2019 Mika Heiskanen <mika.heiskanen@fmi.fi> - 19.3.6-1.fmi
- Added ERA5 fractile parameters for MaximumTemperature, MinimumTemperature and Precipitation24h

* Fri Mar  1 2019 Mika Heiskanen <mika.heiskanen@fmi.fi> - 19.3.1-1.fmi
- Added parameter RadarPrecipitation1h

* Wed Feb 27 2019 Mika Heiskanen <mika.heiskanen@fmi.fi> - 19.2.27-1.fmi
- Fixed LCC WorldXyToLatLon longitude calculation to use radians in all intermediate stages

* Thu Feb 21 2019 Mika Heiskanen <mika.heiskanen@fmi.fi> - 19.2.21-1.fmi
- New parameters: EFIWindPrecipitation, MonthlyMaximumSnowDepth, SOTWWindGust, SOTPrecipitation (Shift Of Tails)

* Thu Feb 14 2019 Mika Heiskanen <mika.heiskanen@fmi.fi> - 19.2.14-1.fmi
- Added Lambert Conformal Conic projection

* Wed Feb 13 2019 Mika Heiskanen <mika.heiskanen@fmi.fi> - 19.2.13-1.fmi
- New fractile parameters for ERA5 data

* Fri Feb  8 2019 Mika Heiskanen <mika.heiskanen@fmi.fi> - 19.2.8-1.fmi
- Added WebMercator projection (EPSG:3857)

* Wed Feb  6 2019 Mika Heiskanen <mika.heiskanen@fmi.fi> - 19.2.6-1.fmi
- Added secondary parameters for cloud cover (total, low, middle, high)

* Mon Jan 28 2019 Mika Heiskanen <mika.heiskanen@fmi.fi> - 19.1.28-1.fmi
- Added parameters for snow load fractiles 0, 10, 25, 50, 75, 90 and 100

* Fri Jan 18 2019 Mika Heiskanen <mika.heiskanen@fmi.fi> - 19.1.18-1.fmi
- Added parameter FreezingDegreeDays

* Tue Dec  4 2018 Mika Heiskanen <mika.heiskanen@fmi.fi> - 18.12.4-1.fmi
- Added GrassFireIndex and ForestFireIndex
- Made some protected NFmiFastQueryInfo methods public to enable fast multithreaded writing

* Mon Nov 26 2018 Mika Heiskanen <mika.heiskanen@fmi.fi> - 18.11.26-1.fmi
- Add new parameter 'Snow Drift Index'

* Tue Oct 23 2018 Mika Heiskanen <mika.heiskanen@fmi.fi> - 18.10.23-1.fmi
- Added parameter GroundWaterLevel for measuring the absolute difference from the long term average height
- Added parameter GroundWaterLevelIndex for classifying the relative difference from the long term average height

* Sat Sep 29 2018 Mika Heiskanen <mika.heiskanen@fmi.fi> - 18.9.29-1.fmi
- Upgraded fmt

* Mon Sep 24 2018 Mika Heiskanen <mika.heiskanen@fmi.fi> - 18.9.24-1.fmi
- Added MetCoop global radiation fractile parameters

* Tue Sep 11 2018 Mika Heiskanen <mika.heiskanen@fmi.fi> - 18.9.11-1.fmi
- Fixed NFmiAreaFactory handling of GDAL area definitions

* Mon Sep 10 2018 Mika Heiskanen <mika.heiskanen@fmi.fi> - 18.9.10-1.fmi
- Fixed NFmiGdalArea AreaStr to return the datum given to it

* Thu Sep  6 2018 Pertti Kinnia <pertti.kinnia@fmi.fi> - 18.9.6-1.fmi
- Added missing parameter check preventing kFmiPrecipitation1h being used to produce 'weatherandcloudiness' object

* Tue Aug 28 2018 Mika Heiskanen <mika.heiskanen@fmi.fi> - 18.8.28-1.fmi
- Added boost_iostreams linkage

* Thu Aug 23 2018 Mika Heiskanen <mika.heiskanen@fmi.fi> - 18.8.23-2.fmi
- Compile NFmiEnumConverter with -O0 since compiling takes a lot of memory

* Thu Aug 23 2018 Mika Heiskanen <mika.heiskanen@fmi.fi> - 18.8.23-1.fmi
- Link boost date_time to the library

* Wed Aug 22 2018 Mika Heiskanen <mika.heiskanen@fmi.fi> - 18.8.22-1.fmi
- Fixed to compile on Windows

* Mon Aug  6 2018 Mika Heiskanen <mika.heiskanen@fmi.fi> - 18.8.6-2.fmi
- New parameter CAPEShear

* Mon Aug  6 2018 Mika Heiskanen <mika.heiskanen@fmi.fi> - 18.8.6-1.fmi
- Fixed NFmiVoidPtrList destructor not to call derived class Clear()
- New parameter InstantaneousWindGust

* Thu Aug  2 2018 Mika Heiskanen <mika.heiskanen@fmi.fi> - 18.8.2-1.fmi
- Fixed constructors/destructors not to call virtual methods

* Wed Aug  1 2018 Mika Heiskanen <mika.heiskanen@fmi.fi> - 18.8.1-1.fmi
- Use C++11 for-loops instead of BOOST_FOREACH

* Mon Jul 23 2018 Mika Heiskanen <mika.heiskanen@fmi.fi> - 18.7.23-1.fmi
- Fixed NFmiQueryInfo::ResetText
- Fixed potential segfault in NFmiQueryInfo::Size
- Fixed NFmiString self assignment

* Wed Jun 13 2018 Mika Heiskanen <mika.heiskanen@fmi.fi> - 18.6.13-1.fmi
- Removed -DBOOST, -DFMI_COMPRESSION and -DBOOST_IOSTREAMS_NO_LIB options as obsolete

* Thu Jun  7 2018 Mika Heiskanen <mika.heiskanen@fmi.fi> - 18.6.7-1.fmi
- New parameter: WaterTemperature

* Wed Jun  6 2018 Mikko Parviainen <mikko.parviainen@fmi.fi> - 18.6.6-1.fmi
- New parameter: RadarPrecipitation1d

* Tue Jun  5 2018 Mika Heiskanen <mika.heiskanen@fmi.fi> - 18.6.5-1.fmi
- Three new parameters: ProbabilityOfGustLimit1Aggregation1, ProbabilityOfPrecLimit1Aggregation1, ProbabilityOfHailLimit1Aggregation1

* Thu May 24 2018 Mika Heiskanen <mika.heiskanen@fmi.fi> - 18.5.24-1.fmi
- Optimized rotated latlon conversions for speed

* Wed May 23 2018 Mika Heiskanen <mika.heiskanen@fmi.fi> - 18.5.23-1.fmi
- Removed incorrect virtual specification from NFmiFastQueryInfo::PressureValues

* Mon May 21 2018 Mika Heiskanen <mika.heiskanen@fmi.fi> - 18.5.21-1.fmi
- Added regridding methods with relative_uv parameter to control whether U/V adjustment needs to be applied

* Wed May  2 2018 Mika Heiskanen <mika.heiskanen@fmi.fi> - 18.5.2-1.fmi
- Optimized NFmiEnumConverter for speed

* Thu Apr 19 2018 Pertti Kinnia <pertti.kinnia@fmi.fi> - 18.4.19-1.fmi
- NFmiGdalArea::AreaStr(): Return bbox at the end of projection string
- AreaFactory::Create(): Fixed parsing for NFmiGdalArea projection string (BS-1140)

* Mon Apr 16 2018 Pertti Kinnia <pertti.kinnia@fmi.fi> - 18.4.16-1.fmi
- GetValueAtHeight(): using ModLinear interpolation for wind direction
- PressureValue(P): fixed factor for ModLinear interpolation

* Sat Apr  7 2018 Mika Heiskanen <mika.heiskanen@fmi.fi> - 18.4.7-1.fmi
- Upgrade to boost 1.66

* Wed Apr  4 2018 Mika Heiskanen <mika.heiskanen@fmi.fi> - 18.4.4-1.fmi
- Add parameter for average mixing ratio in the lowest 500 meters

* Mon Mar 26 2018 Mika Heiskanen <mika.heiskanen@fmi.fi> - 18.3.26-1.fmi
- Store memory mapped file name into NFmiRawData to ease core dump analysis

* Fri Mar 23 2018 Mika Heiskanen <mika.heiskanen@fmi.fi> - 18.3.23-1.fmi
- New parameter: GrowingDegreeDays

* Sat Mar 10 2018 Mika Heiskanen <mika.heiskanen@fmi.fi> - 18.3.10-1.fmi
- Avoid ostringstream global locale locks by using fmt library for WKT formatting

* Wed Mar  7 2018 Mika Heiskanen <mika.heiskanen@fmi.fi> - 18.3.7-1.fmi
- Added new parameter kFmiFeelsLike needed for press production

* Thu Feb  8 2018 Mika Heiskanen <mika.heiskanen@fmi.fi> - 18.2.8-1.fmi
- Added explicit postgis dependency to avoid pgdg dependency problems

* Mon Jan 22 2018 Mika Heiskanen <mika.heiskanen@fmi.fi> - 18.1.22-1.fmi
- Improved pressure level interpolations (SOL-6124)

* Sat Jan 13 2018 Mika Heiskanen <mika.heiskanen@fmi.fi> - 18.1.13-1.fmi
- Fixed Lambert azimuthal equal area WKT

* Wed Jan  3 2018 Mika Heiskanen <mika.heiskanen@fmi.fi> - 18.1.3-1.fmi
- Do not use NetCDF Latitude and Longitude parameter numbers when converting name to integer

* Fri Dec 22 2017 Mika Heiskanen <mika.heiskanen@fmi.fi> - 17.12.22-1.fmi
- New parameter PrecipitationForm4
- New parameter DirectNormalIrradianceAccumulation

* Tue Dec 19 2017 Mika Heiskanen <mika.heiskanen@fmi.fi> - 17.12.19-1.fmi
- New parameter names for weather symbols
- New parameter name for solar radiation

* Mon Dec 11 2017 Mika Heiskanen <mika.heiskanen@fmi.fi> - 17.12.11-1.fmi
- Fixed LAEA CalcDelta method to divide the input by earth radius

* Wed Nov 29 2017 Mika Heiskanen <mika.heiskanen@fmi.fi> - 17.11.29-1.fmi
- Fixed Lambert equal area world coordinates to be scaled by earth radius

* Tue Nov 28 2017 Mika Heiskanen <mika.heiskanen@fmi.fi> - 17.11.28-1.fmi
- Fixed undefined behavious in assignment

* Mon Nov 27 2017 Mika Heiskanen <mika.heiskanen@fmi.fi> - 17.11.27-1.fmi
- Fixed potential memory leaks and nullptr dereferences

* Thu Nov 23 2017 Mika Heiskanen <mika.heiskanen@fmi.fi> - 17.11.23-1.fmi
- Improved error messages when trying to create empty output querydata

* Thu Nov 16 2017 Mika Heiskanen <mika.heiskanen@fmi.fi> - 17.11.16-1.fmi
- Added two 24h precipitation probability parameters (which are used even now, but not 'registered')
- Added short wave radiation accumulation parameter (for Harmonie / open data)

* Mon Nov 13 2017 Mika Heiskanen <mika.heiskanen@fmi.fi> - 17.11.13-1.fmi
- Fixed cached interpolations to work with the nearest point method

* Sun Oct 29 2017 Mika Heiskanen <mika.heiskanen@fmi.fi> - 17.10.29-1.fmi
- Optimized data copying from querydata to another

* Tue Oct 17 2017 Mika Heiskanen <mika.heiskanen@fmi.fi> - 17.10.17-1.fmi
- Added new parameters for olive pollen

* Thu Oct  5 2017 Mika Heiskanen <mika.heiskanen@fmi.fi> - 17.10.5-1.fmi
- New probability type parameters

* Wed Sep 27 2017 Mika Heiskanen <mika.heiskanen@fmi.fi> - 17.9.27-1.fmi
- Add probability parameters for MUCAPE, MLCAPE and MUCAPE -10 .. -40

* Thu Sep 14 2017 Mika Heiskanen <mika.heiskanen@fmi.fi> - 17.9.14-1.fmi
- NFmiGdalArea now prepends AreaStr with WGS84 so that NFmiAreaFactory can be used on the output

* Wed Sep 13 2017 Mika Heiskanen <mika.heiskanen@fmi.fi> - 17.9.13-2.fmi
- Added all CF standard names (http://cfconventions.org/Data/cf-standard-names/45/build/cf-standard-name-table.html)

* Wed Sep 13 2017 Mika Heiskanen <mika.heiskanen@fmi.fi> - 17.9.13-1.fmi
- New sounding index parameters for the last equilibrium level

* Mon Sep 11 2017 Mika Heiskanen <mika.heiskanen@fmi.fi> - 17.9.11-1.fmi
- Fixed NFmiRotatedLatLonArea WKT

* Mon Aug 28 2017 Mika Heiskanen <mika.heiskanen@fmi.fi> - 17.8.28-1.fmi
- Upgrade to boost 1.65
- Ignore use of NFmiGdalArea in NFmiArea if not UNIX

* Tue Aug 1 2017 Ville Ilkka <ville.ilkka@fmi.fi> - 17.8.1-1.fmi
- Added a new parameter for 5cm snow accumulation days

* Tue Jul 25 2017 Mika Heiskanen <mika.heiskanen@fmi.fi> - 17.7.25-1.fmi
- Fixed NFmiBox to use delete[]
- Removed NearestMetTime method whose implementation caused infinite recursion

* Thu Jun  1 2017 Mika Heiskanen <mika.heiskanen@fmi.fi> - 17.6.1-1.fmi
- Add parameters for sea level fractiles, mean and deviation

* Fri May 26 2017 Mika Heiskanen <mika.heiskanen@fmi.fi> - 17.5.26-1.fmi
- Added sea level probability parameters

* Fri Apr 28 2017 Mika Heiskanen <mika.heiskanen@fmi.fi> - 17.4.28-1.fmi
- Temporary fix to HashValue methods. Will change NFmiArea::HashValue to be virtual later on.

* Tue Apr  4 2017 Mika Heiskanen <mika.heiskanen@fmi.fi> - 17.4.4-1.fmi
- Added support for interpolating within given time window when interpolating to given pressure or height

* Mon Apr  3 2017 Mika Heiskanen <mika.heiskanen@fmi.fi> - 17.4.3-1.fmi
- New methods for dealing with moving sounding data
- Bug fix to FindTimeIndicesForGivenTimeRange

* Tue Mar 28 2017 Mika Heiskanen <mika.heiskanen@fmi.fi> - 17.3.28-1.fmi
- Modified info masks to enable operating on climatology data at any given time in history

* Wed Mar 22 2017 Mika Heiskanen <mika.heiskanen@fmi.fi> - 17.3.22-1.fmi
- Added Opera ODIM parameter ZDR with name DifferentialReflectivity
- Added Opera ODIM parameter KDP with name SpecificDifferentialPhase
- Added Opera ODIM parameter PHIDP with name DifferentialPhase
- Added Opera ODIM parameter SQI with name SignalQualityIndex
- Added Opera ODIM parameter RHORV with name ReflectivityCorrelation

* Thu Mar  9 2017 Mika Heiskanen <mika.heiskanen@fmi.fi> - 17.3.9-1.fmi
- Added sounding tools for SmartMet Editor

* Mon Mar  6 2017 Mika Heiskanen <mika.heiskanen@fmi.fi> - 17.3.6-1.fmi
- Added CMakeList.txt created for the Windows build
- Minor fixes needed for by the Windows build

* Wed Mar  1 2017 Mika Heiskanen <mika.heiskanen@fmi.fi> - 17.3.1-1.fmi
- ProbabilityOfColdLimit5 is the probability of temperature being below -35C

* Tue Feb 28 2017 Mika Heiskanen <mika.heiskanen@fmi.fi> - 17.2.28-1.fmi
- Renamed AvailableEnsembleMemberPercentage to AvailableEnsembleMemberCount
- Renamed HoarFrostTemperature to FrostPoint

* Wed Feb 15 2017 Mika Heiskanen <mika.heiskanen@fmi.fi> - 17.2.15-1.fmi
- Added static packaging

* Mon Feb 13 2017 Mika Heiskanen <mika.heiskanen@fmi.fi> - 17.2.13-1.fmi
- Fixed a race condition in NFmiQueryData::LatLonCache()

* Fri Feb 10 2017 Mika Heiskanen <mika.heiskanen@fmi.fi> - 17.2.10-1.fmi
- Backported numerous changes from the SmartMet Editor branch

* Tue Feb  7 2017 Mika Heiskanen <mika.heiskanen@fmi.fi> - 17.2.7-1.fmi
- Fixed querydata copying to copy memory mapped data from the correct address

* Thu Feb  2 2017 Mika Heiskanen <mika.heiskanen@fmi.fi> - 17.2.2-1.fmi
- Added possibility to memory map writeable querydata

* Wed Feb  1 2017 Mika Heiskanen <mika.heiskanen@fmi.fi> - 17.2.1-1.fmi
- Fixed two SnowDepth fractile parameter names
- Added parameter for post-processed cloud top height (ft)
- Added parameter for average wind speed (ms)
- Added parameter for potential precipitation type (code)
- Added parameter for humidity relative to ice (%)
- Added parameter for hoar frost temperature (C)
- Added parameter for available ensemble members (%)
- Added parameter for post-processed wind gust speed
- Added four parameters for probability of wave height with different limits (%)

* Thu Jan 26 2017 Mika Heiskanen <mika.heiskanen@fmi.fi> - 17.1.26-1.fmi
- Added methods for calculating a hash value for the grid defined in querydata

* Tue Jan 17 2017 Mika Heiskanen <mika.heiskanen@fmi.fi> - 17.1.17-1.fmi
- New parameters for air pollutant concentrations

* Tue Jan 10 2017 Mika Heiskanen <mika.heiskanen@fmi.fi> - 17.1.10-1.fmi
- New parameter IcingRate [g/h] for wind mill icing forecasts
- New parameter IceMass [kg] for wind mill icing forecasts

* Mon Dec 19 2016 Mika Heiskanen <mika.heiskanen@fmi.fi> - 16.12.19-1.fmi
- Added Visibility2 (post processed)
- Added fractile parameters

* Fri Nov 18 2016 Mika Heiskanen <mika.heiskanen@fmi.fi> - 16.11.18-1.fmi
- Added new Copernicus parameters: kFmiFrostLayerTop and kFmiFrostLayerBottom

* Tue Nov 15 2016 Mika Heiskanen <mika.heiskanen@fmi.fi> - 16.11.15-2.fmi
- Fixed NFmiGdalArea to handle an unset authority name or code properly

* Tue Nov 15 2016 Mika Heiskanen <mika.heiskanen@fmi.fi> - 16.11.15-1.fmi
- New parameter: CloudBase2, post processed cloud base height

* Tue Sep 20 2016 Mika Heiskanen <mika.heiskanen@fmi.fi> - 16.9.20-1.fmi
- Fixed GdalArea to handle missing authority codes and names

* Fri Sep  9 2016 Mika Heiskanen <mika.heiskanen@fmi.fi> - 16.9.9-2.fmi
- Bug fix to preserving header strings

* Fri Sep  9 2016 Mika Heiskanen <mika.heiskanen@fmi.fi> - 16.9.9-1.fmi
- Fixed preparation code for time interpolation to preserve querydata header strings

* Wed Aug 31 2016 Mika Heiskanen <mika.heiskanen@fmi.fi> - 16.6.31-1.fmi
- Added safety checks against bad time resolutions in querydata headers

* Thu Jun 16 2016 Mika Heiskanen <mika.heiskanen@fmi.fi> - 16.6.16-1.fmi
- Fixed a bug in handling NFmiTimeBag time resolutions of multiple days

* Wed Jun 15 2016 Mika Heiskanen <mika.heiskanen@fmi.fi> - 16.6.15-1.fmi
- Updated logic for selecting a symbol for cloudy weather (SOL-4077)
- Updated logic for selecting a symbol for heavy thunder (SOL-4077)

* Mon Jun 13 2016 Mika Heiskanen <mika.heiskanen@fmi.fi> - 16.6.13-1.fmi
- Switched to cartesian nearest location searches, the approximation did not satisfy the triangle inequality

* Fri Jun  3 2016 Mika Heiskanen <mika.heiskanen@fmi.fi> - 16.6.3-1.fmi
- Added Clim4Energy parameters (SOL-3596)
- SkinReservoirContent, HighVegetationCover, HighVegetationType, LowVegetationType
- SoilTemperatureLevel1, SoilTemperatureLevel2, SoilTemperatureLevel3, SoilTemperatureLevel4
- VolumetricSoilWaterLayer1, VolumetricSoilWaterLayer2, VolumetricSoilWaterLayer3, VolumetricSoilWaterLayer4

* Thu May 26 2016 Mika Heiskanen <mika.heiskanen@fmi.fi> - 16.5.26-1.fmi
- Added SILAM parameter AreaOfRisk

* Tue May 24 2016 Mika Heiskanen <mika.heiskanen@fmi.fi> - 16.5.24-1.fmi
- Optimized NFmiLocationBag::IsInside for speed

* Thu May 12 2016 Mika Heiskanen <mika.heiskanen@fmi.fi> - 16.5.12-1.fmi
- Much faster nearest location searches for point data

* Wed May  4 2016 Mika Heiskanen <mika.heiskanen@fmi.fi> - 16.5.4-1.fmi
- Added sounding parameters previously known only by qdsoundingindex

* Fri Apr  8 2016 Mika Heiskanen <mika.heiskanen@fmi.fi> - 16.4.8-1.fmi
- Fixed a memory leak in NFmiNearTree::Clear

* Thu Mar 17 2016 Mika Heiskanen <mika.heiskanen@fmi.fi> - 16.3.17-1.fmi
- New parameter snow density (mass per unit of volume), kg/m3

* Thu Feb  4 2016 Tuomo Lauri <tuomo.lauri@fmi.fi> - 16.2.4-1.fmi
- Added gridded landscaping functionality

* Wed Feb  3 2016 Mika Heiskanen <mika.heiskanen@fmi.fi> - 16.2.3-1.fmi
- New parameter: PotentialPrecipitationForm

* Sun Jan 17 2016 Mika Heiskanen <mika.heiskanen@fmi.fi> - 16.1.17-1.fmi
- Merge from Windows SmartMet editor development:
- Added a producer for BUFR soundings
- Bug fix to subvalue extraction of weather symbols
- Bug fix to precipitation form extraction
- Bug fix to file extension extraction when there is no suffix in the file
- Bug fix to extracting given heights using masks
- Bug fix to pressure level extractions

* Thu Nov 26 2015 Mika Heiskanen <mika.heiskanen@fmi.fi> - 15.11.26-1.fmi
- Added a swap method for NFmiQueryData to speed up qdpress

* Mon Nov 23 2015 Mika Heiskanen <mika.heiskanen@fmi.fi> - 15.11.23-1.fmi
- New parameter: BoundaryLayerTurbulence
- Optimized loop order in numerous NFmiQueryDataUtil utility functions
- Limit the number of threads in area interpolations to 8

* Wed Nov 11 2015 Mika Heiskanen <mika.heiskanen@fmi.fi> - 15.11.11-1.fmi
- Bug fix to SetPrecipitationFormValue

* Tue Nov 10 2015 Mika Heiskanen <mika.heiskanen@fmi.fi> - 15.11.10-2.fmi
- Added normal assignment operators for NFmiTime and NFmiMetTime

* Tue Nov 10 2015 Mika Heiskanen <mika.heiskanen@fmi.fi> - 15.11.10-1.fmi
- Optimized AreaStr methods for speed

* Mon Nov  9 2015 Mika Heiskanen <mika.heiskanen@fmi.fi> - 15.11.9-1.fmi
- New parameters: NO-, O3-, PM10- and PM25Contents

* Wed Nov  4 2015 Mika Heiskanen <mika.heiskanen@fmi.fi> - 15.11.4-1.fmi
- Added boost local_date_time based constructors for NFmiTime and NFmiMetTime
- Optimized time interpolations to avoid constructing unnecessary time objects from the wall clock

* Mon Oct 26 2015 Mika Heiskanen <mika.heiskanen@fmi.fi> - 15.10.26-1.fmi
- Compile with -g to enable studying cores

* Tue Oct 13 2015 Mika Heiskanen <mika.heiskanen@fmi.fi> - 15.10.13-1.fmi
- Limit lapse rate corrections during inversion to -300...+150 meters to avoid problems at Finnish hills

* Mon Sep 28 2015 Mika Heiskanen <mika.heiskanen@fmi.fi> - 15.9.28-2.fmi
- Limit lapse rate corrections at sea during inversion to prevent Norwegien fjords from freezing

* Mon Sep 28 2015 Mika Heiskanen <mika.heiskanen@fmi.fi> - 15.9.28-1.fmi
- Added a bbox based constructor to NFmiGdalArea

* Fri Sep 25 2015 Mika Heiskanen <mika.heiskanen@fmi.fi> - 15.9.25-1.fmi
- Swapped lapse rate height limits since default lapse rate is now negative

* Thu Sep 24 2015 Mika Heiskanen <mika.heiskanen@fmi.fi> - 15.9.24-1.fmi
- Default lapse rate is now -6.5 degrees to match the sign in ECMWF data

* Thu Sep 17 2015 Mika Heiskanen <mika.heiskanen@fmi.fi> - 15.9.17-1.fmi
- Added ProbabilityThunderstorm2
- Added 6 precipitation form probability parameters: drizzle, rain (liquid), sleet, snow, freezing drizzle and freezing rain

* Tue Sep 15 2015 Mika Heiskanen <mika.heiskanen@fmi.fi> - 15.9.15-1.fmi
- Added height limits for lapse rate corrections

* Thu Sep 10 2015 Mika Heiskanen <mika.heiskanen@fmi.fi> - 15.9.10-1.fmi
- Added reading lapse rate parameter from querydata into landscape corrections

* Fri Sep  4 2015 Tuomo Lauri <tuomo.lauri@fmi.fi> - 15.9.4-1.fmi
- Fixed names of various deposition parameters

* Wed Aug 26 2015 Mika Heiskanen <mika.heiskanen@fmi.fi> - 15.8.26-1.fmi
- Optimized parameter changes via FmiParameter name for speed

* Mon Jul 27 2015 Mika Heiskanen <mika.heiskanen@fmi.fi> - 15.7.27-1.fmi
- Two new aviation parameters

* Mon Jun 29 2015 Mika Heiskanen <mika.heiskanen@fmi.fi> - 15.6.29-1.fmi
- Fixed NFmiGridBase::InInside

* Tue Jun 23 2015 Mika Heiskanen <mika.heiskanen@fmi.fi> - 15.6.23-1.fmi
- Dropped reference humidity in feels like formulas to 50%

* Mon Jun 22 2015 Mika Heiskanen <mika.heiskanen@fmi.fi> - 15.6.22-1.fmi
- Use 60% as the reference humidity for SummerSimmer index, deserts are not good references points in Finland

* Wed Jun 17 2015 Mika Heiskanen <mika.heiskanen@fmi.fi> - 15.6.17-1.fmi
- Added parameters for de-icing. Class 0 = no de-icing needed, 1 = frost on plain, 2 = weak/moderate precipitation, 3 = heavy precipitation, 4 = no de-icing possible

* Mon Jun 15 2015 Mika Heiskanen <mika.heiskanen@fmi.fi> - 15.6.15-1.fmi
- Tuned the FeelsLike radiation effect based on ApparentTemperature formulas

* Wed Jun 10 2015 Mika Heiskanen <mika.heiskanen@fmi.fi> - 15.6.10-1.fmi
- Added parameter TotalColumnWater

* Mon Jun  8 2015 Mika Heiskanen <mika.heiskanen@fmi.fi> - 15.6.8-1.fmi
- FeelsLike temperature now takes global radiation into account

* Wed Apr 29 2015 Mika Heiskanen <mika.heiskanen@fmi.fi> - 15.4.29-1.fmi
- Enabled landscape interpolation to take water/land mask value as input
- Fixed PeekLocationValue not to modify the location index

* Wed Apr 22 2015  <mheiskan@centos7.fmi.fi> - 15.4.22-1.fmi
- Cleaned NFmiQueryDataUtil API
- Fixed NFmiGdalArea WorldXYWidth and WorldXYHeight methods

* Tue Apr 14 2015 Mika Heiskanen <mika.heiskanen@fmi.fi> - 15.4.15-1.fmi
- Changed NFmiQueryData LatLonCache to be calculated on demand

* Thu Apr  9 2015 Mika Heiskanen <mika.heiskanen@fmi.fi> - 15.4.9-2.fmi
- Fixed NFmiQueryData::Read to update the LatLonCache

* Thu Apr  9 2015 Mika Heiskanen <mika.heiskanen@fmi.fi> - 15.4.9-1.fmi
- Made NFmiQueryData::LatLonCache method thread safe

* Mon Mar 30 2015 Mika Heiskanen <mika.heiskanen@fmi.fi> - 15.3.30-1.fmi
- Added landscape-interpolation
- Build as a dynamic library instead of static

* Mon Mar 16 2015 Mika Heiskanen <mika.heiskanen@fmi.fi> - 15.3.16-1.fmi
- New flight route methods
- Added parameter ClearAirTurbulance2

* Tue Feb 24 2015 Mika Heiskanen <mika.heiskanen@fmi.fi> - 15.2.24-1.fmi
- Fixed WindChill formula to match the Canadien one for speeds < 5 km/h
- New version of FeelsLike combines a customized wind chill with the head index

* Tue Feb 17 2015 Mika Heiskanen <mika.heiskanen@fmi.fi> - 15.2.17-2.fmi
- Added parameter PrecipitationInstantTotal

* Tue Feb 17 2015 Mika Heiskanen <mika.heiskanen@fmi.fi> - 15.2.17-1.fmi
- Fixes to nearest neighbour interpolation for global data

* Fri Feb 13 2015 Mika Heiskanen <mika.heiskanen@fmi.fi> - 15.2.13-1.fmi
- Fixes	to interpolation methods

* Fri Feb  6 2015 Mika Heiskanen <mika.heiskanen@fmi.fi> - 15.2.6-1.fmi
- Fixes to interpolation for global data

* Fri Dec  5 2014 Mika Heiskanen <mika.heiskanen@fmi.fi> - 14.12.5-1.fmi
- Added parameters ProbabilityOfPrecLimit5 - ProbabilityOfPrecLimit10

* Tue Nov 11 2014 Mika Heiskanen <mika.heiskanen@fmi.fi> - 14.11.11-1.fmi
- Partio added PrecipitationForm3
- Fix to pressure level interpolation

* Wed Nov  5 2014 Mika Heiskanen <mika.heiskanen@fmi.fi> - 14.11.5-1.fmi
- Fixed pressure level interpolation to handle subparameters correctly

* Thu Oct 30 2014 Mika Heiskanen <mika.heiskanen@fmi.fi> - 14.10.30-1.fmi
- New way to interpolate with respect to pressure is more robust

* Mon Oct 13 2014 Mika Heiskanen <mika.heiskanen@fmi.fi> - 14.10.13-2.fmi
- NFmiDataMatrix interpolation now understands nearest neighbor interpolation
- Fixes to Atlantic & Pacific view handling

* Mon Oct 13 2014 Mika Heiskanen <mika.heiskanen@fmi.fi> - 14.10.13-1.fmi
- New precipitation and buoyancy parameters

* Tue Sep 30 2014 Tuomo Lauri <tuomo.lauri@fmi.fi> - 14.9.30-1.fmi
- Added SeasonalWaterLevelIndex SYKE parameter

* Wed Aug  6 2014 Mika Heiskanen <mika.heiskanen@fmi.fi> - 14.8.6-1.fmi
- Fixed WKT for NFmiLatLonArea and NFmiRotatedLatLonArea

* Tue Aug  5 2014 Mika Heiskanen <mika.heiskanen@fmi.fi> - 14.8.5-1.fmi
- Fixed WKT for NFmiLatLonArea and NFmiRotatedLatLonArea

* Fri Aug  1 2014 Mika Heiskanen <mika.heiskanen@fmi.fi> - 14.8.1-2.fmi
- Use the last file origin time for multiquerydata

* Fri Aug  1 2014 Mika Heiskanen <mika.heiskanen@fmi.fi> - 14.8.1-1.fmi
- Added new MyOcean parameters: SeaDepth, MixedlayerThickness, SeaSurfaceElevation
- Marko: Fixed bug in Mercator projection which reflected southern hemisphere data to the northern hemisphere
- Marko: Various bug fixes

* Wed May 28 2014 Santeri Oksman <santeri.oksman@fmi.fi> - 14.5.28-1.fmi
- Added WeatherSymbol parameter

* Mon Apr 28 2014 Tuomo Lauri <tuomo.lauri@fmi.fi> - 14.4.28-1.fmi
- Adjusted SYKE - related flooding parameters 
- Fixed parameter conflicts due to simultaneous changes by two persons
- 381 ConvectiveInhibition is now Roughness, parameter 66 is to be used for CIN

* Thu Apr 10 2014 Mika Heiskanen <mika.heiskanen@fmi.fi> - 14.4.10-1.fmi
- Added new pollen parameters for birch, grass, alder, mugwort and ragweed

* Mon Apr  7 2014 Mika Heiskanen <mika.heiskanen@fmi.fi> - 14.4.7-1.fmi
- Partio added AbsoluteHumidity and PrecipitationInstantSolid
- Kinniä fixed define-directive handling in the preprocessor

* Fri Mar 28 2014 Pertti Kinniä <pertti.kinnia@fmi.fi> - 14.3.28-1.fmi
- Modifications to NFmiPreProcessor's #define handling (added some functionality needed by frontier)

* Fri Mar 14 2014 Mika Heiskanen <mika.heiskanen@fmi.fi> - 14.3.14-1.fmi
- Added possibility to request a time bag when using MakeCombineParams (TAF editor fix)

* Thu Mar 13 2014 Mikko Visa <mikko.visa@fmi.fi> - 14.3.13-1.fmi
- Added dry and wet deposition parameters produced by HILATAR model

* Wed Feb 19 2014 Mikko Visa <mikko.visa@fmi.fi> - 14.2.19-1.fmi
- Wind U/V parameters fixed (BRAINSTORM-332 was reopened, previous fix was not ok)

* Mon Feb 17 2014 Mikko Visa <mikko.visa@fmi.fi> - 14.2.17-1.fmi
- Wind U/V parameters fixed (BRAINSTORM-332)

* Mon Feb 10 2014 Mika Heiskanen <mika.heiskanen@fmi.fi> - 14.2.10-1.fmi
- Fixed NFmiStaticTime::my_timegm to work beyond 2038

* Fri Jan 24 2014 Mika Heiskanen <mika.heiskanen@fmi.fi> - 14.1.24-1.fmi
- Creating a new area from an original one no longer requires the new one to be inside the old one

* Wed Jan 22 2014 Mika Heiskanen <mika.heiskanen@fmi.fi> - 14.1.22-1.fmi
- NFmiAreaFactory now supports creating a projection with the desired resolution
- NFmiAreaFactory now allows 'x' in addition to ',' in the grid size specification

* Mon Jan 20 2014 Mika Heiskanen <mika.heiskanen@fmi.fi> - 14.1.20-1.fmi
- Fixed NFmiAreaFactory to throw for unknown projection names

* Thu Jan  9 2014 Santeri Oksman <santeri.oksman@fmi.fi> - 14.1.9-1.fmi
- Added trivial methods to calculate upper and lower limits of water to snow conversion

* Thu Dec  5 2013 Jukka A. Pakarinen <jukka.pakarinen@fmi.fi> - 13.12.5-1.fmi
- IceVelocity parameter name changes and removed 396 and 397 parameters.

* Wed Dec  4 2013 Mika Heiskanen <mika.heiskanen@fmi.fi> - 13.12.4-1.fmi
- Querydata loaded now makes an exact sanity check on the size of the input file raw data section

* Mon Dec  2 2013 Mika Heiskanen <mika.heiskanen@fmi.fi> - 13.12.2-1.fmi
- Station ID is now a signed long

* Thu Nov 28 2013 Mika Heiskanen <mika.heiskanen@fmi.fi> - 13.11.28-1.fmi
- Querydata loader now makes a sanity check on the size of the input file raw data section

* Wed Nov 27 2013 Mika Heiskanen <mika.heiskanen@fmi.fi> - 13.11.27-1.fmi
- Added support for reading gnomonic querydata

* Mon Nov 25 2013 Mika Heiskanen <mika.heiskanen@fmi.fi> - 13.11.25-1.fmi
- Bug fixes to Atlantic vs. Pacific view code

* Tue Nov 19 2013 Mika Heiskanen <mika.heiskanen@fmi.fi> - 13.11.19-1.fmi
- Fixes to radiation parameter names

* Tue Nov 12 2013 Mika Heiskanen <mika.heiskanen@fmi.fi> - 13.11.12-1.fmi
- New parameters for SADIS forecasts: ClearAirTurbulence, HorizontalExtentOfCumulonimbus, InCloudTurbulence

* Thu Nov  7 2013 Mika Heiskanen <mika.heiskanen@fmi.fi> - 13.11.7-1.fmi
- New parameters for accumulated radiation (FMI open data)

* Wed Nov  6 2013 Mika Heiskanen <mika.heiskanen@fmi.fi> - 13.11.6-2.fmi
- Added Snow1h parameter

* Wed Nov  6 2013 Mika Heiskanen <mika.heiskanen@fmi.fi> - 13.11.6-1.fmi
- Added PrecipitationLevel parameter for radar precipitation adjusted to percieved strength

* Mon Nov  4 2013 Mika Heiskanen <mika.heiskanen@fmi.fi> - 13.11.4-1.fmi
- Overflow bug fix to NFmiMetTime constructor

* Thu Oct 31 2013 Mika Heiskanen <mika.heiskanen@fmi.fi> - 13.10.31-1.fmi
- NFmiMultiQueryInfo now has a time dependent origin time

* Wed Oct 30 2013 Mika Heiskanen <mika.heiskanen@fmi.fi> - 13.10.30-1.fmi
- NFmiMultiQueryInfo now works with overlapping forecasts too

* Fri Oct 25 2013 Mika Heiskanen <mika.heiskanen@fmi.fi> - 13.10.25-1.fmi
- NFmiMetTime now supports implicit conversion to boost::posix_time::ptime

* Thu Oct 24 2013 Mika Heiskanen <mika.heiskanen@fmi.fi> - 13.10.24-1.fmi
- Support for Lambert equal area projection when reading querydata
- Support for boost::posix_time::ptime

* Thu Oct 17 2013 Mika Heiskanen <mika.heiskanen@fmi.fi> - 13.10.17-1.fmi
- Added NFmiMultiQueryInfo for handling multiple datas with different times only
- Improvements to automatic calculation of snow fall rates

* Thu Sep 26 2013 Mika Heiskanen <mika.heiskanen@fmi.fi> - 13.9.26-1.fmi
- Various fixes and improvements by Marko Pietarinen

* Mon Sep 23 2013 Mika Heiskanen <mika.heiskanen@fmi.fi> - 13.9.23-2.fmi
- Patch to NFmiMultiQueryInfo

* Mon Sep 23 2013 Mika Heiskanen <mika.heiskanen@fmi.fi> - 13.9.23-1.fmi
- Added NFmiQueryInfo::IsInside
- Added NFmiMultiQueryInfo

* Tue Sep 17 2013 Mika Heiskanen <mika.heiskanen@fmi.fi> - 13.9.17-1.fmi
- Added NFmiHPlaceDescriptor::IsInside which is speed optimized with a NearTree
- Optimized NFmiLocationBag search operations for speed
- Added EastwardIceVelocity and NorthwardIceVelocity parameters.

* Tue Sep 10 2013 Tuomo Lauri <tuomo.lauri@fmi.fi> - 13.9.10-1.fmi
- Added Runoff and WaterLevelDifference SYKE parameters

* Sat Sep  7 2013 Mika Heiskanen <mika.heiskanen@fmi.fi> - 13.9.7-1.fmi
- Added possibility to output accurate precipitation dat into NFmiQueryDataUtil

* Thu Sep  5 2013 Mika Heiskanen <mika.heiskanen@fmi.fi> - 13.9.5-1.fmi
- Added new Read and Write methods to NFmiQueryData

* Sat Aug  3 2013 Mika Heiskanen <mika.heiskanen@fmi.fi> - 13.8.2-2.fmi
- Added possibility to advice NFmiQueryData memory mapping on access patterns

* Fri Aug  2 2013 Mika Heiskanen <mika.heiskanen@fmi.fi> - 13.8.2-1.fmi
- Fixed weather symbol interpolation bug for non-composite weather params
- Enabled Pacific views of data by enabling 0...360 longitude views of data

* Mon Jul 22 2013 Mika Heiskanen <mika.heiskanen@fmi.fi> - 13.7.22-1.fmi
- Fixed code not to call timegm due to thread safety issues
- Fixed code not to call readdir which is not re-entrant
- Fixed code to use rand_r instead of rand

* Wed Jul  3 2013 Mika Heiskanen <mika.heiskanen@fmi.fi> - 13.7.3-1.fmi
- Updated to boost 1.54

* Tue Jul  2 2013 Mika Heiskanen <mika.heiskanen@fmi.fi> - 13.7.2-1.fmi
- Added NFmiDataModifierChange to be able to process Harmonie precipitation data

* Tue Jun 25 2013 Mika Heiskanen <mika.heiskanen@fmi.fi> - 13.6.25-1.fmi
- NFmiEnumConverter lacked 19 parameter names, fixed

* Mon Jun 10 2013 Mika Heiskanen <mika.heiskanen@fmi.fi> - 13.6.10-1.fmi
- Using more cores when combining data
- Use 1 hour precipitation if available when combining data

* Tue Jun  4 2013 Timo Kuoremäki <timo.kuoremaki@fmi.fi> - 13.6.4-2.fmi
- Fixed build

* Tue Jun  4 2013 Timo Kuoremäki <timo.kuoremaki@fmi.fi> - 13.6.4-1.fmi
- Added Lambert azimuthal equal-area projection

* Mon May 27 2013 Mika Heiskanen <mika.heiskanen@fmi.fi> - 13.5.27-1.fmi
- Added about 10 parameter names to EnumConverter

* Wed May 22 2013 Mika Heiskanen <mika.heiskanen@fmi.fi> - 13.5.22-2.fmi
- Merged improvements made in Smartmet editor branch

* Wed May  22 2013 Roope Tervo <roope.tervo@fmi.fi> - 13.5.22-1.fmi
- fixed centered invrotlatlon projection

* Thu Apr  4 2013 Mika Heiskanen <mika.heiskanen@fmi.fi> - 13.4.4-1.fmi
- Fixed NFmiFastQueryInfo::GridValues to rotate wind U/V components

* Wed Apr  3 2013 Mika Heiskanen <mika.heiskanen@fmi.fi> - 13.4.3-1.fmi
- Fixed true north azimuth calculation for rotated latlon projection
- Fixed NFmiTotalWind construction from UV components to use the north azimuth

* Thu Mar 21 2013 Mika Heiskanen <mika.heiskanen@fmi.fi> - 13.3.21-2.fmi
- Replaced auto_ptr with shared_ptr since C++11 deprecates it

* Thu Mar 21 2013 Mika Heiskanen <mika.heiskanen@fmi.fi> - 13.3.21-1.fmi
- Added parameters WindGustU, WindGustV and HeightMinus20C to enum converter

* Wed Mar  6 2013 Mika Heiskanen <mika.heiskanen@fmi.fi> - 13.3.6-1.fmi
- Fixed interpolation bug in InterpolatedValueFromTimeList

* Fri Feb 15 2013 Mika Heiskanen <mika.heiskanen@fmi.fi> - 13.2.15-1.fmi
- New parameter names added by Mikko Partio
- Fixed NFmiFileSystem::FileSize to work for > 2GB files

* Wed Feb  6 2013 Tuomo Lauri <tuomo.lauri@fmi.fi> - 13.2.6-1.fmi
- Pertti's additions

* Wed Jan 16 2013 Mika Heiskanen <mika.heiskanen@fmi.fi> - 13.1.16-1.fmi
- Fixed NFmiLocationFinder to work with Unix linefeeds

* Mon Jan 14 2013 Mika Heiskanen <mika.heiskanen@fmi.fi> - 13.1.14-1.fmi
- Added new parameter FlagDate

* Thu Jan 10 2013 Mika Heiskanen <mika.heiskanen@fmi.fi> - 13.1.10-1.fmi
- WKT method is now compiled only in UNIX mode since the Windows version does not link with macgyver
- Added NFmiArea::CenterLatLon

* Fri Jan  4 2013 Mika Heiskanen <mika.heiskanen@fmi.fi> - 13.1.4-1.fmi
- New parameter names for ground minimum temperature fractiles

* Tue Nov 27 2012 Mika Heiskanen <mika.heiskanen@fmi.fi> - 12.11.27-1.fmi
- Fixes to wind interpolation

* Wed Nov  7 2012 Mika Heiskanen <mika.heiskanen@fmi.fi> - 12.11.7-1.el6.fmi
- Upgrade to boost 1.52

* Fri Oct 19 2012 Mika Heiskanen <mika.heiskanen@fmi.fi> - 12.10.19-2.el6.fmi
- Added one more new growth season parameter name

* Fri Oct 19 2012 Mika Heiskanen <mika.heiskanen@fmi.fi> - 12.10.19-1.el6.fmi
- Added new growth season parameter names

* Thu Sep 27 2012 Mika Heiskanen <mika.heiskanen@fmi.fi> - 12.9.27-1.el6.fmi
- Added RoadIceCover and RoadIceCoverOnVehiclePath parameters for the road model
- API improvements by Marko Pietarinen

* Mon Jul 23 2012 Mika Heiskanen <mika.heiskanen@fmi.fi> - 12.7.23-1.el6.fmi
- Added a function for calculating the Apparent Temperature

* Fri Jul  6 2012 Mika Heiskanen <mika.heiskanen@fmi.fi> - 12.7.6-1.el6.fmi
- Fixed issues discovered by cppcheck

* Thu Jul  5 2012 Mika Heiskanen <mika.heiskanen@fmi.fi> - 12.7.5-1.el6.fmi
- Upgrade to boost 1.50 and icu 49 to get rid of libicu segmentation faults

* Wed Jul  4 2012 Mika Heiskanen <mika.heiskanen@fmi.fi> - 12.7.4-1.el6.fmi
- New parameter names for wind fractiles

* Mon Jun  4 2012 Tuomo Lauri <tuomo.lauri@fmi.fi> - 12.6.4-1.el6.fmi
- Switched to use auto_ptr in NFmiAreaFactory interface

* Fri Jun  1 2012 Tuomo Lauri <tuomo.lauri@fmi.fi> - 12.6.1-1.el6.fmi
- Added Proj4-string support to NFmiAreaFactory 

* Wed Apr 18 2012 Mika Heiskanen <mika.heiskanen@fmi.fi> - 12.4.18-1.el5.fmi
- Fixed a special case in interpolation to return kFloatMissing when appropriate

* Fri Apr 13 2012 Mika Heiskanen <mika.heiskanen@fmi.fi> - 12.4.13-1.el5.fmi
- Fixed month names and time phrases to use latin1

* Thu Apr 12 2012 Mika Heiskanen <mika.heiskanen@fmi.fi> - 12.4.12-1.el5.fmi
- Fixed NFmiTime weekday names to use latin1

* Thu Apr  5 2012 Mika Heiskanen <mika.heiskanen@fmi.fi> - 12.4.5-1.el5.fmi
- Fixed SummerSimmerIndex to use relative humidity in range 0-1 instead of 0-100

* Sat Mar 31 2012 Mika Heiskanen <mika.heiskanen@fmi.fi> - 12.3.31-1.el5.fmi
- Added SummerSimmerIndex calculation
- Added FeelsLikeTemperature calculation

* Thu Mar 29 2012 Mikko Partio <mikko.partio@fmi.fi> - 12.3.29-1.el5.fmi
- Added new leveltype

* Wed Mar 28 2012 Mika Heiskanen <mika.heiskanen@fmi.fi> - 12.3.28-1.el6.fmi
- Upgraded to boost 1.49

* Tue Mar 27 2012 Mika Heiskanen <mika.heiskanen@fmi.fi> - 12.3.27-1.el6.fmi
- Added parameter AshOnOff for representing Met Office VAA/VAG ash boundary data

* Fri Mar 16 2012 Mika Heiskanen <mika.heiskanen@fmi.fi> - 12.3.16-1.el6.fmi
- Added parameter kFmiConvectiveAvailablePotentialEnergy = 380
- Added parameter kFmiConvectiveInhibition = 381
- Added parameter kFmiStormRelativeHelicity = 382
- Fixed thread safety issues
- Removed unmapping of memory mapped data from NFmiRawData, kernel handles it better
- Removed read and write locks from NFmiRawData as unnecessary

* Fri Feb 24 2012 Mika Heiskanen <mika.heiskanen@fmi.fi> - 12.2.24-1.el6.fmi
- Single threaded versions are no longer built
- Added +-inf and NaN detection and their conversion to kFloatMissing
- Multithreading time critical operations
- NFmiAreaMask classes now enable shallow copies
- Code optimizations

* Wed Feb  8 2012 Mika Heiskanen <mika.heiskanen@fmi.fi> - 12.2.8-1.el6.fmi
- Added parameternames IceSpeed and IceDirection

* Tue Feb  7 2012 Mika Heiskanen <mika.heiskanen@fmi.fi> - 12.2.7-2.el5.fmi
- WindChill formula will now use 1.7 m/s as the minimum wind speed (walking speed)

* Tue Feb  7 2012 Mika Heiskanen <mika.heiskanen@fmi.fi> - 12.2.7-1.el5.fmi
- Added Friction parametername
- Removed block based memory mapping from NFmiRawData as detrimental to efficiency
- Bug fix to weather and cloudiness handling

* Fri Nov 25 2011 Mika Heiskanen <mika.heiskanen@fmi.fi> - 11.11.25-1.el5.fmi
- Added an explicit << operator for FmiParameterName to get rid of g++ errors

* Thu Nov 24 2011 Mika Heiskanen <mika.heiskanen@fmi.fi> - 11.11.24-1.el5.fmi
- Added RadarBorder parameter

* Wed Nov 16 2011 Mika Heiskanen <mika.heiskanen@fmi.fi> - 11.11.16-1.el5.fmi
- Added cross section functions

* Tue Nov  8 2011 Mika Heiskanen <mika.heiskanen@fmi.fi> - 11.11.8-1.el5.fmi
- Latvian language upgrades

* Mon Oct 17 2011 Mika Heiskanen <mika.heiskanen@fmi.fi> - 11.10.17-3.el5.fmi
- Added GrowthPeriodStarted and GrowthPeriodEnded parameters

* Mon Oct 17 2011 Mika Heiskanen <mika.heiskanen@fmi.fi> - 11.10.17-2.el5.fmi
- Numerous improvements and fixes by Marko Pietarinen

* Mon Oct 17 2011 Mika Heiskanen <mika.heiskanen@fmi.fi> - 11.10.17-1.el5.fmi
- Added AshConcentration parameter
- Changed fmi.conf to smartmet.conf

* Wed Sep 21 2011 Mika Heiskanen <mika.heiskanen@fmi.fi> - 11.9.21-1.el5.fmi
- Added new parameters Reflectivity, RadialVelocity and SpectralWidth

* Tue Aug 30 2011 Mika Heiskanen <mika.heiskanen@fmi.fi> - 11.8.30-1.el6.fmi
- NFmiRotatedLatLon area improvement

* Wed Jul 20 2011 Mika Heiskanen <mika.heiskanen@fmi.fi> - 11.7.20-1.el6.fmi
- Upgrade to boost 1.47

* Thu Jul  7 2011 Mika Heiskanen <mika.heiskanen@fmi.fi> - 11.7.7-1.el6.fmi
- Added biomass parameters

* Wed Jun 15 2011 Mika Heiskanen <mika.heiskanen@fmi.fi> - 11.6.15-1.el6.fmi
- Fixed NFmiFileSystem::PatternFiles to work when pattern contains no path component

* Mon Jun  6 2011 Mika Heiskanen <mika.heiskanen@fmi.fi> - 11.6.6-1.el5.fmi
- Numerous improvements by Marko

* Tue May 31 2011 Mika Heiskanen <mika.heiskanen@fmi.fi> - 11.5.31-1.el6.fmi
- Numerous improvements by Marko

* Thu May 26 2011 Mika Heiskanen <mika.heiskanen@fmi.fi> - 11.5.26-1.el6.fmi
- Improvements to handle GRIB conversions better

* Fri May 20 2011 Mika Heiskanen <mika.heiskanen@fmi.fi> - 11.5.20-1.el6.fmi
- RHEL6 release for Latvia

* Tue Apr 19 2011 Mika Heiskanen <mika.heiskanen@fmi.fi> - 11.4.19-1.el5.fmi
- Fixed error messages to be in English

* Thu Mar 24 2011 Mika Heiskanen <mika.heiskanen@fmi.fi> - 11.3.24-1.el5.fmi
- Upgraded to boost 1.46

* Thu Mar 17 2011 Pekka Keränen <pekka.keranen@geosaaga.fi> - 11.3.17-1.el6.fmi
- Fixed compiler errors in RHEL6

* Fri Mar 11 2011 Pekka Keränen <pekkka.keranen@geosaaga.fi> - 11.3.11-1.el6.fmi
- Fixed compiler errors in RHEL6

* Wed Feb 23 2011 Mika Heiskanen <mika.heiskanen@fmi.fi> - 11.2.23-1.el5.fmi
- Added TrafficIndex for tiejaksokeli production

* Wed Feb  9 2011 Mika Heiskanen <mika.heiskanen@fmi.fi> - 11.2.9-1.el5.fmi
- Fixed FillGridData not to thread when BOOST_DISABLE_THREADS is defined

* Tue Feb  8 2011 Mika Heiskanen <mika.heiskanen@fmi.fi> - 11.2.8-1.el5.fmi
- Added parameter name RoadReasoning needed for Karttakeskus co-operation

* Thu Feb  3 2011 Mika Heiskanen <mika.heiskanen@fmi.fi> - 11.2.3-1.el5.fmi
- New EPS parameter names

* Tue Jan 11 2011 Mika Heiskanen <mika.heiskanen@fmi.fi> - 11.1.11-1.el5.fmi
- DirectoryFiles now skips files starting with a period.

* Tue Jan  4 2011 Mika Heiskanen <mika.heiskanen@fmi.fi> - 11.1.4-1.el5.fmi
- Settings variable names can now contain whitespace

* Wed Sep 29 2010 Mika Heiskanen <mika.heiskanen@fmi.fi> - 10.9.29-1.el5.fmi
- Fixed bugs found by clang++

* Tue Sep 14 2010 Mika Heiskanen <mika.heiskanen@fmi.fi> - 10.9.14-1.el5.fmi
- Upgraded to boost 1.44

* Tue Jul  6 2010 Mika Heiskanen <mika.heiskanen@fmi.fi> - 10.7.6-2.el5.fmi
- Removed NFmiLevel::gMissingLevel due to thread safety issues
- Added NFmiLevel::IsMissing() to replace gMissingLevel

* Mon Jul  5 2010 Mika Heiskanen <mika.heiskanen@fmi.fi> - 10.7.5-2.el5.fmi
- Fixed numbers for SurfaceWaterPhase and ProbabilityOfSnow

* Mon Jul  5 2010 Mika Heiskanen <mika.heiskanen@fmi.fi> - 10.7.5-1.el5.fmi
- Fixed hessaa interpretation to be the same as in press production

* Mon Jun  7 2010 Mika Heiskanen <mika.heiskanen@fmi.fi> - 10.6.7-1.el5.fmi
- Added support for PKJ projection in NFmiAreaFactory
- NFmiVersion.h into use by Asko

* Fri Apr 23 2010 Mika Heiskanen <mika.heiskanen@fmi.fi> - 10.4.23-1.el5.fmi
- Added Tuliset ensemble parameters

* Fri Mar 26 2010 Mika Heiskanen <mika.heiskanen@fmi.fi> - 10.3.26-1.el5.fmi
- Various small bugfixes and improvements

* Tue Feb  2 2010 Mika Heiskanen <mika.heiskanen@fmi.fi> - 10.2.2-1.el5.fmi
- Small new utility methods required by other programs

* Fri Jan 15 2010 Mika Heiskanen <mika.heiskanen@fmi.fi> - 10.1.15-1.el5.fmi
- Upgrade to boost 1.41

* Tue Jan 12 2010 Mika Heiskanen <mika.heiskanen@fmi.fi> - 10.1.12-1.el5.fmi
- Fixed NFmiSettings variable substitutions

* Mon Jan 11 2010 Mika Heiskanen <mika.heiskanen@fmi.fi> - 10.1.11-1.el5.fmi
- Numerous small improvements and bug fixes

* Tue Jul 14 2009 Mika Heiskanen <mika.heiskanen@fmi.fi> - 9.7.14-1.el5.fmi
- Upgrade to boost 1.39 

* Tue Apr 21 2009 Mika Heiskanen <mika.heiskanen@fmi.fi> - 9.4.21-1.el5.fmi
- Fixed bug in NFmiQueryInfo::InterpolatedValueForTimeBag

* Thu Apr 16 2009 Mika Heiskanen <mika.heiskanen@fmi.fi> - 9.4.16-1.el5.fmi
- Bugfix to NFmiQueryInfo constructor for named files

* Wed Apr  8 2009 Mika Heiskanen <mika.heiskanen@fmi.fi> - 9.4.8-1.el5.fmi
- Build both single threaded and multithreaded versions

* Mon Apr  6 2009 Mika Heiskanen <mika.heiskanen@fmi.fi> - 9.4.6-1.el5.fmi
- Comment preprocessor crashed if file started with line containing only spaces

* Mon Mar 16 2009 Mika Heiskanen <mika.heiskanen@fmi.fi> - 9.3.16-1.el5.fmi
- const correctness improvements

* Wed Mar  4 2009 Santeri Oksman <santeri.oksman@fmi.fi> - 9.3.4-2.el5.fmi
- Fixed if-else-endif parsering.

* Wed Mar  4 2009 Mika Heiskanen <mika.heiskanen@fmi.fi> - 9.3.4-1.el5.fmi
- Fixed NFmiPreprocessor error message for missing include files

* Mon Feb  9 2009 Santeri Oksman <santeri.oksman@fmi.fi> - 9.2.9-1.el5.fmi
- Added NFmiLocationFinder::FindWmo by Lars Winberg
- New datatype kSingleStationRadarData by Marko Pietarinen
- New method NFmiMilliSecondTimer::CurrentTimeDiffInMSeconds by Marko Pietarinen
- Find in NFmiFileSystem is implemented using boost by Santeri Oksman

* Wed Jan 21 2009 Mika Heiskanen <mika.heiskanen@fmi.fi> - 9.1.21-1.el5.fmi
- Added radar detectability (kFmiDetectability)

* Tue Jan 20 2009 Marko Pietarinen <marko.pietarinen@fmi.fi> - 9.1.20-1.el5.fmi
- Enabled larger filesizes in NFmiFileSystem

* Mon Jan 19 2009 Marko Pietarinen <marko.pietarinen@fmi.fi> - 9.1.19-1.el5.fmi
- Bug fixes on handling relative paths in NFmiFileString (Saudi-Arabia METARs)

* Fri Jan  9 2009 Mika Heiskanen <mika.heiskanen@fmi.fi> - 9.1.9-1.el5.fmi
- Fixed V5 querydata write to always be in ASCII mode

* Thu Dec 18 2008 Mika Heiskanen <mika.heiskanen@fmi.fi> - 8.12.18-1.el5.fmi
- NFmiEnumConverter is now case independent
- API additions by Marko Pietarinen

* Thu Nov 20 2008 Santeri Oksman <santeri.oksman@fmi.fi> - 8.11.20-1.el5.fmi
- Mika Heiskanen fixed a bug in if-else-endif parsing in NFmiPreProcessor.

* Mon Nov 10 2008 Antti Westerberg <antti.westerberg@fmi.fi> - 8.11.10-1.el5.fmi
- New parametername added (ExceptionalPrecipitation)

* Tue Oct 21 2008 Mika Heiskanen <mika.heiskanen@fmi.fi> - 8.10.21-1.el5.fmi
- Changed const char * exceptions to runtime_errors

* Tue Oct  7 2008 Mika Heiskanen <mika.heiskanen@fmi.fi> - 8.10.7-1.el5.fmi
- FindQueryData will now discard 0-size files

* Mon Sep 29 2008 Mika Heiskanen <mika.heiskanen@fmi.fi> - 8.9.29-1.el5.fmi
- New parameternames added for eps fractiles (cloudiness + precipitation)

* Mon Sep 22 2008 Mika Heiskanen <mika.heiskanen@fmi.fi> - 8.9.22-3.el5.fmi
- Revived NFmiMetBox since seaphone binary needs it

* Mon Sep 22 2008 Mika Heiskanen <mika.heiskanen@fmi.fi> - 8.9.22-2.el5.fmi
- Marko Pietarinen fixed a bug in wind direction interpolation

* Mon Sep 22 2008 Mika Heiskanen <mika.heiskanen@fmi.fi> - 8.9.22-1.el5.fmi
- A few bugfixes and improvements

* Thu Sep 11 2008 Mika Heiskanen <mika.heiskanen@fmi.fi> - 8.9.11-1.el5.fmi
- Bugfix release

* Wed Jul 16 2008 Mika Heiskanen <mika.heiskanen@fmi.fi> - 8.7.16-1.el5.fmi
- Added support for reading compressed querydata

* Tue Jul 15 2008 Mika Heiskanen <mika.heiskanen@fmi.fi> - 8.7.15-1.el5.fmi
- Added support for memory mapped querydata
- Removed FmiRound and FmiTrunc macros

* Wed Mar 12 2008 Mika Heiskanen <mika.heiskanen@fmi.fi> - 8.3.12-1.el5.fmi
- Fixed ARFLAGS

* Tue Mar 11 2008 Mika Heiskanen <mika.heiskanen@fmi.fi> - 8.3.11-1.el5.fmi
- Fixed wind interpolation
- Minor code improvements

* Mon Feb 18 2008 Mika Heiskanen <mika.heiskanen@fmi.fi> - 8.2.18-2.el5.fmi
- Precipitation form filtering improvements
- NFmiSettings API now uses strings instead of char *

* Fri Jan 25 2008 Mika Heiskanen <mika.heiskanen@fmi.fi> - 8.1.25-2.el5.fmi
- Forgot to commit NFmiEnumConverter changes

* Fri Jan 25 2008 Mika Heiskanen <mika.heiskanen@fmi.fi> - 8.1.25-1.el5.fmi
- Added PedestrianIndex and TimeToNextSalting parameter names

* Wed Jan 16 2008 Mikko Rauhala <mikko.rauhala@fmi.fi> - 8.1.16-1.el5.fmi
- Various fixes by Marko Pietarinen, 
- Changed to Ubuntu style version numbering 

* Sat Jan 12 2008 mheiskan <mika.heiskanen@fmi.fi> - 1.0.8-1.el5.fmi
- GRIB related updates

* Thu Dec 27 2007 mheiskan <mika.heiskanen@fmi.fi> - 1.0.7-1.el5.fmi
- Fixed interpolation bug in wind direction code

* Tue Dec 18 2007 mheiskan <mika.heiskanen@fmi.fi> - 1.0.6-1.el5.fmi
- Various bugfixes by Marko Pietarinen
- Added missing Linux implementations to NFmiFileSystem namespace

* Fri Nov 30 2007 mheiskan <mika.heiskanen@fmi.fi> - 1.0.5-1.el5.fmi
- Bugfixes in projection classes and wind chill calculations

* Mon Nov 19 2007 mheiskan <mika.heiskanen@fmi.fi> - 1.0.3-1.el5.fmi
- Fixed a bug which caused qdinfo to crash for data with multiple levels

* Thu Nov 15 2007 mheiskan <mika.heiskanen@fmi.fi> - 1.0.3-1.el5.fmi
- Added new parameters for EC EPS fractiles

* Thu Oct 18 2007 mheiskan <mika.heiskanen@fmi.fi> - 1.0.2-1.el5.fmi
- Added EpochTime method to NFmiStaticTime
- Fixed typo in WKT() for NFmiStereographicArea
- Fixed regression test build system

* Mon Sep 24 2007 mheiskan <mika.heiskanen@fmi.fi> - 1.0.1-4.el5.fmi
- Fixed "make depend".

* Fri Sep 14 2007 mheiskan <mika.heiskanen@fmi.fi> - 1.0.1-3.el5.fmi
- Added "make tag" feature.

* Thu Sep 13 2007 mheiskan <mika.heiskanen@fmi.fi> - 1.0.1-2.el5.fmi
- Simplied makefile logic.

* Thu Jun  7 2007 tervo <tervo@xodin.weatherproof.fi> - 1.0.1-1.el5.fmi
- Changed file owners into root.
- Initial build.<|MERGE_RESOLUTION|>--- conflicted
+++ resolved
@@ -4,11 +4,7 @@
 %define SPECNAME smartmet-library-%{DIRNAME}
 Summary: newbase library
 Name: %{SPECNAME}
-<<<<<<< HEAD
-Version: 21.9.13
-=======
 Version: 21.9.14
->>>>>>> fcf4eab2
 Release: 1%{?dist}.fmi
 License: MIT
 Group: Development/Libraries
@@ -108,7 +104,9 @@
 %{_libdir}/libsmartmet-%{DIRNAME}.a
 
 %changelog
-<<<<<<< HEAD
+* Tue Sep 14 2021 Mika Heiskanen <mika.heiskanen@fmi.fi> - 21.9.14-1.fmi
+- Added rail probability parameter
+
 * Mon Sep 13 2021 Mika Heiskanen <mika.heiskanen@fmi.fi> - 21.9.13-1.fmi
 - Fixed YKJ projection PROJ string
 
@@ -128,10 +126,6 @@
 
 * Mon Jun 28 2021 Mika Heiskanen <mika.heiskanen@fmi.fi> - 21.6.28-1.fmi
 - Added WGS84 define into NFmiGlobals so outside code can detect which newbase version is installed
-=======
-* Tue Sep 14 2021 Mika Heiskanen <mika.heiskanen@fmi.fi> - 21.9.14-1.fmi
-- Added rail probability parameter
->>>>>>> fcf4eab2
 
 * Wed Jun 16 2021 Mika Heiskanen <mika.heiskanen@fmi.fi> - 21.6.16-1.fmi
 - Use Fmi::Exception
