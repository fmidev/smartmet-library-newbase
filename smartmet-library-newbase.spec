%define DIRNAME newbase
%define LIBNAME smartmet-%{DIRNAME}
%define SPECNAME smartmet-library-%{DIRNAME}
Summary: newbase library
Name: %{SPECNAME}
<<<<<<< HEAD
Version: 17.9.7
=======
Version: 17.9.13
>>>>>>> 40fb89aa
Release: 1%{?dist}.fmi
License: MIT
Group: Development/Libraries
URL: https://github.com/fmidev/smartmet-library-newbase
Source: %{name}.tar.gz
BuildRoot: %{_tmppath}/%{name}-%{version}-%{release}-root-%(%{__id_u} -n)
BuildRequires: gcc-c++
BuildRequires: make
BuildRequires: boost-devel >= 1.65
BuildRequires: bzip2-devel
BuildRequires: geos-devel >= 3.5.0
BuildRequires: gdal-devel
Requires: boost-date-time >= 1.65
Requires: boost-regex >= 1.65
Requires: boost-filesystem >= 1.65
Requires: boost-iostreams >= 1.65
Requires: boost-system >= 1.65
Requires: gdal
Requires: geos >= 3.5.0
Provides: %{LIBNAME}
Obsoletes: libsmartmet-newbase < 16.12.19
Obsoletes: libsmartmet-newbase-debuginfo < 16.12.19

%description
FMI newbase library

%prep
rm -rf $RPM_BUILD_ROOT

%setup -q -n %{SPECNAME}
 
%build
make %{_smp_mflags}

%install
%makeinstall

%clean
rm -rf $RPM_BUILD_ROOT

%files
%defattr(0775,root,root,0775)
%{_libdir}/libsmartmet-%{DIRNAME}.so

%post -p /sbin/ldconfig
%postun -p /sbin/ldconfig

%package -n %{SPECNAME}-devel
Summary: FMI newbase development files
Provides: %{SPECNAME}-devel
Obsoletes: libsmartmet-newbase-devel < 16.12.19

%description -n %{SPECNAME}-devel
FMI newbase development files

%files -n %{SPECNAME}-devel
%defattr(0664,root,root,0775)
%{_includedir}/smartmet/%{DIRNAME}

%package -n %{SPECNAME}-static
Summary: FMI newbase static library
Provides: %{SPECNAME}-static

%description -n %{SPECNAME}-static
FMI newbase static library

%files -n %{SPECNAME}-static
%defattr(0664,root,root,0775)
%{_libdir}/libsmartmet-%{DIRNAME}.a

%changelog
<<<<<<< HEAD
* Thu Sep  7 2017 Santeri Oksman <santeri.oksman@fmi.fi> - 17.9.7-1.fmi
- Added all CF standard names (http://cfconventions.org/Data/cf-standard-names/45/build/cf-standard-name-table.html)
=======
* Wed Sep 13 2017 Mika Heiskanen <mika.heiskanen@fmi.fi> - 17.9.13-1.fmi
- New sounding index parameters for the last equilibrium level

* Mon Sep 11 2017 Mika Heiskanen <mika.heiskanen@fmi.fi> - 17.9.11-1.fmi
- Fixed NFmiRotatedLatLonArea WKT
>>>>>>> 40fb89aa

* Mon Aug 28 2017 Mika Heiskanen <mika.heiskanen@fmi.fi> - 17.8.28-1.fmi
- Upgrade to boost 1.65
- Ignore use of NFmiGdalArea in NFmiArea if not UNIX

* Tue Aug 1 2017 Ville Ilkka <ville.ilkka@fmi.fi> - 17.8.1-1.fmi
- Added a new parameter for 5cm snow accumulation days

* Tue Jul 25 2017 Mika Heiskanen <mika.heiskanen@fmi.fi> - 17.7.25-1.fmi
- Fixed NFmiBox to use delete[]
- Removed NearestMetTime method whose implementation caused infinite recursion

* Thu Jun  1 2017 Mika Heiskanen <mika.heiskanen@fmi.fi> - 17.6.1-1.fmi
- Add parameters for sea level fractiles, mean and deviation

* Fri May 26 2017 Mika Heiskanen <mika.heiskanen@fmi.fi> - 17.5.26-1.fmi
- Added sea level probability parameters

* Fri Apr 28 2017 Mika Heiskanen <mika.heiskanen@fmi.fi> - 17.4.28-1.fmi
- Temporary fix to HashValue methods. Will change NFmiArea::HashValue to be virtual later on.

* Tue Apr  4 2017 Mika Heiskanen <mika.heiskanen@fmi.fi> - 17.4.4-1.fmi
- Added support for interpolating within given time window when interpolating to given pressure or height

* Mon Apr  3 2017 Mika Heiskanen <mika.heiskanen@fmi.fi> - 17.4.3-1.fmi
- New methods for dealing with moving sounding data
- Bug fix to FindTimeIndicesForGivenTimeRange

* Tue Mar 28 2017 Mika Heiskanen <mika.heiskanen@fmi.fi> - 17.3.28-1.fmi
- Modified info masks to enable operating on climatology data at any given time in history

* Wed Mar 22 2017 Mika Heiskanen <mika.heiskanen@fmi.fi> - 17.3.22-1.fmi
- Added Opera ODIM parameter ZDR with name DifferentialReflectivity
- Added Opera ODIM parameter KDP with name SpecificDifferentialPhase
- Added Opera ODIM parameter PHIDP with name DifferentialPhase
- Added Opera ODIM parameter SQI with name SignalQualityIndex
- Added Opera ODIM parameter RHORV with name ReflectivityCorrelation

* Thu Mar  9 2017 Mika Heiskanen <mika.heiskanen@fmi.fi> - 17.3.9-1.fmi
- Added sounding tools for SmartMet Editor

* Mon Mar  6 2017 Mika Heiskanen <mika.heiskanen@fmi.fi> - 17.3.6-1.fmi
- Added CMakeList.txt created for the Windows build
- Minor fixes needed for by the Windows build

* Wed Mar  1 2017 Mika Heiskanen <mika.heiskanen@fmi.fi> - 17.3.1-1.fmi
- ProbabilityOfColdLimit5 is the probability of temperature being below -35C

* Tue Feb 28 2017 Mika Heiskanen <mika.heiskanen@fmi.fi> - 17.2.28-1.fmi
- Renamed AvailableEnsembleMemberPercentage to AvailableEnsembleMemberCount
- Renamed HoarFrostTemperature to FrostPoint

* Wed Feb 15 2017 Mika Heiskanen <mika.heiskanen@fmi.fi> - 17.2.15-1.fmi
- Added static packaging

* Mon Feb 13 2017 Mika Heiskanen <mika.heiskanen@fmi.fi> - 17.2.13-1.fmi
- Fixed a race condition in NFmiQueryData::LatLonCache()

* Fri Feb 10 2017 Mika Heiskanen <mika.heiskanen@fmi.fi> - 17.2.10-1.fmi
- Backported numerous changes from the SmartMet Editor branch

* Tue Feb  7 2017 Mika Heiskanen <mika.heiskanen@fmi.fi> - 17.2.7-1.fmi
- Fixed querydata copying to copy memory mapped data from the correct address

* Thu Feb  2 2017 Mika Heiskanen <mika.heiskanen@fmi.fi> - 17.2.2-1.fmi
- Added possibility to memory map writeable querydata

* Wed Feb  1 2017 Mika Heiskanen <mika.heiskanen@fmi.fi> - 17.2.1-1.fmi
- Fixed two SnowDepth fractile parameter names
- Added parameter for post-processed cloud top height (ft)
- Added parameter for average wind speed (ms)
- Added parameter for potential precipitation type (code)
- Added parameter for humidity relative to ice (%)
- Added parameter for hoar frost temperature (C)
- Added parameter for available ensemble members (%)
- Added parameter for post-processed wind gust speed
- Added four parameters for probability of wave height with different limits (%)

* Thu Jan 26 2017 Mika Heiskanen <mika.heiskanen@fmi.fi> - 17.1.26-1.fmi
- Added methods for calculating a hash value for the grid defined in querydata

* Tue Jan 17 2017 Mika Heiskanen <mika.heiskanen@fmi.fi> - 17.1.17-1.fmi
- New parameters for air pollutant concentrations

* Tue Jan 10 2017 Mika Heiskanen <mika.heiskanen@fmi.fi> - 17.1.10-1.fmi
- New parameter IcingRate [g/h] for wind mill icing forecasts
- New parameter IceMass [kg] for wind mill icing forecasts

* Mon Dec 19 2016 Mika Heiskanen <mika.heiskanen@fmi.fi> - 16.12.19-1.fmi
- Added Visibility2 (post processed)
- Added fractile parameters

* Fri Nov 18 2016 Mika Heiskanen <mika.heiskanen@fmi.fi> - 16.11.18-1.fmi
- Added new Copernicus parameters: kFmiFrostLayerTop and kFmiFrostLayerBottom

* Tue Nov 15 2016 Mika Heiskanen <mika.heiskanen@fmi.fi> - 16.11.15-2.fmi
- Fixed NFmiGdalArea to handle an unset authority name or code properly

* Tue Nov 15 2016 Mika Heiskanen <mika.heiskanen@fmi.fi> - 16.11.15-1.fmi
- New parameter: CloudBase2, post processed cloud base height

* Tue Sep 20 2016 Mika Heiskanen <mika.heiskanen@fmi.fi> - 16.9.20-1.fmi
- Fixed GdalArea to handle missing authority codes and names

* Fri Sep  9 2016 Mika Heiskanen <mika.heiskanen@fmi.fi> - 16.9.9-2.fmi
- Bug fix to preserving header strings

* Fri Sep  9 2016 Mika Heiskanen <mika.heiskanen@fmi.fi> - 16.9.9-1.fmi
- Fixed preparation code for time interpolation to preserve querydata header strings

* Wed Aug 31 2016 Mika Heiskanen <mika.heiskanen@fmi.fi> - 16.6.31-1.fmi
- Added safety checks against bad time resolutions in querydata headers

* Thu Jun 16 2016 Mika Heiskanen <mika.heiskanen@fmi.fi> - 16.6.16-1.fmi
- Fixed a bug in handling NFmiTimeBag time resolutions of multiple days

* Wed Jun 15 2016 Mika Heiskanen <mika.heiskanen@fmi.fi> - 16.6.15-1.fmi
- Updated logic for selecting a symbol for cloudy weather (SOL-4077)
- Updated logic for selecting a symbol for heavy thunder (SOL-4077)

* Mon Jun 13 2016 Mika Heiskanen <mika.heiskanen@fmi.fi> - 16.6.13-1.fmi
- Switched to cartesian nearest location searches, the approximation did not satisfy the triangle inequality

* Fri Jun  3 2016 Mika Heiskanen <mika.heiskanen@fmi.fi> - 16.6.3-1.fmi
- Added Clim4Energy parameters (SOL-3596)
- SkinReservoirContent, HighVegetationCover, HighVegetationType, LowVegetationType
- SoilTemperatureLevel1, SoilTemperatureLevel2, SoilTemperatureLevel3, SoilTemperatureLevel4
- VolumetricSoilWaterLayer1, VolumetricSoilWaterLayer2, VolumetricSoilWaterLayer3, VolumetricSoilWaterLayer4

* Thu May 26 2016 Mika Heiskanen <mika.heiskanen@fmi.fi> - 16.5.26-1.fmi
- Added SILAM parameter AreaOfRisk

* Tue May 24 2016 Mika Heiskanen <mika.heiskanen@fmi.fi> - 16.5.24-1.fmi
- Optimized NFmiLocationBag::IsInside for speed

* Thu May 12 2016 Mika Heiskanen <mika.heiskanen@fmi.fi> - 16.5.12-1.fmi
- Much faster nearest location searches for point data

* Wed May  4 2016 Mika Heiskanen <mika.heiskanen@fmi.fi> - 16.5.4-1.fmi
- Added sounding parameters previously known only by qdsoundingindex

* Fri Apr  8 2016 Mika Heiskanen <mika.heiskanen@fmi.fi> - 16.4.8-1.fmi
- Fixed a memory leak in NFmiNearTree::Clear

* Thu Mar 17 2016 Mika Heiskanen <mika.heiskanen@fmi.fi> - 16.3.17-1.fmi
- New parameter snow density (mass per unit of volume), kg/m3

* Thu Feb  4 2016 Tuomo Lauri <tuomo.lauri@fmi.fi> - 16.2.4-1.fmi
- Added gridded landscaping functionality

* Wed Feb  3 2016 Mika Heiskanen <mika.heiskanen@fmi.fi> - 16.2.3-1.fmi
- New parameter: PotentialPrecipitationForm

* Sun Jan 17 2016 Mika Heiskanen <mika.heiskanen@fmi.fi> - 16.1.17-1.fmi
- Merge from Windows SmartMet editor development:
- Added a producer for BUFR soundings
- Bug fix to subvalue extraction of weather symbols
- Bug fix to precipitation form extraction
- Bug fix to file extension extraction when there is no suffix in the file
- Bug fix to extracting given heights using masks
- Bug fix to pressure level extractions

* Thu Nov 26 2015 Mika Heiskanen <mika.heiskanen@fmi.fi> - 15.11.26-1.fmi
- Added a swap method for NFmiQueryData to speed up qdpress

* Mon Nov 23 2015 Mika Heiskanen <mika.heiskanen@fmi.fi> - 15.11.23-1.fmi
- New parameter: BoundaryLayerTurbulence
- Optimized loop order in numerous NFmiQueryDataUtil utility functions
- Limit the number of threads in area interpolations to 8

* Wed Nov 11 2015 Mika Heiskanen <mika.heiskanen@fmi.fi> - 15.11.11-1.fmi
- Bug fix to SetPrecipitationFormValue

* Tue Nov 10 2015 Mika Heiskanen <mika.heiskanen@fmi.fi> - 15.11.10-2.fmi
- Added normal assignment operators for NFmiTime and NFmiMetTime

* Tue Nov 10 2015 Mika Heiskanen <mika.heiskanen@fmi.fi> - 15.11.10-1.fmi
- Optimized AreaStr methods for speed

* Mon Nov  9 2015 Mika Heiskanen <mika.heiskanen@fmi.fi> - 15.11.9-1.fmi
- New parameters: NO-, O3-, PM10- and PM25Contents

* Wed Nov  4 2015 Mika Heiskanen <mika.heiskanen@fmi.fi> - 15.11.4-1.fmi
- Added boost local_date_time based constructors for NFmiTime and NFmiMetTime
- Optimized time interpolations to avoid constructing unnecessary time objects from the wall clock

* Mon Oct 26 2015 Mika Heiskanen <mika.heiskanen@fmi.fi> - 15.10.26-1.fmi
- Compile with -g to enable studying cores

* Tue Oct 13 2015 Mika Heiskanen <mika.heiskanen@fmi.fi> - 15.10.13-1.fmi
- Limit lapse rate corrections during inversion to -300...+150 meters to avoid problems at Finnish hills

* Mon Sep 28 2015 Mika Heiskanen <mika.heiskanen@fmi.fi> - 15.9.28-2.fmi
- Limit lapse rate corrections at sea during inversion to prevent Norwegien fjords from freezing

* Mon Sep 28 2015 Mika Heiskanen <mika.heiskanen@fmi.fi> - 15.9.28-1.fmi
- Added a bbox based constructor to NFmiGdalArea

* Fri Sep 25 2015 Mika Heiskanen <mika.heiskanen@fmi.fi> - 15.9.25-1.fmi
- Swapped lapse rate height limits since default lapse rate is now negative

* Thu Sep 24 2015 Mika Heiskanen <mika.heiskanen@fmi.fi> - 15.9.24-1.fmi
- Default lapse rate is now -6.5 degrees to match the sign in ECMWF data

* Thu Sep 17 2015 Mika Heiskanen <mika.heiskanen@fmi.fi> - 15.9.17-1.fmi
- Added ProbabilityThunderstorm2
- Added 6 precipitation form probability parameters: drizzle, rain (liquid), sleet, snow, freezing drizzle and freezing rain

* Tue Sep 15 2015 Mika Heiskanen <mika.heiskanen@fmi.fi> - 15.9.15-1.fmi
- Added height limits for lapse rate corrections

* Thu Sep 10 2015 Mika Heiskanen <mika.heiskanen@fmi.fi> - 15.9.10-1.fmi
- Added reading lapse rate parameter from querydata into landscape corrections

* Fri Sep  4 2015 Tuomo Lauri <tuomo.lauri@fmi.fi> - 15.9.4-1.fmi
- Fixed names of various deposition parameters

* Wed Aug 26 2015 Mika Heiskanen <mika.heiskanen@fmi.fi> - 15.8.26-1.fmi
- Optimized parameter changes via FmiParameter name for speed

* Mon Jul 27 2015 Mika Heiskanen <mika.heiskanen@fmi.fi> - 15.7.27-1.fmi
- Two new aviation parameters

* Mon Jun 29 2015 Mika Heiskanen <mika.heiskanen@fmi.fi> - 15.6.29-1.fmi
- Fixed NFmiGridBase::InInside

* Tue Jun 23 2015 Mika Heiskanen <mika.heiskanen@fmi.fi> - 15.6.23-1.fmi
- Dropped reference humidity in feels like formulas to 50%

* Mon Jun 22 2015 Mika Heiskanen <mika.heiskanen@fmi.fi> - 15.6.22-1.fmi
- Use 60% as the reference humidity for SummerSimmer index, deserts are not good references points in Finland

* Wed Jun 17 2015 Mika Heiskanen <mika.heiskanen@fmi.fi> - 15.6.17-1.fmi
- Added parameters for de-icing. Class 0 = no de-icing needed, 1 = frost on plain, 2 = weak/moderate precipitation, 3 = heavy precipitation, 4 = no de-icing possible

* Mon Jun 15 2015 Mika Heiskanen <mika.heiskanen@fmi.fi> - 15.6.15-1.fmi
- Tuned the FeelsLike radiation effect based on ApparentTemperature formulas

* Wed Jun 10 2015 Mika Heiskanen <mika.heiskanen@fmi.fi> - 15.6.10-1.fmi
- Added parameter TotalColumnWater

* Mon Jun  8 2015 Mika Heiskanen <mika.heiskanen@fmi.fi> - 15.6.8-1.fmi
- FeelsLike temperature now takes global radiation into account

* Wed Apr 29 2015 Mika Heiskanen <mika.heiskanen@fmi.fi> - 15.4.29-1.fmi
- Enabled landscape interpolation to take water/land mask value as input
- Fixed PeekLocationValue not to modify the location index

* Wed Apr 22 2015  <mheiskan@centos7.fmi.fi> - 15.4.22-1.fmi
- Cleaned NFmiQueryDataUtil API
- Fixed NFmiGdalArea WorldXYWidth and WorldXYHeight methods

* Tue Apr 14 2015 Mika Heiskanen <mika.heiskanen@fmi.fi> - 15.4.15-1.fmi
- Changed NFmiQueryData LatLonCache to be calculated on demand

* Thu Apr  9 2015 Mika Heiskanen <mika.heiskanen@fmi.fi> - 15.4.9-2.fmi
- Fixed NFmiQueryData::Read to update the LatLonCache

* Thu Apr  9 2015 Mika Heiskanen <mika.heiskanen@fmi.fi> - 15.4.9-1.fmi
- Made NFmiQueryData::LatLonCache method thread safe

* Mon Mar 30 2015 Mika Heiskanen <mika.heiskanen@fmi.fi> - 15.3.30-1.fmi
- Added landscape-interpolation
- Build as a dynamic library instead of static

* Mon Mar 16 2015 Mika Heiskanen <mika.heiskanen@fmi.fi> - 15.3.16-1.fmi
- New flight route methods
- Added parameter ClearAirTurbulance2

* Tue Feb 24 2015 Mika Heiskanen <mika.heiskanen@fmi.fi> - 15.2.24-1.fmi
- Fixed WindChill formula to match the Canadien one for speeds < 5 km/h
- New version of FeelsLike combines a customized wind chill with the head index

* Tue Feb 17 2015 Mika Heiskanen <mika.heiskanen@fmi.fi> - 15.2.17-2.fmi
- Added parameter PrecipitationInstantTotal

* Tue Feb 17 2015 Mika Heiskanen <mika.heiskanen@fmi.fi> - 15.2.17-1.fmi
- Fixes to nearest neighbour interpolation for global data

* Fri Feb 13 2015 Mika Heiskanen <mika.heiskanen@fmi.fi> - 15.2.13-1.fmi
- Fixes	to interpolation methods

* Fri Feb  6 2015 Mika Heiskanen <mika.heiskanen@fmi.fi> - 15.2.6-1.fmi
- Fixes to interpolation for global data

* Fri Dec  5 2014 Mika Heiskanen <mika.heiskanen@fmi.fi> - 14.12.5-1.fmi
- Added parameters ProbabilityOfPrecLimit5 - ProbabilityOfPrecLimit10

* Tue Nov 11 2014 Mika Heiskanen <mika.heiskanen@fmi.fi> - 14.11.11-1.fmi
- Partio added PrecipitationForm3
- Fix to pressure level interpolation

* Wed Nov  5 2014 Mika Heiskanen <mika.heiskanen@fmi.fi> - 14.11.5-1.fmi
- Fixed pressure level interpolation to handle subparameters correctly

* Thu Oct 30 2014 Mika Heiskanen <mika.heiskanen@fmi.fi> - 14.10.30-1.fmi
- New way to interpolate with respect to pressure is more robust

* Mon Oct 13 2014 Mika Heiskanen <mika.heiskanen@fmi.fi> - 14.10.13-2.fmi
- NFmiDataMatrix interpolation now understands nearest neighbor interpolation
- Fixes to Atlantic & Pacific view handling

* Mon Oct 13 2014 Mika Heiskanen <mika.heiskanen@fmi.fi> - 14.10.13-1.fmi
- New precipitation and buoyancy parameters

* Tue Sep 30 2014 Tuomo Lauri <tuomo.lauri@fmi.fi> - 14.9.30-1.fmi
- Added SeasonalWaterLevelIndex SYKE parameter

* Wed Aug  6 2014 Mika Heiskanen <mika.heiskanen@fmi.fi> - 14.8.6-1.fmi
- Fixed WKT for NFmiLatLonArea and NFmiRotatedLatLonArea

* Tue Aug  5 2014 Mika Heiskanen <mika.heiskanen@fmi.fi> - 14.8.5-1.fmi
- Fixed WKT for NFmiLatLonArea and NFmiRotatedLatLonArea

* Fri Aug  1 2014 Mika Heiskanen <mika.heiskanen@fmi.fi> - 14.8.1-2.fmi
- Use the last file origin time for multiquerydata

* Fri Aug  1 2014 Mika Heiskanen <mika.heiskanen@fmi.fi> - 14.8.1-1.fmi
- Added new MyOcean parameters: SeaDepth, MixedlayerThickness, SeaSurfaceElevation
- Marko: Fixed bug in Mercator projection which reflected southern hemisphere data to the northern hemisphere
- Marko: Various bug fixes

* Wed May 28 2014 Santeri Oksman <santeri.oksman@fmi.fi> - 14.5.28-1.fmi
- Added WeatherSymbol parameter

* Mon Apr 28 2014 Tuomo Lauri <tuomo.lauri@fmi.fi> - 14.4.28-1.fmi
- Adjusted SYKE - related flooding parameters 
- Fixed parameter conflicts due to simultaneous changes by two persons
- 381 ConvectiveInhibition is now Roughness, parameter 66 is to be used for CIN

* Thu Apr 10 2014 Mika Heiskanen <mika.heiskanen@fmi.fi> - 14.4.10-1.fmi
- Added new pollen parameters for birch, grass, alder, mugwort and ragweed

* Mon Apr  7 2014 Mika Heiskanen <mika.heiskanen@fmi.fi> - 14.4.7-1.fmi
- Partio added AbsoluteHumidity and PrecipitationInstantSolid
- Kinniä fixed define-directive handling in the preprocessor

* Fri Mar 28 2014 Pertti Kinniä <pertti.kinnia@fmi.fi> - 14.3.28-1.fmi
- Modifications to NFmiPreProcessor's #define handling (added some functionality needed by frontier)

* Fri Mar 14 2014 Mika Heiskanen <mika.heiskanen@fmi.fi> - 14.3.14-1.fmi
- Added possibility to request a time bag when using MakeCombineParams (TAF editor fix)

* Thu Mar 13 2014 Mikko Visa <mikko.visa@fmi.fi> - 14.3.13-1.fmi
- Added dry and wet deposition parameters produced by HILATAR model

* Wed Feb 19 2014 Mikko Visa <mikko.visa@fmi.fi> - 14.2.19-1.fmi
- Wind U/V parameters fixed (BRAINSTORM-332 was reopened, previous fix was not ok)

* Mon Feb 17 2014 Mikko Visa <mikko.visa@fmi.fi> - 14.2.17-1.fmi
- Wind U/V parameters fixed (BRAINSTORM-332)

* Mon Feb 10 2014 Mika Heiskanen <mika.heiskanen@fmi.fi> - 14.2.10-1.fmi
- Fixed NFmiStaticTime::my_timegm to work beyond 2038

* Fri Jan 24 2014 Mika Heiskanen <mika.heiskanen@fmi.fi> - 14.1.24-1.fmi
- Creating a new area from an original one no longer requires the new one to be inside the old one

* Wed Jan 22 2014 Mika Heiskanen <mika.heiskanen@fmi.fi> - 14.1.22-1.fmi
- NFmiAreaFactory now supports creating a projection with the desired resolution
- NFmiAreaFactory now allows 'x' in addition to ',' in the grid size specification

* Mon Jan 20 2014 Mika Heiskanen <mika.heiskanen@fmi.fi> - 14.1.20-1.fmi
- Fixed NFmiAreaFactory to throw for unknown projection names

* Thu Jan  9 2014 Santeri Oksman <santeri.oksman@fmi.fi> - 14.1.9-1.fmi
- Added trivial methods to calculate upper and lower limits of water to snow conversion

* Thu Dec  5 2013 Jukka A. Pakarinen <jukka.pakarinen@fmi.fi> - 13.12.5-1.fmi
- IceVelocity parameter name changes and removed 396 and 397 parameters.

* Wed Dec  4 2013 Mika Heiskanen <mika.heiskanen@fmi.fi> - 13.12.4-1.fmi
- Querydata loaded now makes an exact sanity check on the size of the input file raw data section

* Mon Dec  2 2013 Mika Heiskanen <mika.heiskanen@fmi.fi> - 13.12.2-1.fmi
- Station ID is now a signed long

* Thu Nov 28 2013 Mika Heiskanen <mika.heiskanen@fmi.fi> - 13.11.28-1.fmi
- Querydata loader now makes a sanity check on the size of the input file raw data section

* Wed Nov 27 2013 Mika Heiskanen <mika.heiskanen@fmi.fi> - 13.11.27-1.fmi
- Added support for reading gnomonic querydata

* Mon Nov 25 2013 Mika Heiskanen <mika.heiskanen@fmi.fi> - 13.11.25-1.fmi
- Bug fixes to Atlantic vs. Pacific view code

* Tue Nov 19 2013 Mika Heiskanen <mika.heiskanen@fmi.fi> - 13.11.19-1.fmi
- Fixes to radiation parameter names

* Tue Nov 12 2013 Mika Heiskanen <mika.heiskanen@fmi.fi> - 13.11.12-1.fmi
- New parameters for SADIS forecasts: ClearAirTurbulence, HorizontalExtentOfCumulonimbus, InCloudTurbulence

* Thu Nov  7 2013 Mika Heiskanen <mika.heiskanen@fmi.fi> - 13.11.7-1.fmi
- New parameters for accumulated radiation (FMI open data)

* Wed Nov  6 2013 Mika Heiskanen <mika.heiskanen@fmi.fi> - 13.11.6-2.fmi
- Added Snow1h parameter

* Wed Nov  6 2013 Mika Heiskanen <mika.heiskanen@fmi.fi> - 13.11.6-1.fmi
- Added PrecipitationLevel parameter for radar precipitation adjusted to percieved strength

* Mon Nov  4 2013 Mika Heiskanen <mika.heiskanen@fmi.fi> - 13.11.4-1.fmi
- Overflow bug fix to NFmiMetTime constructor

* Thu Oct 31 2013 Mika Heiskanen <mika.heiskanen@fmi.fi> - 13.10.31-1.fmi
- NFmiMultiQueryInfo now has a time dependent origin time

* Wed Oct 30 2013 Mika Heiskanen <mika.heiskanen@fmi.fi> - 13.10.30-1.fmi
- NFmiMultiQueryInfo now works with overlapping forecasts too

* Fri Oct 25 2013 Mika Heiskanen <mika.heiskanen@fmi.fi> - 13.10.25-1.fmi
- NFmiMetTime now supports implicit conversion to boost::posix_time::ptime

* Thu Oct 24 2013 Mika Heiskanen <mika.heiskanen@fmi.fi> - 13.10.24-1.fmi
- Support for Lambert equal area projection when reading querydata
- Support for boost::posix_time::ptime

* Thu Oct 17 2013 Mika Heiskanen <mika.heiskanen@fmi.fi> - 13.10.17-1.fmi
- Added NFmiMultiQueryInfo for handling multiple datas with different times only
- Improvements to automatic calculation of snow fall rates

* Thu Sep 26 2013 Mika Heiskanen <mika.heiskanen@fmi.fi> - 13.9.26-1.fmi
- Various fixes and improvements by Marko Pietarinen

* Mon Sep 23 2013 Mika Heiskanen <mika.heiskanen@fmi.fi> - 13.9.23-2.fmi
- Patch to NFmiMultiQueryInfo

* Mon Sep 23 2013 Mika Heiskanen <mika.heiskanen@fmi.fi> - 13.9.23-1.fmi
- Added NFmiQueryInfo::IsInside
- Added NFmiMultiQueryInfo

* Tue Sep 17 2013 Mika Heiskanen <mika.heiskanen@fmi.fi> - 13.9.17-1.fmi
- Added NFmiHPlaceDescriptor::IsInside which is speed optimized with a NearTree
- Optimized NFmiLocationBag search operations for speed
- Added EastwardIceVelocity and NorthwardIceVelocity parameters.

* Tue Sep 10 2013 Tuomo Lauri <tuomo.lauri@fmi.fi> - 13.9.10-1.fmi
- Added Runoff and WaterLevelDifference SYKE parameters

* Sat Sep  7 2013 Mika Heiskanen <mika.heiskanen@fmi.fi> - 13.9.7-1.fmi
- Added possibility to output accurate precipitation dat into NFmiQueryDataUtil

* Thu Sep  5 2013 Mika Heiskanen <mika.heiskanen@fmi.fi> - 13.9.5-1.fmi
- Added new Read and Write methods to NFmiQueryData

* Sat Aug  3 2013 Mika Heiskanen <mika.heiskanen@fmi.fi> - 13.8.2-2.fmi
- Added possibility to advice NFmiQueryData memory mapping on access patterns

* Fri Aug  2 2013 Mika Heiskanen <mika.heiskanen@fmi.fi> - 13.8.2-1.fmi
- Fixed weather symbol interpolation bug for non-composite weather params
- Enabled Pacific views of data by enabling 0...360 longitude views of data

* Mon Jul 22 2013 Mika Heiskanen <mika.heiskanen@fmi.fi> - 13.7.22-1.fmi
- Fixed code not to call timegm due to thread safety issues
- Fixed code not to call readdir which is not re-entrant
- Fixed code to use rand_r instead of rand

* Wed Jul  3 2013 Mika Heiskanen <mika.heiskanen@fmi.fi> - 13.7.3-1.fmi
- Updated to boost 1.54

* Tue Jul  2 2013 Mika Heiskanen <mika.heiskanen@fmi.fi> - 13.7.2-1.fmi
- Added NFmiDataModifierChange to be able to process Harmonie precipitation data

* Tue Jun 25 2013 Mika Heiskanen <mika.heiskanen@fmi.fi> - 13.6.25-1.fmi
- NFmiEnumConverter lacked 19 parameter names, fixed

* Mon Jun 10 2013 Mika Heiskanen <mika.heiskanen@fmi.fi> - 13.6.10-1.fmi
- Using more cores when combining data
- Use 1 hour precipitation if available when combining data

* Tue Jun  4 2013 Timo Kuoremäki <timo.kuoremaki@fmi.fi> - 13.6.4-2.fmi
- Fixed build

* Tue Jun  4 2013 Timo Kuoremäki <timo.kuoremaki@fmi.fi> - 13.6.4-1.fmi
- Added Lambert azimuthal equal-area projection

* Mon May 27 2013 Mika Heiskanen <mika.heiskanen@fmi.fi> - 13.5.27-1.fmi
- Added about 10 parameter names to EnumConverter

* Wed May 22 2013 Mika Heiskanen <mika.heiskanen@fmi.fi> - 13.5.22-2.fmi
- Merged improvements made in Smartmet editor branch

* Wed May  22 2013 Roope Tervo <roope.tervo@fmi.fi> - 13.5.22-1.fmi
- fixed centered invrotlatlon projection

* Thu Apr  4 2013 Mika Heiskanen <mika.heiskanen@fmi.fi> - 13.4.4-1.fmi
- Fixed NFmiFastQueryInfo::GridValues to rotate wind U/V components

* Wed Apr  3 2013 Mika Heiskanen <mika.heiskanen@fmi.fi> - 13.4.3-1.fmi
- Fixed true north azimuth calculation for rotated latlon projection
- Fixed NFmiTotalWind construction from UV components to use the north azimuth

* Thu Mar 21 2013 Mika Heiskanen <mika.heiskanen@fmi.fi> - 13.3.21-2.fmi
- Replaced auto_ptr with shared_ptr since C++11 deprecates it

* Thu Mar 21 2013 Mika Heiskanen <mika.heiskanen@fmi.fi> - 13.3.21-1.fmi
- Added parameters WindGustU, WindGustV and HeightMinus20C to enum converter

* Wed Mar  6 2013 Mika Heiskanen <mika.heiskanen@fmi.fi> - 13.3.6-1.fmi
- Fixed interpolation bug in InterpolatedValueFromTimeList

* Fri Feb 15 2013 Mika Heiskanen <mika.heiskanen@fmi.fi> - 13.2.15-1.fmi
- New parameter names added by Mikko Partio
- Fixed NFmiFileSystem::FileSize to work for > 2GB files

* Wed Feb  6 2013 Tuomo Lauri <tuomo.lauri@fmi.fi> - 13.2.6-1.fmi
- Pertti's additions

* Wed Jan 16 2013 Mika Heiskanen <mika.heiskanen@fmi.fi> - 13.1.16-1.fmi
- Fixed NFmiLocationFinder to work with Unix linefeeds

* Mon Jan 14 2013 Mika Heiskanen <mika.heiskanen@fmi.fi> - 13.1.14-1.fmi
- Added new parameter FlagDate

* Thu Jan 10 2013 Mika Heiskanen <mika.heiskanen@fmi.fi> - 13.1.10-1.fmi
- WKT method is now compiled only in UNIX mode since the Windows version does not link with macgyver
- Added NFmiArea::CenterLatLon

* Fri Jan  4 2013 Mika Heiskanen <mika.heiskanen@fmi.fi> - 13.1.4-1.fmi
- New parameter names for ground minimum temperature fractiles

* Tue Nov 27 2012 Mika Heiskanen <mika.heiskanen@fmi.fi> - 12.11.27-1.fmi
- Fixes to wind interpolation

* Wed Nov  7 2012 Mika Heiskanen <mika.heiskanen@fmi.fi> - 12.11.7-1.el6.fmi
- Upgrade to boost 1.52

* Fri Oct 19 2012 Mika Heiskanen <mika.heiskanen@fmi.fi> - 12.10.19-2.el6.fmi
- Added one more new growth season parameter name

* Fri Oct 19 2012 Mika Heiskanen <mika.heiskanen@fmi.fi> - 12.10.19-1.el6.fmi
- Added new growth season parameter names

* Thu Sep 27 2012 Mika Heiskanen <mika.heiskanen@fmi.fi> - 12.9.27-1.el6.fmi
- Added RoadIceCover and RoadIceCoverOnVehiclePath parameters for the road model
- API improvements by Marko Pietarinen

* Mon Jul 23 2012 Mika Heiskanen <mika.heiskanen@fmi.fi> - 12.7.23-1.el6.fmi
- Added a function for calculating the Apparent Temperature

* Fri Jul  6 2012 Mika Heiskanen <mika.heiskanen@fmi.fi> - 12.7.6-1.el6.fmi
- Fixed issues discovered by cppcheck

* Thu Jul  5 2012 Mika Heiskanen <mika.heiskanen@fmi.fi> - 12.7.5-1.el6.fmi
- Upgrade to boost 1.50 and icu 49 to get rid of libicu segmentation faults

* Wed Jul  4 2012 Mika Heiskanen <mika.heiskanen@fmi.fi> - 12.7.4-1.el6.fmi
- New parameter names for wind fractiles

* Mon Jun  4 2012 Tuomo Lauri <tuomo.lauri@fmi.fi> - 12.6.4-1.el6.fmi
- Switched to use auto_ptr in NFmiAreaFactory interface

* Fri Jun  1 2012 Tuomo Lauri <tuomo.lauri@fmi.fi> - 12.6.1-1.el6.fmi
- Added Proj4-string support to NFmiAreaFactory 

* Wed Apr 18 2012 Mika Heiskanen <mika.heiskanen@fmi.fi> - 12.4.18-1.el5.fmi
- Fixed a special case in interpolation to return kFloatMissing when appropriate

* Fri Apr 13 2012 Mika Heiskanen <mika.heiskanen@fmi.fi> - 12.4.13-1.el5.fmi
- Fixed month names and time phrases to use latin1

* Thu Apr 12 2012 Mika Heiskanen <mika.heiskanen@fmi.fi> - 12.4.12-1.el5.fmi
- Fixed NFmiTime weekday names to use latin1

* Thu Apr  5 2012 Mika Heiskanen <mika.heiskanen@fmi.fi> - 12.4.5-1.el5.fmi
- Fixed SummerSimmerIndex to use relative humidity in range 0-1 instead of 0-100

* Sat Mar 31 2012 Mika Heiskanen <mika.heiskanen@fmi.fi> - 12.3.31-1.el5.fmi
- Added SummerSimmerIndex calculation
- Added FeelsLikeTemperature calculation

* Thu Mar 29 2012 Mikko Partio <mikko.partio@fmi.fi> - 12.3.29-1.el5.fmi
- Added new leveltype

* Wed Mar 28 2012 Mika Heiskanen <mika.heiskanen@fmi.fi> - 12.3.28-1.el6.fmi
- Upgraded to boost 1.49

* Tue Mar 27 2012 Mika Heiskanen <mika.heiskanen@fmi.fi> - 12.3.27-1.el6.fmi
- Added parameter AshOnOff for representing Met Office VAA/VAG ash boundary data

* Fri Mar 16 2012 Mika Heiskanen <mika.heiskanen@fmi.fi> - 12.3.16-1.el6.fmi
- Added parameter kFmiConvectiveAvailablePotentialEnergy = 380
- Added parameter kFmiConvectiveInhibition = 381
- Added parameter kFmiStormRelativeHelicity = 382
- Fixed thread safety issues
- Removed unmapping of memory mapped data from NFmiRawData, kernel handles it better
- Removed read and write locks from NFmiRawData as unnecessary

* Fri Feb 24 2012 Mika Heiskanen <mika.heiskanen@fmi.fi> - 12.2.24-1.el6.fmi
- Single threaded versions are no longer built
- Added +-inf and NaN detection and their conversion to kFloatMissing
- Multithreading time critical operations
- NFmiAreaMask classes now enable shallow copies
- Code optimizations

* Wed Feb  8 2012 Mika Heiskanen <mika.heiskanen@fmi.fi> - 12.2.8-1.el6.fmi
- Added parameternames IceSpeed and IceDirection

* Tue Feb  7 2012 Mika Heiskanen <mika.heiskanen@fmi.fi> - 12.2.7-2.el5.fmi
- WindChill formula will now use 1.7 m/s as the minimum wind speed (walking speed)

* Tue Feb  7 2012 Mika Heiskanen <mika.heiskanen@fmi.fi> - 12.2.7-1.el5.fmi
- Added Friction parametername
- Removed block based memory mapping from NFmiRawData as detrimental to efficiency
- Bug fix to weather and cloudiness handling

* Fri Nov 25 2011 Mika Heiskanen <mika.heiskanen@fmi.fi> - 11.11.25-1.el5.fmi
- Added an explicit << operator for FmiParameterName to get rid of g++ errors

* Thu Nov 24 2011 Mika Heiskanen <mika.heiskanen@fmi.fi> - 11.11.24-1.el5.fmi
- Added RadarBorder parameter

* Wed Nov 16 2011 Mika Heiskanen <mika.heiskanen@fmi.fi> - 11.11.16-1.el5.fmi
- Added cross section functions

* Tue Nov  8 2011 Mika Heiskanen <mika.heiskanen@fmi.fi> - 11.11.8-1.el5.fmi
- Latvian language upgrades

* Mon Oct 17 2011 Mika Heiskanen <mika.heiskanen@fmi.fi> - 11.10.17-3.el5.fmi
- Added GrowthPeriodStarted and GrowthPeriodEnded parameters

* Mon Oct 17 2011 Mika Heiskanen <mika.heiskanen@fmi.fi> - 11.10.17-2.el5.fmi
- Numerous improvements and fixes by Marko Pietarinen

* Mon Oct 17 2011 Mika Heiskanen <mika.heiskanen@fmi.fi> - 11.10.17-1.el5.fmi
- Added AshConcentration parameter
- Changed fmi.conf to smartmet.conf

* Wed Sep 21 2011 Mika Heiskanen <mika.heiskanen@fmi.fi> - 11.9.21-1.el5.fmi
- Added new parameters Reflectivity, RadialVelocity and SpectralWidth

* Tue Aug 30 2011 Mika Heiskanen <mika.heiskanen@fmi.fi> - 11.8.30-1.el6.fmi
- NFmiRotatedLatLon area improvement

* Wed Jul 20 2011 Mika Heiskanen <mika.heiskanen@fmi.fi> - 11.7.20-1.el6.fmi
- Upgrade to boost 1.47

* Thu Jul  7 2011 Mika Heiskanen <mika.heiskanen@fmi.fi> - 11.7.7-1.el6.fmi
- Added biomass parameters

* Wed Jun 15 2011 Mika Heiskanen <mika.heiskanen@fmi.fi> - 11.6.15-1.el6.fmi
- Fixed NFmiFileSystem::PatternFiles to work when pattern contains no path component

* Mon Jun  6 2011 Mika Heiskanen <mika.heiskanen@fmi.fi> - 11.6.6-1.el5.fmi
- Numerous improvements by Marko

* Tue May 31 2011 Mika Heiskanen <mika.heiskanen@fmi.fi> - 11.5.31-1.el6.fmi
- Numerous improvements by Marko

* Thu May 26 2011 Mika Heiskanen <mika.heiskanen@fmi.fi> - 11.5.26-1.el6.fmi
- Improvements to handle GRIB conversions better

* Fri May 20 2011 Mika Heiskanen <mika.heiskanen@fmi.fi> - 11.5.20-1.el6.fmi
- RHEL6 release for Latvia

* Tue Apr 19 2011 Mika Heiskanen <mika.heiskanen@fmi.fi> - 11.4.19-1.el5.fmi
- Fixed error messages to be in English

* Thu Mar 24 2011 Mika Heiskanen <mika.heiskanen@fmi.fi> - 11.3.24-1.el5.fmi
- Upgraded to boost 1.46

* Thu Mar 17 2011 Pekka Keränen <pekka.keranen@geosaaga.fi> - 11.3.17-1.el6.fmi
- Fixed compiler errors in RHEL6

* Fri Mar 11 2011 Pekka Keränen <pekkka.keranen@geosaaga.fi> - 11.3.11-1.el6.fmi
- Fixed compiler errors in RHEL6

* Wed Feb 23 2011 Mika Heiskanen <mika.heiskanen@fmi.fi> - 11.2.23-1.el5.fmi
- Added TrafficIndex for tiejaksokeli production

* Wed Feb  9 2011 Mika Heiskanen <mika.heiskanen@fmi.fi> - 11.2.9-1.el5.fmi
- Fixed FillGridData not to thread when BOOST_DISABLE_THREADS is defined

* Tue Feb  8 2011 Mika Heiskanen <mika.heiskanen@fmi.fi> - 11.2.8-1.el5.fmi
- Added parameter name RoadReasoning needed for Karttakeskus co-operation

* Thu Feb  3 2011 Mika Heiskanen <mika.heiskanen@fmi.fi> - 11.2.3-1.el5.fmi
- New EPS parameter names

* Tue Jan 11 2011 Mika Heiskanen <mika.heiskanen@fmi.fi> - 11.1.11-1.el5.fmi
- DirectoryFiles now skips files starting with a period.

* Tue Jan  4 2011 Mika Heiskanen <mika.heiskanen@fmi.fi> - 11.1.4-1.el5.fmi
- Settings variable names can now contain whitespace

* Wed Sep 29 2010 Mika Heiskanen <mika.heiskanen@fmi.fi> - 10.9.29-1.el5.fmi
- Fixed bugs found by clang++

* Tue Sep 14 2010 Mika Heiskanen <mika.heiskanen@fmi.fi> - 10.9.14-1.el5.fmi
- Upgraded to boost 1.44

* Tue Jul  6 2010 Mika Heiskanen <mika.heiskanen@fmi.fi> - 10.7.6-2.el5.fmi
- Removed NFmiLevel::gMissingLevel due to thread safety issues
- Added NFmiLevel::IsMissing() to replace gMissingLevel

* Mon Jul  5 2010 Mika Heiskanen <mika.heiskanen@fmi.fi> - 10.7.5-2.el5.fmi
- Fixed numbers for SurfaceWaterPhase and ProbabilityOfSnow

* Mon Jul  5 2010 Mika Heiskanen <mika.heiskanen@fmi.fi> - 10.7.5-1.el5.fmi
- Fixed hessaa interpretation to be the same as in press production

* Mon Jun  7 2010 Mika Heiskanen <mika.heiskanen@fmi.fi> - 10.6.7-1.el5.fmi
- Added support for PKJ projection in NFmiAreaFactory
- NFmiVersion.h into use by Asko

* Fri Apr 23 2010 Mika Heiskanen <mika.heiskanen@fmi.fi> - 10.4.23-1.el5.fmi
- Added Tuliset ensemble parameters

* Fri Mar 26 2010 Mika Heiskanen <mika.heiskanen@fmi.fi> - 10.3.26-1.el5.fmi
- Various small bugfixes and improvements

* Tue Feb  2 2010 Mika Heiskanen <mika.heiskanen@fmi.fi> - 10.2.2-1.el5.fmi
- Small new utility methods required by other programs

* Fri Jan 15 2010 Mika Heiskanen <mika.heiskanen@fmi.fi> - 10.1.15-1.el5.fmi
- Upgrade to boost 1.41

* Tue Jan 12 2010 Mika Heiskanen <mika.heiskanen@fmi.fi> - 10.1.12-1.el5.fmi
- Fixed NFmiSettings variable substitutions

* Mon Jan 11 2010 Mika Heiskanen <mika.heiskanen@fmi.fi> - 10.1.11-1.el5.fmi
- Numerous small improvements and bug fixes

* Tue Jul 14 2009 Mika Heiskanen <mika.heiskanen@fmi.fi> - 9.7.14-1.el5.fmi
- Upgrade to boost 1.39 

* Tue Apr 21 2009 Mika Heiskanen <mika.heiskanen@fmi.fi> - 9.4.21-1.el5.fmi
- Fixed bug in NFmiQueryInfo::InterpolatedValueForTimeBag

* Thu Apr 16 2009 Mika Heiskanen <mika.heiskanen@fmi.fi> - 9.4.16-1.el5.fmi
- Bugfix to NFmiQueryInfo constructor for named files

* Wed Apr  8 2009 Mika Heiskanen <mika.heiskanen@fmi.fi> - 9.4.8-1.el5.fmi
- Build both single threaded and multithreaded versions

* Mon Apr  6 2009 Mika Heiskanen <mika.heiskanen@fmi.fi> - 9.4.6-1.el5.fmi
- Comment preprocessor crashed if file started with line containing only spaces

* Mon Mar 16 2009 Mika Heiskanen <mika.heiskanen@fmi.fi> - 9.3.16-1.el5.fmi
- const correctness improvements

* Wed Mar  4 2009 Santeri Oksman <santeri.oksman@fmi.fi> - 9.3.4-2.el5.fmi
- Fixed if-else-endif parsering.

* Wed Mar  4 2009 Mika Heiskanen <mika.heiskanen@fmi.fi> - 9.3.4-1.el5.fmi
- Fixed NFmiPreprocessor error message for missing include files

* Mon Feb  9 2009 Santeri Oksman <santeri.oksman@fmi.fi> - 9.2.9-1.el5.fmi
- Added NFmiLocationFinder::FindWmo by Lars Winberg
- New datatype kSingleStationRadarData by Marko Pietarinen
- New method NFmiMilliSecondTimer::CurrentTimeDiffInMSeconds by Marko Pietarinen
- Find in NFmiFileSystem is implemented using boost by Santeri Oksman

* Wed Jan 21 2009 Mika Heiskanen <mika.heiskanen@fmi.fi> - 9.1.21-1.el5.fmi
- Added radar detectability (kFmiDetectability)

* Tue Jan 20 2009 Marko Pietarinen <marko.pietarinen@fmi.fi> - 9.1.20-1.el5.fmi
- Enabled larger filesizes in NFmiFileSystem

* Mon Jan 19 2009 Marko Pietarinen <marko.pietarinen@fmi.fi> - 9.1.19-1.el5.fmi
- Bug fixes on handling relative paths in NFmiFileString (Saudi-Arabia METARs)

* Fri Jan  9 2009 Mika Heiskanen <mika.heiskanen@fmi.fi> - 9.1.9-1.el5.fmi
- Fixed V5 querydata write to always be in ASCII mode

* Thu Dec 18 2008 Mika Heiskanen <mika.heiskanen@fmi.fi> - 8.12.18-1.el5.fmi
- NFmiEnumConverter is now case independent
- API additions by Marko Pietarinen

* Thu Nov 20 2008 Santeri Oksman <santeri.oksman@fmi.fi> - 8.11.20-1.el5.fmi
- Mika Heiskanen fixed a bug in if-else-endif parsing in NFmiPreProcessor.

* Mon Nov 10 2008 Antti Westerberg <antti.westerberg@fmi.fi> - 8.11.10-1.el5.fmi
- New parametername added (ExceptionalPrecipitation)

* Tue Oct 21 2008 Mika Heiskanen <mika.heiskanen@fmi.fi> - 8.10.21-1.el5.fmi
- Changed const char * exceptions to runtime_errors

* Tue Oct  7 2008 Mika Heiskanen <mika.heiskanen@fmi.fi> - 8.10.7-1.el5.fmi
- FindQueryData will now discard 0-size files

* Mon Sep 29 2008 Mika Heiskanen <mika.heiskanen@fmi.fi> - 8.9.29-1.el5.fmi
- New parameternames added for eps fractiles (cloudiness + precipitation)

* Mon Sep 22 2008 Mika Heiskanen <mika.heiskanen@fmi.fi> - 8.9.22-3.el5.fmi
- Revived NFmiMetBox since seaphone binary needs it

* Mon Sep 22 2008 Mika Heiskanen <mika.heiskanen@fmi.fi> - 8.9.22-2.el5.fmi
- Marko Pietarinen fixed a bug in wind direction interpolation

* Mon Sep 22 2008 Mika Heiskanen <mika.heiskanen@fmi.fi> - 8.9.22-1.el5.fmi
- A few bugfixes and improvements

* Thu Sep 11 2008 Mika Heiskanen <mika.heiskanen@fmi.fi> - 8.9.11-1.el5.fmi
- Bugfix release

* Wed Jul 16 2008 Mika Heiskanen <mika.heiskanen@fmi.fi> - 8.7.16-1.el5.fmi
- Added support for reading compressed querydata

* Tue Jul 15 2008 Mika Heiskanen <mika.heiskanen@fmi.fi> - 8.7.15-1.el5.fmi
- Added support for memory mapped querydata
- Removed FmiRound and FmiTrunc macros

* Wed Mar 12 2008 Mika Heiskanen <mika.heiskanen@fmi.fi> - 8.3.12-1.el5.fmi
- Fixed ARFLAGS

* Tue Mar 11 2008 Mika Heiskanen <mika.heiskanen@fmi.fi> - 8.3.11-1.el5.fmi
- Fixed wind interpolation
- Minor code improvements

* Mon Feb 18 2008 Mika Heiskanen <mika.heiskanen@fmi.fi> - 8.2.18-2.el5.fmi
- Precipitation form filtering improvements
- NFmiSettings API now uses strings instead of char *

* Fri Jan 25 2008 Mika Heiskanen <mika.heiskanen@fmi.fi> - 8.1.25-2.el5.fmi
- Forgot to commit NFmiEnumConverter changes

* Fri Jan 25 2008 Mika Heiskanen <mika.heiskanen@fmi.fi> - 8.1.25-1.el5.fmi
- Added PedestrianIndex and TimeToNextSalting parameter names

* Wed Jan 16 2008 Mikko Rauhala <mikko.rauhala@fmi.fi> - 8.1.16-1.el5.fmi
- Various fixes by Marko Pietarinen, 
- Changed to Ubuntu style version numbering 

* Sat Jan 12 2008 mheiskan <mika.heiskanen@fmi.fi> - 1.0.8-1.el5.fmi
- GRIB related updates

* Thu Dec 27 2007 mheiskan <mika.heiskanen@fmi.fi> - 1.0.7-1.el5.fmi
- Fixed interpolation bug in wind direction code

* Tue Dec 18 2007 mheiskan <mika.heiskanen@fmi.fi> - 1.0.6-1.el5.fmi
- Various bugfixes by Marko Pietarinen
- Added missing Linux implementations to NFmiFileSystem namespace

* Fri Nov 30 2007 mheiskan <mika.heiskanen@fmi.fi> - 1.0.5-1.el5.fmi
- Bugfixes in projection classes and wind chill calculations

* Mon Nov 19 2007 mheiskan <mika.heiskanen@fmi.fi> - 1.0.3-1.el5.fmi
- Fixed a bug which caused qdinfo to crash for data with multiple levels

* Thu Nov 15 2007 mheiskan <mika.heiskanen@fmi.fi> - 1.0.3-1.el5.fmi
- Added new parameters for EC EPS fractiles

* Thu Oct 18 2007 mheiskan <mika.heiskanen@fmi.fi> - 1.0.2-1.el5.fmi
- Added EpochTime method to NFmiStaticTime
- Fixed typo in WKT() for NFmiStereographicArea
- Fixed regression test build system

* Mon Sep 24 2007 mheiskan <mika.heiskanen@fmi.fi> - 1.0.1-4.el5.fmi
- Fixed "make depend".

* Fri Sep 14 2007 mheiskan <mika.heiskanen@fmi.fi> - 1.0.1-3.el5.fmi
- Added "make tag" feature.

* Thu Sep 13 2007 mheiskan <mika.heiskanen@fmi.fi> - 1.0.1-2.el5.fmi
- Simplied makefile logic.

* Thu Jun  7 2007 tervo <tervo@xodin.weatherproof.fi> - 1.0.1-1.el5.fmi
- Changed file owners into root.
- Initial build.<|MERGE_RESOLUTION|>--- conflicted
+++ resolved
@@ -3,11 +3,7 @@
 %define SPECNAME smartmet-library-%{DIRNAME}
 Summary: newbase library
 Name: %{SPECNAME}
-<<<<<<< HEAD
-Version: 17.9.7
-=======
 Version: 17.9.13
->>>>>>> 40fb89aa
 Release: 1%{?dist}.fmi
 License: MIT
 Group: Development/Libraries
@@ -79,16 +75,14 @@
 %{_libdir}/libsmartmet-%{DIRNAME}.a
 
 %changelog
-<<<<<<< HEAD
+* Wed Sep 13 2017 Mika Heiskanen <mika.heiskanen@fmi.fi> - 17.9.13-1.fmi
+- New sounding index parameters for the last equilibrium level
+
+* Mon Sep 11 2017 Mika Heiskanen <mika.heiskanen@fmi.fi> - 17.9.11-1.fmi
+- Fixed NFmiRotatedLatLonArea WKT
+
 * Thu Sep  7 2017 Santeri Oksman <santeri.oksman@fmi.fi> - 17.9.7-1.fmi
 - Added all CF standard names (http://cfconventions.org/Data/cf-standard-names/45/build/cf-standard-name-table.html)
-=======
-* Wed Sep 13 2017 Mika Heiskanen <mika.heiskanen@fmi.fi> - 17.9.13-1.fmi
-- New sounding index parameters for the last equilibrium level
-
-* Mon Sep 11 2017 Mika Heiskanen <mika.heiskanen@fmi.fi> - 17.9.11-1.fmi
-- Fixed NFmiRotatedLatLonArea WKT
->>>>>>> 40fb89aa
 
 * Mon Aug 28 2017 Mika Heiskanen <mika.heiskanen@fmi.fi> - 17.8.28-1.fmi
 - Upgrade to boost 1.65
