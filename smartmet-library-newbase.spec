--- conflicted
+++ resolved
@@ -4,13 +4,8 @@
 %define SPECNAME smartmet-library-%{DIRNAME}
 Summary: newbase library
 Name: %{SPECNAME}
-<<<<<<< HEAD
-Version: 22.5.24
-Release: 3%{?dist}.fmi
-=======
 Version: 22.6.1
 Release: 2%{?dist}.fmi
->>>>>>> 181fb63c
 License: MIT
 Group: Development/Libraries
 URL: https://github.com/fmidev/smartmet-library-newbase
@@ -111,7 +106,9 @@
 %{_libdir}/libsmartmet-%{DIRNAME}.a
 
 %changelog
-<<<<<<< HEAD
+* Wed Jun  1 2022 Mika Heiskanen <mika.heiskanen@fmi.fi> - 22.6.1-2.fmi
+- Added NFmiArea::SimpleWKT for compatibility with the WGS84 branch
+
 * Tue May 24 2022 Mika Heiskanen <mika.heiskanen@fmi.fi> - 22.5.24-3.fmi
 - Fixed PROJ string for CreateLegacyRotatedLatLonArea
 
@@ -119,19 +116,8 @@
 - Fixed NFmiArea::DetectClassId to ignore rotated latlon +towgs84 settings
 
 * Tue May 24 2022 Mika Heiskanen <mika.heiskanen@fmi.fi> - 22.5.24-1.fmi
+- Changed several NFmiArea methods not to be inline for ABI compatibility with the WGS84 branch
 - Update WGS84 branch to same version as master branch
-
-* Fri May 20 2022 Mika Heiskanen <mika.heiskanen@fmi.fi> - 22.5.20-1.fmi
-- Repackaged WGS84 version
-
-* Wed May 18 2022 Mika Heiskanen <mika.heiskanen@fmi.fi> - 22.5.18-1.fmi
-- Added some legacy Pacific view support to avoid #ifdef WGS84 code in dependent projects
-=======
-* Wed Jun  1 2022 Mika Heiskanen <mika.heiskanen@fmi.fi> - 22.6.1-2.fmi
-- Added NFmiArea::SimpleWKT for compatibility with the WGS84 branch
-
-* Tue May 24 2022 Mika Heiskanen <mika.heiskanen@fmi.fi> - 22.5.24-1.fmi
-- Changed several NFmiArea methods not to be inline for ABI compatibility with the WGS84 branch
 
 * Fri May 20 2022 Mika Heiskanen <mika.heiskanen@fmi.fi> - 22.5.20-1.fmi
 - NFmiFastQueryInfo::LatLon no longer returns a const reference due to ABI compability issues
@@ -141,8 +127,8 @@
 - Added NFmiArea::CreateFromBBox for ABI compatibility with the WGS84 branch
 
 * Wed May 18 2022 Mika Heiskanen <mika.heiskanen@fmi.fi> - 22.5.18-1.fmi
+- Added some legacy Pacific view support to avoid #ifdef WGS84 code in dependent projects
 - Added convenience methods for creating legacy projections via NFmiAreaTools instead of direct constructors
->>>>>>> 181fb63c
 
 * Thu Apr 28 2022 Mika Heiskanen <mika.heiskanen@fmi.fi> - 22.4.28-1.fmi
 - New Enfuser parameters: LungDepositedSurfaceArea (LDSA) and BlackCarbonConcentration
