%define DIRNAME newbase
%define LIBNAME smartmet-%{DIRNAME}
%define SPECNAME smartmet-library-%{DIRNAME}
Summary: newbase library
Name: %{SPECNAME}
<<<<<<< HEAD
Version: 19.11.11
=======
Version: 19.11.14
>>>>>>> 937a499e
Release: 1%{?dist}.fmi
License: MIT
Group: Development/Libraries
URL: https://github.com/fmidev/smartmet-library-newbase
Source: %{name}.tar.gz
BuildRoot: %{_tmppath}/%{name}-%{version}-%{release}-root-%(%{__id_u} -n)
BuildRequires: rpm-build
BuildRequires: gcc-c++
BuildRequires: make
BuildRequires: boost-devel
BuildRequires: bzip2-devel
BuildRequires: geos-devel >= 3.5.0
BuildRequires: gdal-devel
BuildRequires: fmt-devel
Requires: boost-date-time
Requires: boost-filesystem
Requires: boost-iostreams
Requires: boost-system
Requires: boost-regex
Requires: gdal
Requires: geos >= 3.5.0
Requires: fmt >= 5.2.0
#TestRequires: make
#TestRequires: gcc-c++
#TestRequires: boost-devel
#TestRequires: smartmet-library-regression
#TestRequires: gdal-devel
#TestRequires: bzip2-devel
#TestRequires: zlib-devel
#TestRequires: smartmet-timezones
Provides: %{LIBNAME}
Obsoletes: libsmartmet-newbase < 16.12.19
Obsoletes: libsmartmet-newbase-debuginfo < 16.12.19

%description
FMI newbase library

%prep
rm -rf $RPM_BUILD_ROOT

%setup -q -n %{SPECNAME}
 
%build
make %{_smp_mflags}

%install
%makeinstall

%clean
rm -rf $RPM_BUILD_ROOT

%files
%defattr(0775,root,root,0775)
%{_libdir}/libsmartmet-%{DIRNAME}.so

%post -p /sbin/ldconfig
%postun -p /sbin/ldconfig

%package -n %{SPECNAME}-devel
Summary: FMI newbase development files
Provides: %{SPECNAME}-devel
Requires: %{SPECNAME}
Obsoletes: libsmartmet-newbase-devel < 16.12.19

%description -n %{SPECNAME}-devel
FMI newbase development files

%files -n %{SPECNAME}-devel
%defattr(0664,root,root,0775)
%{_includedir}/smartmet/%{DIRNAME}

%package -n %{SPECNAME}-static
Summary: FMI newbase static library
Provides: %{SPECNAME}-static

%description -n %{SPECNAME}-static
FMI newbase static library

%files -n %{SPECNAME}-static
%defattr(0664,root,root,0775)
%{_libdir}/libsmartmet-%{DIRNAME}.a

%changelog
<<<<<<< HEAD
* Mon Nov 11 2019 Mika Heiskanen <mika.heiskanen@fmi.fi> - 19.11.11-1.fmi
- Bug fix to NFmiAreaFactory default grid size
=======
* Thu Nov 14 2019 Anssi Reponen <anssi.reponen@fmi.fi> - 19.11.14-1.fmi
- Two new functions to NFmiSvgTools
>>>>>>> 937a499e

* Fri Nov  1 2019 Mika Heiskanen <mika.heiskanen@fmi.fi> - 19.11.1-1.fmi
- Added PotentialWindSpeed parameter - wind speed reduced to 10 m height

* Thu Oct 31 2019 Mika Heiskanen <mika.heiskanen@fmi.fi> - 19.10.31-1.fmi
- Merged changed from SmartMet Editor branch

* Thu Sep 26 2019 Mika Heiskanen <mika.heiskanen@fmi.fi> - 19.9.26-1.fmi
- Removed global FmiInfoVersion variable
- Added constant global DefaultInfoVersion = 7
- Removed most of support for info versions below 6
- Fixed projection parser memory overflow discovered with ASAN
- Removed NFmiMetBox as obsolete
- Removed constructor/destructor call counters as obsolete debugging variables
- Use memcpy instead of reinterpret_cast to avoid ASAN warnings on alignment issues
- Removed wrong dependency on postgis

* Mon Aug 12 2019 Mika Heiskanen <mika.heiskanen@fmi.fi> - 19.8.12-1.fmi
- Fixed time interpolation to check the time gap to both times

* Mon Jul 29 2019 Mika Heiskanen <mika.heiskanen@fmi.fi> - 19.7.29-2.fmi
- Matrix fetcing Values-methods now throw if the requested time is outside the available time range

* Mon Jul 29 2019 Mika Heiskanen <mika.heiskanen@fmi.fi> - 19.7.29-1.fmi
- Add probability parameters for Convective Severity Index

* Tue May 14 2019 Mika Heiskanen <mika.heiskanen@fmi.fi> - 19.5.14-1.fmi
- Add param for 120h precipitation fractile

* Mon May  6 2019 Mika Heiskanen <mika.heiskanen@fmi.fi> - 19.5.6-1.fmi
- Add parameter for 'probability of lightning with area and time aggregation' (STU-10114)

* Tue Apr 23 2019 Mika Heiskanen <mika.heiskanen@fmi.fi> - 19.4.23-1.fmi
- Added param SoundingMaximumEBS (STU-10042)

* Thu Apr 11 2019 Mika Heiskanen <mika.heiskanen@fmi.fi> - 19.4.11-1.fmi
- Add param ConvectiveSeverityIndex (STU-10042)
- Add param FogProbabilityLimit1 (STU-9623)
- Add fractile parameters for monthly precipitation (STU-9410)

* Fri Apr  5 2019 Santeri Oksman <santeri.oksman@fmi.fi> - 19.4.5-1.fmi
- Added parameters VolumetricSoilWaterLayer28 and VolumetricSoilWaterLayerAnomaly28(SOL-7344)

* Thu Mar 21 2019 Pertti Kinnia <pertti.kinnia@fmi.fi> - 19.3.21-1.fmi
- Fixed bug in creating GDalArea

* Thu Mar 14 2019 Mika Heiskanen <mika.heiskanen@fmi.fi> - 19.3.14-1.fmi
- Added more fractile parameters for Precipitation24, TotalColumnWaterVapour and TotalPrecipitation

* Wed Mar  6 2019 Mika Heiskanen <mika.heiskanen@fmi.fi> - 19.3.6-1.fmi
- Added ERA5 fractile parameters for MaximumTemperature, MinimumTemperature and Precipitation24h

* Fri Mar  1 2019 Mika Heiskanen <mika.heiskanen@fmi.fi> - 19.3.1-1.fmi
- Added parameter RadarPrecipitation1h

* Wed Feb 27 2019 Mika Heiskanen <mika.heiskanen@fmi.fi> - 19.2.27-1.fmi
- Fixed LCC WorldXyToLatLon longitude calculation to use radians in all intermediate stages

* Thu Feb 21 2019 Mika Heiskanen <mika.heiskanen@fmi.fi> - 19.2.21-1.fmi
- New parameters: EFIWindPrecipitation, MonthlyMaximumSnowDepth, SOTWWindGust, SOTPrecipitation (Shift Of Tails)

* Thu Feb 14 2019 Mika Heiskanen <mika.heiskanen@fmi.fi> - 19.2.14-1.fmi
- Added Lambert Conformal Conic projection

* Wed Feb 13 2019 Mika Heiskanen <mika.heiskanen@fmi.fi> - 19.2.13-1.fmi
- New fractile parameters for ERA5 data

* Fri Feb  8 2019 Mika Heiskanen <mika.heiskanen@fmi.fi> - 19.2.8-1.fmi
- Added WebMercator projection (EPSG:3857)

* Wed Feb  6 2019 Mika Heiskanen <mika.heiskanen@fmi.fi> - 19.2.6-1.fmi
- Added secondary parameters for cloud cover (total, low, middle, high)

* Mon Jan 28 2019 Mika Heiskanen <mika.heiskanen@fmi.fi> - 19.1.28-1.fmi
- Added parameters for snow load fractiles 0, 10, 25, 50, 75, 90 and 100

* Fri Jan 18 2019 Mika Heiskanen <mika.heiskanen@fmi.fi> - 19.1.18-1.fmi
- Added parameter FreezingDegreeDays

* Tue Dec  4 2018 Mika Heiskanen <mika.heiskanen@fmi.fi> - 18.12.4-1.fmi
- Added GrassFireIndex and ForestFireIndex
- Made some protected NFmiFastQueryInfo methods public to enable fast multithreaded writing

* Mon Nov 26 2018 Mika Heiskanen <mika.heiskanen@fmi.fi> - 18.11.26-1.fmi
- Add new parameter 'Snow Drift Index'

* Tue Oct 23 2018 Mika Heiskanen <mika.heiskanen@fmi.fi> - 18.10.23-1.fmi
- Added parameter GroundWaterLevel for measuring the absolute difference from the long term average height
- Added parameter GroundWaterLevelIndex for classifying the relative difference from the long term average height

* Sat Sep 29 2018 Mika Heiskanen <mika.heiskanen@fmi.fi> - 18.9.29-1.fmi
- Upgraded fmt

* Mon Sep 24 2018 Mika Heiskanen <mika.heiskanen@fmi.fi> - 18.9.24-1.fmi
- Added MetCoop global radiation fractile parameters

* Tue Sep 11 2018 Mika Heiskanen <mika.heiskanen@fmi.fi> - 18.9.11-1.fmi
- Fixed NFmiAreaFactory handling of GDAL area definitions

* Mon Sep 10 2018 Mika Heiskanen <mika.heiskanen@fmi.fi> - 18.9.10-1.fmi
- Fixed NFmiGdalArea AreaStr to return the datum given to it

* Thu Sep  6 2018 Pertti Kinnia <pertti.kinnia@fmi.fi> - 18.9.6-1.fmi
- Added missing parameter check preventing kFmiPrecipitation1h being used to produce 'weatherandcloudiness' object

* Tue Aug 28 2018 Mika Heiskanen <mika.heiskanen@fmi.fi> - 18.8.28-1.fmi
- Added boost_iostreams linkage

* Thu Aug 23 2018 Mika Heiskanen <mika.heiskanen@fmi.fi> - 18.8.23-2.fmi
- Compile NFmiEnumConverter with -O0 since compiling takes a lot of memory

* Thu Aug 23 2018 Mika Heiskanen <mika.heiskanen@fmi.fi> - 18.8.23-1.fmi
- Link boost date_time to the library

* Wed Aug 22 2018 Mika Heiskanen <mika.heiskanen@fmi.fi> - 18.8.22-1.fmi
- Fixed to compile on Windows

* Mon Aug  6 2018 Mika Heiskanen <mika.heiskanen@fmi.fi> - 18.8.6-2.fmi
- New parameter CAPEShear

* Mon Aug  6 2018 Mika Heiskanen <mika.heiskanen@fmi.fi> - 18.8.6-1.fmi
- Fixed NFmiVoidPtrList destructor not to call derived class Clear()
- New parameter InstantaneousWindGust

* Thu Aug  2 2018 Mika Heiskanen <mika.heiskanen@fmi.fi> - 18.8.2-1.fmi
- Fixed constructors/destructors not to call virtual methods

* Wed Aug  1 2018 Mika Heiskanen <mika.heiskanen@fmi.fi> - 18.8.1-1.fmi
- Use C++11 for-loops instead of BOOST_FOREACH

* Mon Jul 23 2018 Mika Heiskanen <mika.heiskanen@fmi.fi> - 18.7.23-1.fmi
- Fixed NFmiQueryInfo::ResetText
- Fixed potential segfault in NFmiQueryInfo::Size
- Fixed NFmiString self assignment

* Wed Jun 13 2018 Mika Heiskanen <mika.heiskanen@fmi.fi> - 18.6.13-1.fmi
- Removed -DBOOST, -DFMI_COMPRESSION and -DBOOST_IOSTREAMS_NO_LIB options as obsolete

* Thu Jun  7 2018 Mika Heiskanen <mika.heiskanen@fmi.fi> - 18.6.7-1.fmi
- New parameter: WaterTemperature

* Wed Jun  6 2018 Mikko Parviainen <mikko.parviainen@fmi.fi> - 18.6.6-1.fmi
- New parameter: RadarPrecipitation1d

* Tue Jun  5 2018 Mika Heiskanen <mika.heiskanen@fmi.fi> - 18.6.5-1.fmi
- Three new parameters: ProbabilityOfGustLimit1Aggregation1, ProbabilityOfPrecLimit1Aggregation1, ProbabilityOfHailLimit1Aggregation1

* Thu May 24 2018 Mika Heiskanen <mika.heiskanen@fmi.fi> - 18.5.24-1.fmi
- Optimized rotated latlon conversions for speed

* Wed May 23 2018 Mika Heiskanen <mika.heiskanen@fmi.fi> - 18.5.23-1.fmi
- Removed incorrect virtual specification from NFmiFastQueryInfo::PressureValues

* Mon May 21 2018 Mika Heiskanen <mika.heiskanen@fmi.fi> - 18.5.21-1.fmi
- Added regridding methods with relative_uv parameter to control whether U/V adjustment needs to be applied

* Wed May  2 2018 Mika Heiskanen <mika.heiskanen@fmi.fi> - 18.5.2-1.fmi
- Optimized NFmiEnumConverter for speed

* Thu Apr 19 2018 Pertti Kinnia <pertti.kinnia@fmi.fi> - 18.4.19-1.fmi
- NFmiGdalArea::AreaStr(): Return bbox at the end of projection string
- AreaFactory::Create(): Fixed parsing for NFmiGdalArea projection string (BS-1140)

* Mon Apr 16 2018 Pertti Kinnia <pertti.kinnia@fmi.fi> - 18.4.16-1.fmi
- GetValueAtHeight(): using ModLinear interpolation for wind direction
- PressureValue(P): fixed factor for ModLinear interpolation

* Sat Apr  7 2018 Mika Heiskanen <mika.heiskanen@fmi.fi> - 18.4.7-1.fmi
- Upgrade to boost 1.66

* Wed Apr  4 2018 Mika Heiskanen <mika.heiskanen@fmi.fi> - 18.4.4-1.fmi
- Add parameter for average mixing ratio in the lowest 500 meters

* Mon Mar 26 2018 Mika Heiskanen <mika.heiskanen@fmi.fi> - 18.3.26-1.fmi
- Store memory mapped file name into NFmiRawData to ease core dump analysis

* Fri Mar 23 2018 Mika Heiskanen <mika.heiskanen@fmi.fi> - 18.3.23-1.fmi
- New parameter: GrowingDegreeDays

* Sat Mar 10 2018 Mika Heiskanen <mika.heiskanen@fmi.fi> - 18.3.10-1.fmi
- Avoid ostringstream global locale locks by using fmt library for WKT formatting

* Wed Mar  7 2018 Mika Heiskanen <mika.heiskanen@fmi.fi> - 18.3.7-1.fmi
- Added new parameter kFmiFeelsLike needed for press production

* Thu Feb  8 2018 Mika Heiskanen <mika.heiskanen@fmi.fi> - 18.2.8-1.fmi
- Added explicit postgis dependency to avoid pgdg dependency problems

* Mon Jan 22 2018 Mika Heiskanen <mika.heiskanen@fmi.fi> - 18.1.22-1.fmi
- Improved pressure level interpolations (SOL-6124)

* Sat Jan 13 2018 Mika Heiskanen <mika.heiskanen@fmi.fi> - 18.1.13-1.fmi
- Fixed Lambert azimuthal equal area WKT

* Wed Jan  3 2018 Mika Heiskanen <mika.heiskanen@fmi.fi> - 18.1.3-1.fmi
- Do not use NetCDF Latitude and Longitude parameter numbers when converting name to integer

* Fri Dec 22 2017 Mika Heiskanen <mika.heiskanen@fmi.fi> - 17.12.22-1.fmi
- New parameter PrecipitationForm4
- New parameter DirectNormalIrradianceAccumulation

* Tue Dec 19 2017 Mika Heiskanen <mika.heiskanen@fmi.fi> - 17.12.19-1.fmi
- New parameter names for weather symbols
- New parameter name for solar radiation

* Mon Dec 11 2017 Mika Heiskanen <mika.heiskanen@fmi.fi> - 17.12.11-1.fmi
- Fixed LAEA CalcDelta method to divide the input by earth radius

* Wed Nov 29 2017 Mika Heiskanen <mika.heiskanen@fmi.fi> - 17.11.29-1.fmi
- Fixed Lambert equal area world coordinates to be scaled by earth radius

* Tue Nov 28 2017 Mika Heiskanen <mika.heiskanen@fmi.fi> - 17.11.28-1.fmi
- Fixed undefined behavious in assignment

* Mon Nov 27 2017 Mika Heiskanen <mika.heiskanen@fmi.fi> - 17.11.27-1.fmi
- Fixed potential memory leaks and nullptr dereferences

* Thu Nov 23 2017 Mika Heiskanen <mika.heiskanen@fmi.fi> - 17.11.23-1.fmi
- Improved error messages when trying to create empty output querydata

* Thu Nov 16 2017 Mika Heiskanen <mika.heiskanen@fmi.fi> - 17.11.16-1.fmi
- Added two 24h precipitation probability parameters (which are used even now, but not 'registered')
- Added short wave radiation accumulation parameter (for Harmonie / open data)

* Mon Nov 13 2017 Mika Heiskanen <mika.heiskanen@fmi.fi> - 17.11.13-1.fmi
- Fixed cached interpolations to work with the nearest point method

* Sun Oct 29 2017 Mika Heiskanen <mika.heiskanen@fmi.fi> - 17.10.29-1.fmi
- Optimized data copying from querydata to another

* Tue Oct 17 2017 Mika Heiskanen <mika.heiskanen@fmi.fi> - 17.10.17-1.fmi
- Added new parameters for olive pollen

* Thu Oct  5 2017 Mika Heiskanen <mika.heiskanen@fmi.fi> - 17.10.5-1.fmi
- New probability type parameters

* Wed Sep 27 2017 Mika Heiskanen <mika.heiskanen@fmi.fi> - 17.9.27-1.fmi
- Add probability parameters for MUCAPE, MLCAPE and MUCAPE -10 .. -40

* Thu Sep 14 2017 Mika Heiskanen <mika.heiskanen@fmi.fi> - 17.9.14-1.fmi
- NFmiGdalArea now prepends AreaStr with WGS84 so that NFmiAreaFactory can be used on the output

* Wed Sep 13 2017 Mika Heiskanen <mika.heiskanen@fmi.fi> - 17.9.13-2.fmi
- Added all CF standard names (http://cfconventions.org/Data/cf-standard-names/45/build/cf-standard-name-table.html)

* Wed Sep 13 2017 Mika Heiskanen <mika.heiskanen@fmi.fi> - 17.9.13-1.fmi
- New sounding index parameters for the last equilibrium level

* Mon Sep 11 2017 Mika Heiskanen <mika.heiskanen@fmi.fi> - 17.9.11-1.fmi
- Fixed NFmiRotatedLatLonArea WKT

* Mon Aug 28 2017 Mika Heiskanen <mika.heiskanen@fmi.fi> - 17.8.28-1.fmi
- Upgrade to boost 1.65
- Ignore use of NFmiGdalArea in NFmiArea if not UNIX

* Tue Aug 1 2017 Ville Ilkka <ville.ilkka@fmi.fi> - 17.8.1-1.fmi
- Added a new parameter for 5cm snow accumulation days

* Tue Jul 25 2017 Mika Heiskanen <mika.heiskanen@fmi.fi> - 17.7.25-1.fmi
- Fixed NFmiBox to use delete[]
- Removed NearestMetTime method whose implementation caused infinite recursion

* Thu Jun  1 2017 Mika Heiskanen <mika.heiskanen@fmi.fi> - 17.6.1-1.fmi
- Add parameters for sea level fractiles, mean and deviation

* Fri May 26 2017 Mika Heiskanen <mika.heiskanen@fmi.fi> - 17.5.26-1.fmi
- Added sea level probability parameters

* Fri Apr 28 2017 Mika Heiskanen <mika.heiskanen@fmi.fi> - 17.4.28-1.fmi
- Temporary fix to HashValue methods. Will change NFmiArea::HashValue to be virtual later on.

* Tue Apr  4 2017 Mika Heiskanen <mika.heiskanen@fmi.fi> - 17.4.4-1.fmi
- Added support for interpolating within given time window when interpolating to given pressure or height

* Mon Apr  3 2017 Mika Heiskanen <mika.heiskanen@fmi.fi> - 17.4.3-1.fmi
- New methods for dealing with moving sounding data
- Bug fix to FindTimeIndicesForGivenTimeRange

* Tue Mar 28 2017 Mika Heiskanen <mika.heiskanen@fmi.fi> - 17.3.28-1.fmi
- Modified info masks to enable operating on climatology data at any given time in history

* Wed Mar 22 2017 Mika Heiskanen <mika.heiskanen@fmi.fi> - 17.3.22-1.fmi
- Added Opera ODIM parameter ZDR with name DifferentialReflectivity
- Added Opera ODIM parameter KDP with name SpecificDifferentialPhase
- Added Opera ODIM parameter PHIDP with name DifferentialPhase
- Added Opera ODIM parameter SQI with name SignalQualityIndex
- Added Opera ODIM parameter RHORV with name ReflectivityCorrelation

* Thu Mar  9 2017 Mika Heiskanen <mika.heiskanen@fmi.fi> - 17.3.9-1.fmi
- Added sounding tools for SmartMet Editor

* Mon Mar  6 2017 Mika Heiskanen <mika.heiskanen@fmi.fi> - 17.3.6-1.fmi
- Added CMakeList.txt created for the Windows build
- Minor fixes needed for by the Windows build

* Wed Mar  1 2017 Mika Heiskanen <mika.heiskanen@fmi.fi> - 17.3.1-1.fmi
- ProbabilityOfColdLimit5 is the probability of temperature being below -35C

* Tue Feb 28 2017 Mika Heiskanen <mika.heiskanen@fmi.fi> - 17.2.28-1.fmi
- Renamed AvailableEnsembleMemberPercentage to AvailableEnsembleMemberCount
- Renamed HoarFrostTemperature to FrostPoint

* Wed Feb 15 2017 Mika Heiskanen <mika.heiskanen@fmi.fi> - 17.2.15-1.fmi
- Added static packaging

* Mon Feb 13 2017 Mika Heiskanen <mika.heiskanen@fmi.fi> - 17.2.13-1.fmi
- Fixed a race condition in NFmiQueryData::LatLonCache()

* Fri Feb 10 2017 Mika Heiskanen <mika.heiskanen@fmi.fi> - 17.2.10-1.fmi
- Backported numerous changes from the SmartMet Editor branch

* Tue Feb  7 2017 Mika Heiskanen <mika.heiskanen@fmi.fi> - 17.2.7-1.fmi
- Fixed querydata copying to copy memory mapped data from the correct address

* Thu Feb  2 2017 Mika Heiskanen <mika.heiskanen@fmi.fi> - 17.2.2-1.fmi
- Added possibility to memory map writeable querydata

* Wed Feb  1 2017 Mika Heiskanen <mika.heiskanen@fmi.fi> - 17.2.1-1.fmi
- Fixed two SnowDepth fractile parameter names
- Added parameter for post-processed cloud top height (ft)
- Added parameter for average wind speed (ms)
- Added parameter for potential precipitation type (code)
- Added parameter for humidity relative to ice (%)
- Added parameter for hoar frost temperature (C)
- Added parameter for available ensemble members (%)
- Added parameter for post-processed wind gust speed
- Added four parameters for probability of wave height with different limits (%)

* Thu Jan 26 2017 Mika Heiskanen <mika.heiskanen@fmi.fi> - 17.1.26-1.fmi
- Added methods for calculating a hash value for the grid defined in querydata

* Tue Jan 17 2017 Mika Heiskanen <mika.heiskanen@fmi.fi> - 17.1.17-1.fmi
- New parameters for air pollutant concentrations

* Tue Jan 10 2017 Mika Heiskanen <mika.heiskanen@fmi.fi> - 17.1.10-1.fmi
- New parameter IcingRate [g/h] for wind mill icing forecasts
- New parameter IceMass [kg] for wind mill icing forecasts

* Mon Dec 19 2016 Mika Heiskanen <mika.heiskanen@fmi.fi> - 16.12.19-1.fmi
- Added Visibility2 (post processed)
- Added fractile parameters

* Fri Nov 18 2016 Mika Heiskanen <mika.heiskanen@fmi.fi> - 16.11.18-1.fmi
- Added new Copernicus parameters: kFmiFrostLayerTop and kFmiFrostLayerBottom

* Tue Nov 15 2016 Mika Heiskanen <mika.heiskanen@fmi.fi> - 16.11.15-2.fmi
- Fixed NFmiGdalArea to handle an unset authority name or code properly

* Tue Nov 15 2016 Mika Heiskanen <mika.heiskanen@fmi.fi> - 16.11.15-1.fmi
- New parameter: CloudBase2, post processed cloud base height

* Tue Sep 20 2016 Mika Heiskanen <mika.heiskanen@fmi.fi> - 16.9.20-1.fmi
- Fixed GdalArea to handle missing authority codes and names

* Fri Sep  9 2016 Mika Heiskanen <mika.heiskanen@fmi.fi> - 16.9.9-2.fmi
- Bug fix to preserving header strings

* Fri Sep  9 2016 Mika Heiskanen <mika.heiskanen@fmi.fi> - 16.9.9-1.fmi
- Fixed preparation code for time interpolation to preserve querydata header strings

* Wed Aug 31 2016 Mika Heiskanen <mika.heiskanen@fmi.fi> - 16.6.31-1.fmi
- Added safety checks against bad time resolutions in querydata headers

* Thu Jun 16 2016 Mika Heiskanen <mika.heiskanen@fmi.fi> - 16.6.16-1.fmi
- Fixed a bug in handling NFmiTimeBag time resolutions of multiple days

* Wed Jun 15 2016 Mika Heiskanen <mika.heiskanen@fmi.fi> - 16.6.15-1.fmi
- Updated logic for selecting a symbol for cloudy weather (SOL-4077)
- Updated logic for selecting a symbol for heavy thunder (SOL-4077)

* Mon Jun 13 2016 Mika Heiskanen <mika.heiskanen@fmi.fi> - 16.6.13-1.fmi
- Switched to cartesian nearest location searches, the approximation did not satisfy the triangle inequality

* Fri Jun  3 2016 Mika Heiskanen <mika.heiskanen@fmi.fi> - 16.6.3-1.fmi
- Added Clim4Energy parameters (SOL-3596)
- SkinReservoirContent, HighVegetationCover, HighVegetationType, LowVegetationType
- SoilTemperatureLevel1, SoilTemperatureLevel2, SoilTemperatureLevel3, SoilTemperatureLevel4
- VolumetricSoilWaterLayer1, VolumetricSoilWaterLayer2, VolumetricSoilWaterLayer3, VolumetricSoilWaterLayer4

* Thu May 26 2016 Mika Heiskanen <mika.heiskanen@fmi.fi> - 16.5.26-1.fmi
- Added SILAM parameter AreaOfRisk

* Tue May 24 2016 Mika Heiskanen <mika.heiskanen@fmi.fi> - 16.5.24-1.fmi
- Optimized NFmiLocationBag::IsInside for speed

* Thu May 12 2016 Mika Heiskanen <mika.heiskanen@fmi.fi> - 16.5.12-1.fmi
- Much faster nearest location searches for point data

* Wed May  4 2016 Mika Heiskanen <mika.heiskanen@fmi.fi> - 16.5.4-1.fmi
- Added sounding parameters previously known only by qdsoundingindex

* Fri Apr  8 2016 Mika Heiskanen <mika.heiskanen@fmi.fi> - 16.4.8-1.fmi
- Fixed a memory leak in NFmiNearTree::Clear

* Thu Mar 17 2016 Mika Heiskanen <mika.heiskanen@fmi.fi> - 16.3.17-1.fmi
- New parameter snow density (mass per unit of volume), kg/m3

* Thu Feb  4 2016 Tuomo Lauri <tuomo.lauri@fmi.fi> - 16.2.4-1.fmi
- Added gridded landscaping functionality

* Wed Feb  3 2016 Mika Heiskanen <mika.heiskanen@fmi.fi> - 16.2.3-1.fmi
- New parameter: PotentialPrecipitationForm

* Sun Jan 17 2016 Mika Heiskanen <mika.heiskanen@fmi.fi> - 16.1.17-1.fmi
- Merge from Windows SmartMet editor development:
- Added a producer for BUFR soundings
- Bug fix to subvalue extraction of weather symbols
- Bug fix to precipitation form extraction
- Bug fix to file extension extraction when there is no suffix in the file
- Bug fix to extracting given heights using masks
- Bug fix to pressure level extractions

* Thu Nov 26 2015 Mika Heiskanen <mika.heiskanen@fmi.fi> - 15.11.26-1.fmi
- Added a swap method for NFmiQueryData to speed up qdpress

* Mon Nov 23 2015 Mika Heiskanen <mika.heiskanen@fmi.fi> - 15.11.23-1.fmi
- New parameter: BoundaryLayerTurbulence
- Optimized loop order in numerous NFmiQueryDataUtil utility functions
- Limit the number of threads in area interpolations to 8

* Wed Nov 11 2015 Mika Heiskanen <mika.heiskanen@fmi.fi> - 15.11.11-1.fmi
- Bug fix to SetPrecipitationFormValue

* Tue Nov 10 2015 Mika Heiskanen <mika.heiskanen@fmi.fi> - 15.11.10-2.fmi
- Added normal assignment operators for NFmiTime and NFmiMetTime

* Tue Nov 10 2015 Mika Heiskanen <mika.heiskanen@fmi.fi> - 15.11.10-1.fmi
- Optimized AreaStr methods for speed

* Mon Nov  9 2015 Mika Heiskanen <mika.heiskanen@fmi.fi> - 15.11.9-1.fmi
- New parameters: NO-, O3-, PM10- and PM25Contents

* Wed Nov  4 2015 Mika Heiskanen <mika.heiskanen@fmi.fi> - 15.11.4-1.fmi
- Added boost local_date_time based constructors for NFmiTime and NFmiMetTime
- Optimized time interpolations to avoid constructing unnecessary time objects from the wall clock

* Mon Oct 26 2015 Mika Heiskanen <mika.heiskanen@fmi.fi> - 15.10.26-1.fmi
- Compile with -g to enable studying cores

* Tue Oct 13 2015 Mika Heiskanen <mika.heiskanen@fmi.fi> - 15.10.13-1.fmi
- Limit lapse rate corrections during inversion to -300...+150 meters to avoid problems at Finnish hills

* Mon Sep 28 2015 Mika Heiskanen <mika.heiskanen@fmi.fi> - 15.9.28-2.fmi
- Limit lapse rate corrections at sea during inversion to prevent Norwegien fjords from freezing

* Mon Sep 28 2015 Mika Heiskanen <mika.heiskanen@fmi.fi> - 15.9.28-1.fmi
- Added a bbox based constructor to NFmiGdalArea

* Fri Sep 25 2015 Mika Heiskanen <mika.heiskanen@fmi.fi> - 15.9.25-1.fmi
- Swapped lapse rate height limits since default lapse rate is now negative

* Thu Sep 24 2015 Mika Heiskanen <mika.heiskanen@fmi.fi> - 15.9.24-1.fmi
- Default lapse rate is now -6.5 degrees to match the sign in ECMWF data

* Thu Sep 17 2015 Mika Heiskanen <mika.heiskanen@fmi.fi> - 15.9.17-1.fmi
- Added ProbabilityThunderstorm2
- Added 6 precipitation form probability parameters: drizzle, rain (liquid), sleet, snow, freezing drizzle and freezing rain

* Tue Sep 15 2015 Mika Heiskanen <mika.heiskanen@fmi.fi> - 15.9.15-1.fmi
- Added height limits for lapse rate corrections

* Thu Sep 10 2015 Mika Heiskanen <mika.heiskanen@fmi.fi> - 15.9.10-1.fmi
- Added reading lapse rate parameter from querydata into landscape corrections

* Fri Sep  4 2015 Tuomo Lauri <tuomo.lauri@fmi.fi> - 15.9.4-1.fmi
- Fixed names of various deposition parameters

* Wed Aug 26 2015 Mika Heiskanen <mika.heiskanen@fmi.fi> - 15.8.26-1.fmi
- Optimized parameter changes via FmiParameter name for speed

* Mon Jul 27 2015 Mika Heiskanen <mika.heiskanen@fmi.fi> - 15.7.27-1.fmi
- Two new aviation parameters

* Mon Jun 29 2015 Mika Heiskanen <mika.heiskanen@fmi.fi> - 15.6.29-1.fmi
- Fixed NFmiGridBase::InInside

* Tue Jun 23 2015 Mika Heiskanen <mika.heiskanen@fmi.fi> - 15.6.23-1.fmi
- Dropped reference humidity in feels like formulas to 50%

* Mon Jun 22 2015 Mika Heiskanen <mika.heiskanen@fmi.fi> - 15.6.22-1.fmi
- Use 60% as the reference humidity for SummerSimmer index, deserts are not good references points in Finland

* Wed Jun 17 2015 Mika Heiskanen <mika.heiskanen@fmi.fi> - 15.6.17-1.fmi
- Added parameters for de-icing. Class 0 = no de-icing needed, 1 = frost on plain, 2 = weak/moderate precipitation, 3 = heavy precipitation, 4 = no de-icing possible

* Mon Jun 15 2015 Mika Heiskanen <mika.heiskanen@fmi.fi> - 15.6.15-1.fmi
- Tuned the FeelsLike radiation effect based on ApparentTemperature formulas

* Wed Jun 10 2015 Mika Heiskanen <mika.heiskanen@fmi.fi> - 15.6.10-1.fmi
- Added parameter TotalColumnWater

* Mon Jun  8 2015 Mika Heiskanen <mika.heiskanen@fmi.fi> - 15.6.8-1.fmi
- FeelsLike temperature now takes global radiation into account

* Wed Apr 29 2015 Mika Heiskanen <mika.heiskanen@fmi.fi> - 15.4.29-1.fmi
- Enabled landscape interpolation to take water/land mask value as input
- Fixed PeekLocationValue not to modify the location index

* Wed Apr 22 2015  <mheiskan@centos7.fmi.fi> - 15.4.22-1.fmi
- Cleaned NFmiQueryDataUtil API
- Fixed NFmiGdalArea WorldXYWidth and WorldXYHeight methods

* Tue Apr 14 2015 Mika Heiskanen <mika.heiskanen@fmi.fi> - 15.4.15-1.fmi
- Changed NFmiQueryData LatLonCache to be calculated on demand

* Thu Apr  9 2015 Mika Heiskanen <mika.heiskanen@fmi.fi> - 15.4.9-2.fmi
- Fixed NFmiQueryData::Read to update the LatLonCache

* Thu Apr  9 2015 Mika Heiskanen <mika.heiskanen@fmi.fi> - 15.4.9-1.fmi
- Made NFmiQueryData::LatLonCache method thread safe

* Mon Mar 30 2015 Mika Heiskanen <mika.heiskanen@fmi.fi> - 15.3.30-1.fmi
- Added landscape-interpolation
- Build as a dynamic library instead of static

* Mon Mar 16 2015 Mika Heiskanen <mika.heiskanen@fmi.fi> - 15.3.16-1.fmi
- New flight route methods
- Added parameter ClearAirTurbulance2

* Tue Feb 24 2015 Mika Heiskanen <mika.heiskanen@fmi.fi> - 15.2.24-1.fmi
- Fixed WindChill formula to match the Canadien one for speeds < 5 km/h
- New version of FeelsLike combines a customized wind chill with the head index

* Tue Feb 17 2015 Mika Heiskanen <mika.heiskanen@fmi.fi> - 15.2.17-2.fmi
- Added parameter PrecipitationInstantTotal

* Tue Feb 17 2015 Mika Heiskanen <mika.heiskanen@fmi.fi> - 15.2.17-1.fmi
- Fixes to nearest neighbour interpolation for global data

* Fri Feb 13 2015 Mika Heiskanen <mika.heiskanen@fmi.fi> - 15.2.13-1.fmi
- Fixes	to interpolation methods

* Fri Feb  6 2015 Mika Heiskanen <mika.heiskanen@fmi.fi> - 15.2.6-1.fmi
- Fixes to interpolation for global data

* Fri Dec  5 2014 Mika Heiskanen <mika.heiskanen@fmi.fi> - 14.12.5-1.fmi
- Added parameters ProbabilityOfPrecLimit5 - ProbabilityOfPrecLimit10

* Tue Nov 11 2014 Mika Heiskanen <mika.heiskanen@fmi.fi> - 14.11.11-1.fmi
- Partio added PrecipitationForm3
- Fix to pressure level interpolation

* Wed Nov  5 2014 Mika Heiskanen <mika.heiskanen@fmi.fi> - 14.11.5-1.fmi
- Fixed pressure level interpolation to handle subparameters correctly

* Thu Oct 30 2014 Mika Heiskanen <mika.heiskanen@fmi.fi> - 14.10.30-1.fmi
- New way to interpolate with respect to pressure is more robust

* Mon Oct 13 2014 Mika Heiskanen <mika.heiskanen@fmi.fi> - 14.10.13-2.fmi
- NFmiDataMatrix interpolation now understands nearest neighbor interpolation
- Fixes to Atlantic & Pacific view handling

* Mon Oct 13 2014 Mika Heiskanen <mika.heiskanen@fmi.fi> - 14.10.13-1.fmi
- New precipitation and buoyancy parameters

* Tue Sep 30 2014 Tuomo Lauri <tuomo.lauri@fmi.fi> - 14.9.30-1.fmi
- Added SeasonalWaterLevelIndex SYKE parameter

* Wed Aug  6 2014 Mika Heiskanen <mika.heiskanen@fmi.fi> - 14.8.6-1.fmi
- Fixed WKT for NFmiLatLonArea and NFmiRotatedLatLonArea

* Tue Aug  5 2014 Mika Heiskanen <mika.heiskanen@fmi.fi> - 14.8.5-1.fmi
- Fixed WKT for NFmiLatLonArea and NFmiRotatedLatLonArea

* Fri Aug  1 2014 Mika Heiskanen <mika.heiskanen@fmi.fi> - 14.8.1-2.fmi
- Use the last file origin time for multiquerydata

* Fri Aug  1 2014 Mika Heiskanen <mika.heiskanen@fmi.fi> - 14.8.1-1.fmi
- Added new MyOcean parameters: SeaDepth, MixedlayerThickness, SeaSurfaceElevation
- Marko: Fixed bug in Mercator projection which reflected southern hemisphere data to the northern hemisphere
- Marko: Various bug fixes

* Wed May 28 2014 Santeri Oksman <santeri.oksman@fmi.fi> - 14.5.28-1.fmi
- Added WeatherSymbol parameter

* Mon Apr 28 2014 Tuomo Lauri <tuomo.lauri@fmi.fi> - 14.4.28-1.fmi
- Adjusted SYKE - related flooding parameters 
- Fixed parameter conflicts due to simultaneous changes by two persons
- 381 ConvectiveInhibition is now Roughness, parameter 66 is to be used for CIN

* Thu Apr 10 2014 Mika Heiskanen <mika.heiskanen@fmi.fi> - 14.4.10-1.fmi
- Added new pollen parameters for birch, grass, alder, mugwort and ragweed

* Mon Apr  7 2014 Mika Heiskanen <mika.heiskanen@fmi.fi> - 14.4.7-1.fmi
- Partio added AbsoluteHumidity and PrecipitationInstantSolid
- Kinniä fixed define-directive handling in the preprocessor

* Fri Mar 28 2014 Pertti Kinniä <pertti.kinnia@fmi.fi> - 14.3.28-1.fmi
- Modifications to NFmiPreProcessor's #define handling (added some functionality needed by frontier)

* Fri Mar 14 2014 Mika Heiskanen <mika.heiskanen@fmi.fi> - 14.3.14-1.fmi
- Added possibility to request a time bag when using MakeCombineParams (TAF editor fix)

* Thu Mar 13 2014 Mikko Visa <mikko.visa@fmi.fi> - 14.3.13-1.fmi
- Added dry and wet deposition parameters produced by HILATAR model

* Wed Feb 19 2014 Mikko Visa <mikko.visa@fmi.fi> - 14.2.19-1.fmi
- Wind U/V parameters fixed (BRAINSTORM-332 was reopened, previous fix was not ok)

* Mon Feb 17 2014 Mikko Visa <mikko.visa@fmi.fi> - 14.2.17-1.fmi
- Wind U/V parameters fixed (BRAINSTORM-332)

* Mon Feb 10 2014 Mika Heiskanen <mika.heiskanen@fmi.fi> - 14.2.10-1.fmi
- Fixed NFmiStaticTime::my_timegm to work beyond 2038

* Fri Jan 24 2014 Mika Heiskanen <mika.heiskanen@fmi.fi> - 14.1.24-1.fmi
- Creating a new area from an original one no longer requires the new one to be inside the old one

* Wed Jan 22 2014 Mika Heiskanen <mika.heiskanen@fmi.fi> - 14.1.22-1.fmi
- NFmiAreaFactory now supports creating a projection with the desired resolution
- NFmiAreaFactory now allows 'x' in addition to ',' in the grid size specification

* Mon Jan 20 2014 Mika Heiskanen <mika.heiskanen@fmi.fi> - 14.1.20-1.fmi
- Fixed NFmiAreaFactory to throw for unknown projection names

* Thu Jan  9 2014 Santeri Oksman <santeri.oksman@fmi.fi> - 14.1.9-1.fmi
- Added trivial methods to calculate upper and lower limits of water to snow conversion

* Thu Dec  5 2013 Jukka A. Pakarinen <jukka.pakarinen@fmi.fi> - 13.12.5-1.fmi
- IceVelocity parameter name changes and removed 396 and 397 parameters.

* Wed Dec  4 2013 Mika Heiskanen <mika.heiskanen@fmi.fi> - 13.12.4-1.fmi
- Querydata loaded now makes an exact sanity check on the size of the input file raw data section

* Mon Dec  2 2013 Mika Heiskanen <mika.heiskanen@fmi.fi> - 13.12.2-1.fmi
- Station ID is now a signed long

* Thu Nov 28 2013 Mika Heiskanen <mika.heiskanen@fmi.fi> - 13.11.28-1.fmi
- Querydata loader now makes a sanity check on the size of the input file raw data section

* Wed Nov 27 2013 Mika Heiskanen <mika.heiskanen@fmi.fi> - 13.11.27-1.fmi
- Added support for reading gnomonic querydata

* Mon Nov 25 2013 Mika Heiskanen <mika.heiskanen@fmi.fi> - 13.11.25-1.fmi
- Bug fixes to Atlantic vs. Pacific view code

* Tue Nov 19 2013 Mika Heiskanen <mika.heiskanen@fmi.fi> - 13.11.19-1.fmi
- Fixes to radiation parameter names

* Tue Nov 12 2013 Mika Heiskanen <mika.heiskanen@fmi.fi> - 13.11.12-1.fmi
- New parameters for SADIS forecasts: ClearAirTurbulence, HorizontalExtentOfCumulonimbus, InCloudTurbulence

* Thu Nov  7 2013 Mika Heiskanen <mika.heiskanen@fmi.fi> - 13.11.7-1.fmi
- New parameters for accumulated radiation (FMI open data)

* Wed Nov  6 2013 Mika Heiskanen <mika.heiskanen@fmi.fi> - 13.11.6-2.fmi
- Added Snow1h parameter

* Wed Nov  6 2013 Mika Heiskanen <mika.heiskanen@fmi.fi> - 13.11.6-1.fmi
- Added PrecipitationLevel parameter for radar precipitation adjusted to percieved strength

* Mon Nov  4 2013 Mika Heiskanen <mika.heiskanen@fmi.fi> - 13.11.4-1.fmi
- Overflow bug fix to NFmiMetTime constructor

* Thu Oct 31 2013 Mika Heiskanen <mika.heiskanen@fmi.fi> - 13.10.31-1.fmi
- NFmiMultiQueryInfo now has a time dependent origin time

* Wed Oct 30 2013 Mika Heiskanen <mika.heiskanen@fmi.fi> - 13.10.30-1.fmi
- NFmiMultiQueryInfo now works with overlapping forecasts too

* Fri Oct 25 2013 Mika Heiskanen <mika.heiskanen@fmi.fi> - 13.10.25-1.fmi
- NFmiMetTime now supports implicit conversion to boost::posix_time::ptime

* Thu Oct 24 2013 Mika Heiskanen <mika.heiskanen@fmi.fi> - 13.10.24-1.fmi
- Support for Lambert equal area projection when reading querydata
- Support for boost::posix_time::ptime

* Thu Oct 17 2013 Mika Heiskanen <mika.heiskanen@fmi.fi> - 13.10.17-1.fmi
- Added NFmiMultiQueryInfo for handling multiple datas with different times only
- Improvements to automatic calculation of snow fall rates

* Thu Sep 26 2013 Mika Heiskanen <mika.heiskanen@fmi.fi> - 13.9.26-1.fmi
- Various fixes and improvements by Marko Pietarinen

* Mon Sep 23 2013 Mika Heiskanen <mika.heiskanen@fmi.fi> - 13.9.23-2.fmi
- Patch to NFmiMultiQueryInfo

* Mon Sep 23 2013 Mika Heiskanen <mika.heiskanen@fmi.fi> - 13.9.23-1.fmi
- Added NFmiQueryInfo::IsInside
- Added NFmiMultiQueryInfo

* Tue Sep 17 2013 Mika Heiskanen <mika.heiskanen@fmi.fi> - 13.9.17-1.fmi
- Added NFmiHPlaceDescriptor::IsInside which is speed optimized with a NearTree
- Optimized NFmiLocationBag search operations for speed
- Added EastwardIceVelocity and NorthwardIceVelocity parameters.

* Tue Sep 10 2013 Tuomo Lauri <tuomo.lauri@fmi.fi> - 13.9.10-1.fmi
- Added Runoff and WaterLevelDifference SYKE parameters

* Sat Sep  7 2013 Mika Heiskanen <mika.heiskanen@fmi.fi> - 13.9.7-1.fmi
- Added possibility to output accurate precipitation dat into NFmiQueryDataUtil

* Thu Sep  5 2013 Mika Heiskanen <mika.heiskanen@fmi.fi> - 13.9.5-1.fmi
- Added new Read and Write methods to NFmiQueryData

* Sat Aug  3 2013 Mika Heiskanen <mika.heiskanen@fmi.fi> - 13.8.2-2.fmi
- Added possibility to advice NFmiQueryData memory mapping on access patterns

* Fri Aug  2 2013 Mika Heiskanen <mika.heiskanen@fmi.fi> - 13.8.2-1.fmi
- Fixed weather symbol interpolation bug for non-composite weather params
- Enabled Pacific views of data by enabling 0...360 longitude views of data

* Mon Jul 22 2013 Mika Heiskanen <mika.heiskanen@fmi.fi> - 13.7.22-1.fmi
- Fixed code not to call timegm due to thread safety issues
- Fixed code not to call readdir which is not re-entrant
- Fixed code to use rand_r instead of rand

* Wed Jul  3 2013 Mika Heiskanen <mika.heiskanen@fmi.fi> - 13.7.3-1.fmi
- Updated to boost 1.54

* Tue Jul  2 2013 Mika Heiskanen <mika.heiskanen@fmi.fi> - 13.7.2-1.fmi
- Added NFmiDataModifierChange to be able to process Harmonie precipitation data

* Tue Jun 25 2013 Mika Heiskanen <mika.heiskanen@fmi.fi> - 13.6.25-1.fmi
- NFmiEnumConverter lacked 19 parameter names, fixed

* Mon Jun 10 2013 Mika Heiskanen <mika.heiskanen@fmi.fi> - 13.6.10-1.fmi
- Using more cores when combining data
- Use 1 hour precipitation if available when combining data

* Tue Jun  4 2013 Timo Kuoremäki <timo.kuoremaki@fmi.fi> - 13.6.4-2.fmi
- Fixed build

* Tue Jun  4 2013 Timo Kuoremäki <timo.kuoremaki@fmi.fi> - 13.6.4-1.fmi
- Added Lambert azimuthal equal-area projection

* Mon May 27 2013 Mika Heiskanen <mika.heiskanen@fmi.fi> - 13.5.27-1.fmi
- Added about 10 parameter names to EnumConverter

* Wed May 22 2013 Mika Heiskanen <mika.heiskanen@fmi.fi> - 13.5.22-2.fmi
- Merged improvements made in Smartmet editor branch

* Wed May  22 2013 Roope Tervo <roope.tervo@fmi.fi> - 13.5.22-1.fmi
- fixed centered invrotlatlon projection

* Thu Apr  4 2013 Mika Heiskanen <mika.heiskanen@fmi.fi> - 13.4.4-1.fmi
- Fixed NFmiFastQueryInfo::GridValues to rotate wind U/V components

* Wed Apr  3 2013 Mika Heiskanen <mika.heiskanen@fmi.fi> - 13.4.3-1.fmi
- Fixed true north azimuth calculation for rotated latlon projection
- Fixed NFmiTotalWind construction from UV components to use the north azimuth

* Thu Mar 21 2013 Mika Heiskanen <mika.heiskanen@fmi.fi> - 13.3.21-2.fmi
- Replaced auto_ptr with shared_ptr since C++11 deprecates it

* Thu Mar 21 2013 Mika Heiskanen <mika.heiskanen@fmi.fi> - 13.3.21-1.fmi
- Added parameters WindGustU, WindGustV and HeightMinus20C to enum converter

* Wed Mar  6 2013 Mika Heiskanen <mika.heiskanen@fmi.fi> - 13.3.6-1.fmi
- Fixed interpolation bug in InterpolatedValueFromTimeList

* Fri Feb 15 2013 Mika Heiskanen <mika.heiskanen@fmi.fi> - 13.2.15-1.fmi
- New parameter names added by Mikko Partio
- Fixed NFmiFileSystem::FileSize to work for > 2GB files

* Wed Feb  6 2013 Tuomo Lauri <tuomo.lauri@fmi.fi> - 13.2.6-1.fmi
- Pertti's additions

* Wed Jan 16 2013 Mika Heiskanen <mika.heiskanen@fmi.fi> - 13.1.16-1.fmi
- Fixed NFmiLocationFinder to work with Unix linefeeds

* Mon Jan 14 2013 Mika Heiskanen <mika.heiskanen@fmi.fi> - 13.1.14-1.fmi
- Added new parameter FlagDate

* Thu Jan 10 2013 Mika Heiskanen <mika.heiskanen@fmi.fi> - 13.1.10-1.fmi
- WKT method is now compiled only in UNIX mode since the Windows version does not link with macgyver
- Added NFmiArea::CenterLatLon

* Fri Jan  4 2013 Mika Heiskanen <mika.heiskanen@fmi.fi> - 13.1.4-1.fmi
- New parameter names for ground minimum temperature fractiles

* Tue Nov 27 2012 Mika Heiskanen <mika.heiskanen@fmi.fi> - 12.11.27-1.fmi
- Fixes to wind interpolation

* Wed Nov  7 2012 Mika Heiskanen <mika.heiskanen@fmi.fi> - 12.11.7-1.el6.fmi
- Upgrade to boost 1.52

* Fri Oct 19 2012 Mika Heiskanen <mika.heiskanen@fmi.fi> - 12.10.19-2.el6.fmi
- Added one more new growth season parameter name

* Fri Oct 19 2012 Mika Heiskanen <mika.heiskanen@fmi.fi> - 12.10.19-1.el6.fmi
- Added new growth season parameter names

* Thu Sep 27 2012 Mika Heiskanen <mika.heiskanen@fmi.fi> - 12.9.27-1.el6.fmi
- Added RoadIceCover and RoadIceCoverOnVehiclePath parameters for the road model
- API improvements by Marko Pietarinen

* Mon Jul 23 2012 Mika Heiskanen <mika.heiskanen@fmi.fi> - 12.7.23-1.el6.fmi
- Added a function for calculating the Apparent Temperature

* Fri Jul  6 2012 Mika Heiskanen <mika.heiskanen@fmi.fi> - 12.7.6-1.el6.fmi
- Fixed issues discovered by cppcheck

* Thu Jul  5 2012 Mika Heiskanen <mika.heiskanen@fmi.fi> - 12.7.5-1.el6.fmi
- Upgrade to boost 1.50 and icu 49 to get rid of libicu segmentation faults

* Wed Jul  4 2012 Mika Heiskanen <mika.heiskanen@fmi.fi> - 12.7.4-1.el6.fmi
- New parameter names for wind fractiles

* Mon Jun  4 2012 Tuomo Lauri <tuomo.lauri@fmi.fi> - 12.6.4-1.el6.fmi
- Switched to use auto_ptr in NFmiAreaFactory interface

* Fri Jun  1 2012 Tuomo Lauri <tuomo.lauri@fmi.fi> - 12.6.1-1.el6.fmi
- Added Proj4-string support to NFmiAreaFactory 

* Wed Apr 18 2012 Mika Heiskanen <mika.heiskanen@fmi.fi> - 12.4.18-1.el5.fmi
- Fixed a special case in interpolation to return kFloatMissing when appropriate

* Fri Apr 13 2012 Mika Heiskanen <mika.heiskanen@fmi.fi> - 12.4.13-1.el5.fmi
- Fixed month names and time phrases to use latin1

* Thu Apr 12 2012 Mika Heiskanen <mika.heiskanen@fmi.fi> - 12.4.12-1.el5.fmi
- Fixed NFmiTime weekday names to use latin1

* Thu Apr  5 2012 Mika Heiskanen <mika.heiskanen@fmi.fi> - 12.4.5-1.el5.fmi
- Fixed SummerSimmerIndex to use relative humidity in range 0-1 instead of 0-100

* Sat Mar 31 2012 Mika Heiskanen <mika.heiskanen@fmi.fi> - 12.3.31-1.el5.fmi
- Added SummerSimmerIndex calculation
- Added FeelsLikeTemperature calculation

* Thu Mar 29 2012 Mikko Partio <mikko.partio@fmi.fi> - 12.3.29-1.el5.fmi
- Added new leveltype

* Wed Mar 28 2012 Mika Heiskanen <mika.heiskanen@fmi.fi> - 12.3.28-1.el6.fmi
- Upgraded to boost 1.49

* Tue Mar 27 2012 Mika Heiskanen <mika.heiskanen@fmi.fi> - 12.3.27-1.el6.fmi
- Added parameter AshOnOff for representing Met Office VAA/VAG ash boundary data

* Fri Mar 16 2012 Mika Heiskanen <mika.heiskanen@fmi.fi> - 12.3.16-1.el6.fmi
- Added parameter kFmiConvectiveAvailablePotentialEnergy = 380
- Added parameter kFmiConvectiveInhibition = 381
- Added parameter kFmiStormRelativeHelicity = 382
- Fixed thread safety issues
- Removed unmapping of memory mapped data from NFmiRawData, kernel handles it better
- Removed read and write locks from NFmiRawData as unnecessary

* Fri Feb 24 2012 Mika Heiskanen <mika.heiskanen@fmi.fi> - 12.2.24-1.el6.fmi
- Single threaded versions are no longer built
- Added +-inf and NaN detection and their conversion to kFloatMissing
- Multithreading time critical operations
- NFmiAreaMask classes now enable shallow copies
- Code optimizations

* Wed Feb  8 2012 Mika Heiskanen <mika.heiskanen@fmi.fi> - 12.2.8-1.el6.fmi
- Added parameternames IceSpeed and IceDirection

* Tue Feb  7 2012 Mika Heiskanen <mika.heiskanen@fmi.fi> - 12.2.7-2.el5.fmi
- WindChill formula will now use 1.7 m/s as the minimum wind speed (walking speed)

* Tue Feb  7 2012 Mika Heiskanen <mika.heiskanen@fmi.fi> - 12.2.7-1.el5.fmi
- Added Friction parametername
- Removed block based memory mapping from NFmiRawData as detrimental to efficiency
- Bug fix to weather and cloudiness handling

* Fri Nov 25 2011 Mika Heiskanen <mika.heiskanen@fmi.fi> - 11.11.25-1.el5.fmi
- Added an explicit << operator for FmiParameterName to get rid of g++ errors

* Thu Nov 24 2011 Mika Heiskanen <mika.heiskanen@fmi.fi> - 11.11.24-1.el5.fmi
- Added RadarBorder parameter

* Wed Nov 16 2011 Mika Heiskanen <mika.heiskanen@fmi.fi> - 11.11.16-1.el5.fmi
- Added cross section functions

* Tue Nov  8 2011 Mika Heiskanen <mika.heiskanen@fmi.fi> - 11.11.8-1.el5.fmi
- Latvian language upgrades

* Mon Oct 17 2011 Mika Heiskanen <mika.heiskanen@fmi.fi> - 11.10.17-3.el5.fmi
- Added GrowthPeriodStarted and GrowthPeriodEnded parameters

* Mon Oct 17 2011 Mika Heiskanen <mika.heiskanen@fmi.fi> - 11.10.17-2.el5.fmi
- Numerous improvements and fixes by Marko Pietarinen

* Mon Oct 17 2011 Mika Heiskanen <mika.heiskanen@fmi.fi> - 11.10.17-1.el5.fmi
- Added AshConcentration parameter
- Changed fmi.conf to smartmet.conf

* Wed Sep 21 2011 Mika Heiskanen <mika.heiskanen@fmi.fi> - 11.9.21-1.el5.fmi
- Added new parameters Reflectivity, RadialVelocity and SpectralWidth

* Tue Aug 30 2011 Mika Heiskanen <mika.heiskanen@fmi.fi> - 11.8.30-1.el6.fmi
- NFmiRotatedLatLon area improvement

* Wed Jul 20 2011 Mika Heiskanen <mika.heiskanen@fmi.fi> - 11.7.20-1.el6.fmi
- Upgrade to boost 1.47

* Thu Jul  7 2011 Mika Heiskanen <mika.heiskanen@fmi.fi> - 11.7.7-1.el6.fmi
- Added biomass parameters

* Wed Jun 15 2011 Mika Heiskanen <mika.heiskanen@fmi.fi> - 11.6.15-1.el6.fmi
- Fixed NFmiFileSystem::PatternFiles to work when pattern contains no path component

* Mon Jun  6 2011 Mika Heiskanen <mika.heiskanen@fmi.fi> - 11.6.6-1.el5.fmi
- Numerous improvements by Marko

* Tue May 31 2011 Mika Heiskanen <mika.heiskanen@fmi.fi> - 11.5.31-1.el6.fmi
- Numerous improvements by Marko

* Thu May 26 2011 Mika Heiskanen <mika.heiskanen@fmi.fi> - 11.5.26-1.el6.fmi
- Improvements to handle GRIB conversions better

* Fri May 20 2011 Mika Heiskanen <mika.heiskanen@fmi.fi> - 11.5.20-1.el6.fmi
- RHEL6 release for Latvia

* Tue Apr 19 2011 Mika Heiskanen <mika.heiskanen@fmi.fi> - 11.4.19-1.el5.fmi
- Fixed error messages to be in English

* Thu Mar 24 2011 Mika Heiskanen <mika.heiskanen@fmi.fi> - 11.3.24-1.el5.fmi
- Upgraded to boost 1.46

* Thu Mar 17 2011 Pekka Keränen <pekka.keranen@geosaaga.fi> - 11.3.17-1.el6.fmi
- Fixed compiler errors in RHEL6

* Fri Mar 11 2011 Pekka Keränen <pekkka.keranen@geosaaga.fi> - 11.3.11-1.el6.fmi
- Fixed compiler errors in RHEL6

* Wed Feb 23 2011 Mika Heiskanen <mika.heiskanen@fmi.fi> - 11.2.23-1.el5.fmi
- Added TrafficIndex for tiejaksokeli production

* Wed Feb  9 2011 Mika Heiskanen <mika.heiskanen@fmi.fi> - 11.2.9-1.el5.fmi
- Fixed FillGridData not to thread when BOOST_DISABLE_THREADS is defined

* Tue Feb  8 2011 Mika Heiskanen <mika.heiskanen@fmi.fi> - 11.2.8-1.el5.fmi
- Added parameter name RoadReasoning needed for Karttakeskus co-operation

* Thu Feb  3 2011 Mika Heiskanen <mika.heiskanen@fmi.fi> - 11.2.3-1.el5.fmi
- New EPS parameter names

* Tue Jan 11 2011 Mika Heiskanen <mika.heiskanen@fmi.fi> - 11.1.11-1.el5.fmi
- DirectoryFiles now skips files starting with a period.

* Tue Jan  4 2011 Mika Heiskanen <mika.heiskanen@fmi.fi> - 11.1.4-1.el5.fmi
- Settings variable names can now contain whitespace

* Wed Sep 29 2010 Mika Heiskanen <mika.heiskanen@fmi.fi> - 10.9.29-1.el5.fmi
- Fixed bugs found by clang++

* Tue Sep 14 2010 Mika Heiskanen <mika.heiskanen@fmi.fi> - 10.9.14-1.el5.fmi
- Upgraded to boost 1.44

* Tue Jul  6 2010 Mika Heiskanen <mika.heiskanen@fmi.fi> - 10.7.6-2.el5.fmi
- Removed NFmiLevel::gMissingLevel due to thread safety issues
- Added NFmiLevel::IsMissing() to replace gMissingLevel

* Mon Jul  5 2010 Mika Heiskanen <mika.heiskanen@fmi.fi> - 10.7.5-2.el5.fmi
- Fixed numbers for SurfaceWaterPhase and ProbabilityOfSnow

* Mon Jul  5 2010 Mika Heiskanen <mika.heiskanen@fmi.fi> - 10.7.5-1.el5.fmi
- Fixed hessaa interpretation to be the same as in press production

* Mon Jun  7 2010 Mika Heiskanen <mika.heiskanen@fmi.fi> - 10.6.7-1.el5.fmi
- Added support for PKJ projection in NFmiAreaFactory
- NFmiVersion.h into use by Asko

* Fri Apr 23 2010 Mika Heiskanen <mika.heiskanen@fmi.fi> - 10.4.23-1.el5.fmi
- Added Tuliset ensemble parameters

* Fri Mar 26 2010 Mika Heiskanen <mika.heiskanen@fmi.fi> - 10.3.26-1.el5.fmi
- Various small bugfixes and improvements

* Tue Feb  2 2010 Mika Heiskanen <mika.heiskanen@fmi.fi> - 10.2.2-1.el5.fmi
- Small new utility methods required by other programs

* Fri Jan 15 2010 Mika Heiskanen <mika.heiskanen@fmi.fi> - 10.1.15-1.el5.fmi
- Upgrade to boost 1.41

* Tue Jan 12 2010 Mika Heiskanen <mika.heiskanen@fmi.fi> - 10.1.12-1.el5.fmi
- Fixed NFmiSettings variable substitutions

* Mon Jan 11 2010 Mika Heiskanen <mika.heiskanen@fmi.fi> - 10.1.11-1.el5.fmi
- Numerous small improvements and bug fixes

* Tue Jul 14 2009 Mika Heiskanen <mika.heiskanen@fmi.fi> - 9.7.14-1.el5.fmi
- Upgrade to boost 1.39 

* Tue Apr 21 2009 Mika Heiskanen <mika.heiskanen@fmi.fi> - 9.4.21-1.el5.fmi
- Fixed bug in NFmiQueryInfo::InterpolatedValueForTimeBag

* Thu Apr 16 2009 Mika Heiskanen <mika.heiskanen@fmi.fi> - 9.4.16-1.el5.fmi
- Bugfix to NFmiQueryInfo constructor for named files

* Wed Apr  8 2009 Mika Heiskanen <mika.heiskanen@fmi.fi> - 9.4.8-1.el5.fmi
- Build both single threaded and multithreaded versions

* Mon Apr  6 2009 Mika Heiskanen <mika.heiskanen@fmi.fi> - 9.4.6-1.el5.fmi
- Comment preprocessor crashed if file started with line containing only spaces

* Mon Mar 16 2009 Mika Heiskanen <mika.heiskanen@fmi.fi> - 9.3.16-1.el5.fmi
- const correctness improvements

* Wed Mar  4 2009 Santeri Oksman <santeri.oksman@fmi.fi> - 9.3.4-2.el5.fmi
- Fixed if-else-endif parsering.

* Wed Mar  4 2009 Mika Heiskanen <mika.heiskanen@fmi.fi> - 9.3.4-1.el5.fmi
- Fixed NFmiPreprocessor error message for missing include files

* Mon Feb  9 2009 Santeri Oksman <santeri.oksman@fmi.fi> - 9.2.9-1.el5.fmi
- Added NFmiLocationFinder::FindWmo by Lars Winberg
- New datatype kSingleStationRadarData by Marko Pietarinen
- New method NFmiMilliSecondTimer::CurrentTimeDiffInMSeconds by Marko Pietarinen
- Find in NFmiFileSystem is implemented using boost by Santeri Oksman

* Wed Jan 21 2009 Mika Heiskanen <mika.heiskanen@fmi.fi> - 9.1.21-1.el5.fmi
- Added radar detectability (kFmiDetectability)

* Tue Jan 20 2009 Marko Pietarinen <marko.pietarinen@fmi.fi> - 9.1.20-1.el5.fmi
- Enabled larger filesizes in NFmiFileSystem

* Mon Jan 19 2009 Marko Pietarinen <marko.pietarinen@fmi.fi> - 9.1.19-1.el5.fmi
- Bug fixes on handling relative paths in NFmiFileString (Saudi-Arabia METARs)

* Fri Jan  9 2009 Mika Heiskanen <mika.heiskanen@fmi.fi> - 9.1.9-1.el5.fmi
- Fixed V5 querydata write to always be in ASCII mode

* Thu Dec 18 2008 Mika Heiskanen <mika.heiskanen@fmi.fi> - 8.12.18-1.el5.fmi
- NFmiEnumConverter is now case independent
- API additions by Marko Pietarinen

* Thu Nov 20 2008 Santeri Oksman <santeri.oksman@fmi.fi> - 8.11.20-1.el5.fmi
- Mika Heiskanen fixed a bug in if-else-endif parsing in NFmiPreProcessor.

* Mon Nov 10 2008 Antti Westerberg <antti.westerberg@fmi.fi> - 8.11.10-1.el5.fmi
- New parametername added (ExceptionalPrecipitation)

* Tue Oct 21 2008 Mika Heiskanen <mika.heiskanen@fmi.fi> - 8.10.21-1.el5.fmi
- Changed const char * exceptions to runtime_errors

* Tue Oct  7 2008 Mika Heiskanen <mika.heiskanen@fmi.fi> - 8.10.7-1.el5.fmi
- FindQueryData will now discard 0-size files

* Mon Sep 29 2008 Mika Heiskanen <mika.heiskanen@fmi.fi> - 8.9.29-1.el5.fmi
- New parameternames added for eps fractiles (cloudiness + precipitation)

* Mon Sep 22 2008 Mika Heiskanen <mika.heiskanen@fmi.fi> - 8.9.22-3.el5.fmi
- Revived NFmiMetBox since seaphone binary needs it

* Mon Sep 22 2008 Mika Heiskanen <mika.heiskanen@fmi.fi> - 8.9.22-2.el5.fmi
- Marko Pietarinen fixed a bug in wind direction interpolation

* Mon Sep 22 2008 Mika Heiskanen <mika.heiskanen@fmi.fi> - 8.9.22-1.el5.fmi
- A few bugfixes and improvements

* Thu Sep 11 2008 Mika Heiskanen <mika.heiskanen@fmi.fi> - 8.9.11-1.el5.fmi
- Bugfix release

* Wed Jul 16 2008 Mika Heiskanen <mika.heiskanen@fmi.fi> - 8.7.16-1.el5.fmi
- Added support for reading compressed querydata

* Tue Jul 15 2008 Mika Heiskanen <mika.heiskanen@fmi.fi> - 8.7.15-1.el5.fmi
- Added support for memory mapped querydata
- Removed FmiRound and FmiTrunc macros

* Wed Mar 12 2008 Mika Heiskanen <mika.heiskanen@fmi.fi> - 8.3.12-1.el5.fmi
- Fixed ARFLAGS

* Tue Mar 11 2008 Mika Heiskanen <mika.heiskanen@fmi.fi> - 8.3.11-1.el5.fmi
- Fixed wind interpolation
- Minor code improvements

* Mon Feb 18 2008 Mika Heiskanen <mika.heiskanen@fmi.fi> - 8.2.18-2.el5.fmi
- Precipitation form filtering improvements
- NFmiSettings API now uses strings instead of char *

* Fri Jan 25 2008 Mika Heiskanen <mika.heiskanen@fmi.fi> - 8.1.25-2.el5.fmi
- Forgot to commit NFmiEnumConverter changes

* Fri Jan 25 2008 Mika Heiskanen <mika.heiskanen@fmi.fi> - 8.1.25-1.el5.fmi
- Added PedestrianIndex and TimeToNextSalting parameter names

* Wed Jan 16 2008 Mikko Rauhala <mikko.rauhala@fmi.fi> - 8.1.16-1.el5.fmi
- Various fixes by Marko Pietarinen, 
- Changed to Ubuntu style version numbering 

* Sat Jan 12 2008 mheiskan <mika.heiskanen@fmi.fi> - 1.0.8-1.el5.fmi
- GRIB related updates

* Thu Dec 27 2007 mheiskan <mika.heiskanen@fmi.fi> - 1.0.7-1.el5.fmi
- Fixed interpolation bug in wind direction code

* Tue Dec 18 2007 mheiskan <mika.heiskanen@fmi.fi> - 1.0.6-1.el5.fmi
- Various bugfixes by Marko Pietarinen
- Added missing Linux implementations to NFmiFileSystem namespace

* Fri Nov 30 2007 mheiskan <mika.heiskanen@fmi.fi> - 1.0.5-1.el5.fmi
- Bugfixes in projection classes and wind chill calculations

* Mon Nov 19 2007 mheiskan <mika.heiskanen@fmi.fi> - 1.0.3-1.el5.fmi
- Fixed a bug which caused qdinfo to crash for data with multiple levels

* Thu Nov 15 2007 mheiskan <mika.heiskanen@fmi.fi> - 1.0.3-1.el5.fmi
- Added new parameters for EC EPS fractiles

* Thu Oct 18 2007 mheiskan <mika.heiskanen@fmi.fi> - 1.0.2-1.el5.fmi
- Added EpochTime method to NFmiStaticTime
- Fixed typo in WKT() for NFmiStereographicArea
- Fixed regression test build system

* Mon Sep 24 2007 mheiskan <mika.heiskanen@fmi.fi> - 1.0.1-4.el5.fmi
- Fixed "make depend".

* Fri Sep 14 2007 mheiskan <mika.heiskanen@fmi.fi> - 1.0.1-3.el5.fmi
- Added "make tag" feature.

* Thu Sep 13 2007 mheiskan <mika.heiskanen@fmi.fi> - 1.0.1-2.el5.fmi
- Simplied makefile logic.

* Thu Jun  7 2007 tervo <tervo@xodin.weatherproof.fi> - 1.0.1-1.el5.fmi
- Changed file owners into root.
- Initial build.<|MERGE_RESOLUTION|>--- conflicted
+++ resolved
@@ -3,11 +3,7 @@
 %define SPECNAME smartmet-library-%{DIRNAME}
 Summary: newbase library
 Name: %{SPECNAME}
-<<<<<<< HEAD
-Version: 19.11.11
-=======
 Version: 19.11.14
->>>>>>> 937a499e
 Release: 1%{?dist}.fmi
 License: MIT
 Group: Development/Libraries
@@ -91,13 +87,11 @@
 %{_libdir}/libsmartmet-%{DIRNAME}.a
 
 %changelog
-<<<<<<< HEAD
+* Thu Nov 14 2019 Anssi Reponen <anssi.reponen@fmi.fi> - 19.11.14-1.fmi
+- Two new functions to NFmiSvgTools
+
 * Mon Nov 11 2019 Mika Heiskanen <mika.heiskanen@fmi.fi> - 19.11.11-1.fmi
 - Bug fix to NFmiAreaFactory default grid size
-=======
-* Thu Nov 14 2019 Anssi Reponen <anssi.reponen@fmi.fi> - 19.11.14-1.fmi
-- Two new functions to NFmiSvgTools
->>>>>>> 937a499e
 
 * Fri Nov  1 2019 Mika Heiskanen <mika.heiskanen@fmi.fi> - 19.11.1-1.fmi
 - Added PotentialWindSpeed parameter - wind speed reduced to 10 m height
