PROG = $(patsubst %.cpp,%,$(wildcard *Test.cpp))

include $(shell echo $${PREFIX-/usr})/share/smartmet/devel/makefile.inc

FLAGS = -std=$(CXX_STD) -Wall -W -Wno-unused-parameter

ifeq ($(TSAN), yes)
  FLAGS += -fsanitize=thread
endif
ifeq ($(ASAN), yes)
  FLAGS += -fsanitize=address -fsanitize=pointer-compare -fsanitize=pointer-subtract -fsanitize=undefined -fsanitize-address-use-after-scope
endif

CFLAGS = -DUNIX -O0 -g $(FLAGS)

<<<<<<< HEAD
# Boost 1.69

ifneq "$(wildcard /usr/include/boost169)" ""
  INCLUDES += -I/usr/include/boost169
  LIBS += -L/usr/lib64/boost169
endif

ifneq "$(wildcard /usr/gdal30/include)" ""
  INCLUDES += -I/usr/gdal30/include
  LIBS += -L/usr/gdal30/lib
else
  INCLUDES += -I/usr/include/gdal
endif

=======
>>>>>>> e70957fa
INCLUDES += \
	-I../newbase \
	-I/usr/include/smartmet \
	-I.

LIBS +=  ../libsmartmet-newbase.so \
	-lgdal \
	-lboost_date_time \
	-lboost_filesystem \
	-lboost_iostreams \
	-lboost_thread \
	-lboost_system \
	-lpthread -lz -lbz2 -lrt

all: $(PROG)
clean:
	rm -f $(PROG) *~

test: $(PROG)
	@echo Running tests:
	@rm -f *.err
	@for prog in $(PROG); do \
	  ( ./$$prog || touch $$prog.err ) ; \
	done
	@test `find . -name \*.err | wc -l` = "0" || ( echo ; echo "The following tests have errors:" ; \
		for i in *.err ; do echo `basename $$i .err`; done ; rm -f *.err ; false )

$(PROG) : % : %.cpp ../libsmartmet-newbase.so
	$(CXX) $(CFLAGS) -o $@ $@.cpp $(INCLUDES) $(LIBS)


ifeq ($(USE_CLANG), yes)
NFmiStringToolsTest: CFLAGS += -Wno-invalid-source-encoding
endif<|MERGE_RESOLUTION|>--- conflicted
+++ resolved
@@ -13,23 +13,6 @@
 
 CFLAGS = -DUNIX -O0 -g $(FLAGS)
 
-<<<<<<< HEAD
-# Boost 1.69
-
-ifneq "$(wildcard /usr/include/boost169)" ""
-  INCLUDES += -I/usr/include/boost169
-  LIBS += -L/usr/lib64/boost169
-endif
-
-ifneq "$(wildcard /usr/gdal30/include)" ""
-  INCLUDES += -I/usr/gdal30/include
-  LIBS += -L/usr/gdal30/lib
-else
-  INCLUDES += -I/usr/include/gdal
-endif
-
-=======
->>>>>>> e70957fa
 INCLUDES += \
 	-I../newbase \
 	-I/usr/include/smartmet \
