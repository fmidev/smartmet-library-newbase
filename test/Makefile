PROG = $(patsubst %.cpp,%,$(wildcard *Test.cpp))

-include $(HOME)/.smartmet.mk
GCC_DIAG_COLOR ?= always
CXX_STD ?= c++11

FLAGS = -std=$(CXX_STD) -Wall -W -Wno-unused-parameter

ifeq ($(TSAN), yes)
  FLAGS += -fsanitize=thread
endif
ifeq ($(ASAN), yes)
  FLAGS += -fsanitize=address -fsanitize=pointer-compare -fsanitize=pointer-subtract -fsanitize=undefined -fsanitize-address-use-after-scope
endif

EXTRAFLAGS = -Werror -pedantic -Wpointer-arith -Wcast-qual \
	-Wcast-align -Wwrite-strings -Wconversion -Winline \
	-Wctor-dtor-privacy -Wnon-virtual-dtor -Wno-pmf-conversions \
	-Wsign-promo -Wchar-subscripts -Wold-style-cast \
	-Wshadow -Woverloaded-virtual

DIFFICULTFLAGS = -Weffc++ -Wunreachable-code -Wredundant-decls

CC = g++
CFLAGS = -DUNIX -O0 -g $(FLAGS)

<<<<<<< HEAD
INCLUDES = \
	-I../newbase \
	-I/usr/include/smartmet \
	-I/usr/gdal30/include \
	-I.

LIBS =  ../libsmartmet-newbase.so \
	-L/usr/gdal30/lib -lgdal \
=======
# Boost 1.69

ifneq "$(wildcard /usr/include/boost169)" ""
  INCLUDES += -I/usr/include/boost169
  LIBS += -L/usr/lib64/boost169
endif


INCLUDES += \
	-I../newbase \
	-I/usr/include/smartmet \
	-I.

LIBS +=  ../libsmartmet-newbase.so \
>>>>>>> 7e506814
	-lboost_date_time \
	-lboost_filesystem \
	-lboost_iostreams \
	-lboost_thread \
	-lboost_system \
	-lpthread -lz -lbz2 -lrt

all: $(PROG)
clean:
	rm -f $(PROG) *~

test: $(PROG)
	@echo Running tests:
	@rm -f *.err
	@for prog in $(PROG); do \
	  ( ./$$prog || touch $$prog.err ) ; \
	done
	@test `find . -name \*.err | wc -l` = "0" || ( echo ; echo "The following tests have errors:" ; \
		for i in *.err ; do echo `basename $$i .err`; done ; rm -f *.err ; false ) 

$(PROG) : % : %.cpp ../libsmartmet-newbase.so
	$(CC) $(CFLAGS) -o $@ $@.cpp $(INCLUDES) $(LIBS)
<|MERGE_RESOLUTION|>--- conflicted
+++ resolved
@@ -24,16 +24,6 @@
 CC = g++
 CFLAGS = -DUNIX -O0 -g $(FLAGS)
 
-<<<<<<< HEAD
-INCLUDES = \
-	-I../newbase \
-	-I/usr/include/smartmet \
-	-I/usr/gdal30/include \
-	-I.
-
-LIBS =  ../libsmartmet-newbase.so \
-	-L/usr/gdal30/lib -lgdal \
-=======
 # Boost 1.69
 
 ifneq "$(wildcard /usr/include/boost169)" ""
@@ -41,14 +31,14 @@
   LIBS += -L/usr/lib64/boost169
 endif
 
-
 INCLUDES += \
 	-I../newbase \
 	-I/usr/include/smartmet \
+	-I/usr/gdal30/include \
 	-I.
 
 LIBS +=  ../libsmartmet-newbase.so \
->>>>>>> 7e506814
+	-L/usr/gdal30/lib -lgdal \
 	-lboost_date_time \
 	-lboost_filesystem \
 	-lboost_iostreams \
