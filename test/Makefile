PROG = $(patsubst %.cpp,%,$(wildcard *Test.cpp))

REQUIRES = gdal

include $(shell echo $${PREFIX-/usr})/share/smartmet/devel/makefile.inc

FLAGS = -std=$(CXX_STD) -Wall -W -Wno-unused-parameter

ifeq ($(TSAN), yes)
  FLAGS += -fsanitize=thread
endif
ifeq ($(ASAN), yes)
  FLAGS += -fsanitize=address -fsanitize=pointer-compare -fsanitize=pointer-subtract -fsanitize=undefined -fsanitize-address-use-after-scope
endif

CFLAGS = -DUNIX -O0 -g $(FLAGS)

INCLUDES += \
	-I../newbase \
	-I/usr/include/smartmet \
	-I.

LIBS +=  ../libsmartmet-newbase.so \
	-lgdal \
	-lboost_date_time \
	-lboost_filesystem \
	-lboost_iostreams \
	-lboost_thread \
	-lboost_system \
<<<<<<< HEAD
=======
	$(REQUIRED_LIBS) \
>>>>>>> 8eb4f545
	-lpthread -lz -lbz2 -lrt

all: $(PROG)
clean:
	rm -f $(PROG) *~

test: $(PROG)
	@echo Running tests:
	@rm -f *.err
	@for prog in $(PROG); do \
	  ( ./$$prog || touch $$prog.err ) ; \
	done
	@test `find . -name \*.err | wc -l` = "0" || ( echo ; echo "The following tests have errors:" ; \
		for i in *.err ; do echo `basename $$i .err`; done ; rm -f *.err ; false )

$(PROG) : % : %.cpp ../libsmartmet-newbase.so
	$(CXX) $(CFLAGS) -o $@ $@.cpp $(INCLUDES) $(LIBS)


ifeq ($(USE_CLANG), yes)
NFmiStringToolsTest: CFLAGS += -Wno-invalid-source-encoding
endif<|MERGE_RESOLUTION|>--- conflicted
+++ resolved
@@ -27,10 +27,7 @@
 	-lboost_iostreams \
 	-lboost_thread \
 	-lboost_system \
-<<<<<<< HEAD
-=======
 	$(REQUIRED_LIBS) \
->>>>>>> 8eb4f545
 	-lpthread -lz -lbz2 -lrt
 
 all: $(PROG)
